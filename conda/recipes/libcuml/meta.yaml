--- conflicted
+++ resolved
@@ -34,13 +34,8 @@
     - nccl 2.5.*
     - cudf {{ minor_version }}
     - cudatoolkit {{ cuda_version }}.*
-<<<<<<< HEAD
-    - libcumlprims=0.14.*
     - ucx-py {{ minor_version }}
-=======
-    - libcumlprims=0.15.*
-    - ucx-py=0.14*
->>>>>>> c46cb725
+    - libcumlprims {{ minor_version }}
     - lapack
     - protobuf >=3.4.1,<4.0.0
   run:
