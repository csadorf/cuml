--- conflicted
+++ resolved
@@ -63,15 +63,6 @@
   }
 
   /**
-<<<<<<< HEAD
-     * @brief asynchronosly free an allocation of n bytes that can be reused after all work in stream scheduled prior to this
-     *        call has completed.
-     *
-     * @param[in] p         pointer to n bytes of memory to be deallocated
-     * @param[in] n         size of the allocation to release in bytes
-     * @param[in] stream    the stream to use for the asynchronous free
-     */
-=======
    * @brief asynchronosly free an allocation of n bytes that can be reused after
    *        all work in stream scheduled prior to this call has completed.
    *
@@ -79,7 +70,6 @@
    * @param[in] n         size of the allocation to release in bytes
    * @param[in] stream    the stream to use for the asynchronous free
    */
->>>>>>> 5f8ca7f6
   virtual void deallocate(void* p, std::size_t n, cudaStream_t stream) {
     if (!_rmmInitialized) {
       CUDA_CHECK_NO_THROW(cudaFree(p));
