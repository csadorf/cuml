/*
 * Copyright (c) 2021-2022, NVIDIA CORPORATION.
 *
 * Licensed under the Apache License, Version 2.0 (the "License");
 * you may not use this file except in compliance with the License.
 * You may obtain a copy of the License at
 *
 *     http://www.apache.org/licenses/LICENSE-2.0
 *
 * Unless required by applicable law or agreed to in writing, software
 * distributed under the License is distributed on an "AS IS" BASIS,
 * WITHOUT WARRANTIES OR CONDITIONS OF ANY KIND, either express or implied.
 * See the License for the specific language governing permissions and
 * limitations under the License.
 */

#pragma once

#include <raft/distance/distance_type.hpp>

#include <raft/handle.hpp>

#include <rmm/device_uvector.hpp>

#include <cstddef>

namespace ML {
namespace HDBSCAN {
namespace Common {

/**
 * The Condensed hierarchicy is represented by an edge list with
 * parents as the source vertices, children as the destination,
 * with attributes for the cluster size and lambda value.
 *
 * @tparam value_idx
 * @tparam value_t
 */
template <typename value_idx, typename value_t>
class CondensedHierarchy {
 public:
  /**
   * Constructs an empty condensed hierarchy object which requires
   * condense() to be called in order to populate the state.
   * @param handle_
   * @param n_leaves_
   */
  CondensedHierarchy(const raft::handle_t& handle_, size_t n_leaves_);

  /**
   * Constructs a condensed hierarchy object with existing arrays
   * which already contain a condensed hierarchy.
   * @param handle_
   * @param n_leaves_
   * @param n_edges_
   * @param parents_
   * @param children_
   * @param lambdas_
   * @param sizes_
   */
  CondensedHierarchy(const raft::handle_t& handle_,
                     size_t n_leaves_,
                     int n_edges_,
                     value_idx* parents_,
                     value_idx* children_,
                     value_t* lambdas_,
                     value_idx* sizes_);

  /**
   * Constructs a condensed hierarchy object by moving
   * rmm::device_uvector. Used to construct cluster trees
   * @param handle_
   * @param n_leaves_
   * @param n_edges_
   * @param n_clusters_
   * @param parents_
   * @param children_
   * @param lambdas_
   * @param sizes_
   */
  CondensedHierarchy(const raft::handle_t& handle_,
                     size_t n_leaves_,
                     int n_edges_,
                     int n_clusters_,
                     rmm::device_uvector<value_idx>&& parents_,
                     rmm::device_uvector<value_idx>&& children_,
                     rmm::device_uvector<value_t>&& lambdas_,
                     rmm::device_uvector<value_idx>&& sizes_);
  /**
   * To maintain a high level of parallelism, the output from
   * Condense::build_condensed_hierarchy() is sparse (the cluster
   * nodes inside any collapsed subtrees will be 0).
   *
   * This function converts the sparse form to a dense form and renumbers
   * the cluster nodes into a topological sort order. The renumbering
   * reverses the values in the parent array since root has the largest value
   * in the single-linkage tree. Then, it makes the combined parent and
   * children arrays monotonic. Finally all of the arrays of the dendrogram
   * are sorted by parent->children->sizes (e.g. topological). The root node
   * will always have an id of 0 and the largest cluster size.
   *
   * Ths single-linkage tree dendrogram is a binary tree and parents/children
   * can be found with simple indexing arithmetic but the condensed tree no
   * longer has this property and so the tree now relies on either
   * special indexing or the topological ordering for efficient traversal.
   */
  void condense(value_idx* full_parents,
                value_idx* full_children,
                value_t* full_lambdas,
                value_idx* full_sizes,
                value_idx size = -1);

  value_idx get_cluster_tree_edges();

  value_idx* get_parents() { return parents.data(); }
  value_idx* get_children() { return children.data(); }
  value_t* get_lambdas() { return lambdas.data(); }
  value_idx* get_sizes() { return sizes.data(); }
  value_idx get_n_edges() { return n_edges; }
  int get_n_clusters() { return n_clusters; }
  value_idx get_n_leaves() const { return n_leaves; }

 private:
  const raft::handle_t& handle;

  rmm::device_uvector<value_idx> parents;
  rmm::device_uvector<value_idx> children;
  rmm::device_uvector<value_t> lambdas;
  rmm::device_uvector<value_idx> sizes;

  size_t n_edges;
  size_t n_leaves;
  int n_clusters;
  value_idx root_cluster;
};

enum CLUSTER_SELECTION_METHOD { EOM = 0, LEAF = 1 };

class RobustSingleLinkageParams {
 public:
  int min_samples      = 5;
  int min_cluster_size = 5;
  int max_cluster_size = 0;

  float cluster_selection_epsilon = 0.0;

  bool allow_single_cluster = false;

  float alpha = 1.0;
};

class HDBSCANParams : public RobustSingleLinkageParams {
 public:
  CLUSTER_SELECTION_METHOD cluster_selection_method = CLUSTER_SELECTION_METHOD::EOM;
};

/**
 * Container object for output information common between
 * robust single linkage variants.
 * @tparam value_idx
 * @tparam value_t
 */
template <typename value_idx, typename value_t>
class robust_single_linkage_output {
 public:
  /**
   * Construct output object with empty device arrays of
   * known size.
   * @param handle_ raft handle for ordering cuda operations
   * @param n_leaves_  number of data points
   * @param labels_ labels array on device (size n_leaves)
   * @param children_ dendrogram src/dst array (size n_leaves - 1, 2)
   * @param sizes_ dendrogram cluster sizes array (size n_leaves - 1)
   * @param deltas_ dendrogram distances array (size n_leaves - 1)
   * @param mst_src_ min spanning tree source array (size n_leaves - 1)
   * @param mst_dst_ min spanning tree destination array (size n_leaves - 1)
   * @param mst_weights_ min spanninng tree distances array (size n_leaves - 1)
   */
  robust_single_linkage_output(const raft::handle_t& handle_,
                               int n_leaves_,
                               value_idx* labels_,
                               value_idx* children_,
                               value_idx* sizes_,
                               value_t* deltas_,
                               value_idx* mst_src_,
                               value_idx* mst_dst_,
                               value_t* mst_weights_)
    : handle(handle_),
      n_leaves(n_leaves_),
      n_clusters(-1),
      labels(labels_),
      children(children_),
      sizes(sizes_),
      deltas(deltas_),
      mst_src(mst_src_),
      mst_dst(mst_dst_),
      mst_weights(mst_weights_)
  {
  }

  int get_n_leaves() const { return n_leaves; }
  int get_n_clusters() const { return n_clusters; }
  value_idx* get_labels() { return labels; }
  value_idx* get_children() { return children; }
  value_idx* get_sizes() { return sizes; }
  value_t* get_deltas() { return deltas; }
  value_idx* get_mst_src() { return mst_src; }
  value_idx* get_mst_dst() { return mst_dst; }
  value_t* get_mst_weights() { return mst_weights; }

  /**
   * The number of clusters is set by the algorithm once it is known.
   * @param n_clusters_ number of resulting clusters
   */
  void set_n_clusters(int n_clusters_) { n_clusters = n_clusters_; }

 protected:
  const raft::handle_t& get_handle() { return handle; }

  const raft::handle_t& handle;

  int n_leaves;
  int n_clusters;

  value_idx* labels;  // size n_leaves

  // Dendrogram
  value_idx* children;  // size n_leaves * 2
  value_idx* sizes;     // size n_leaves
  value_t* deltas;      // size n_leaves

  // MST (size n_leaves - 1).
  value_idx* mst_src;
  value_idx* mst_dst;
  value_t* mst_weights;
};

/**
 * Plain old container object to consolidate output
 * arrays. This object is intentionally kept simple
 * and straightforward in order to ease its use
 * in the Python layer. For this reason, the MST
 * arrays and renumbered dendrogram array, as well
 * as its aggregated distances/cluster sizes, are
 * kept separate. The condensed hierarchy is computed
 * and populated in a separate object because its size
 * is not known ahead of time. An RMM device vector is
 * held privately and stabilities initialized explicitly
 * since that size is also not known ahead of time.
 * @tparam value_idx
 * @tparam value_t
 */
template <typename value_idx, typename value_t>
class hdbscan_output : public robust_single_linkage_output<value_idx, value_t> {
 public:
  hdbscan_output(const raft::handle_t& handle_,
                 int n_leaves_,
                 value_idx* labels_,
                 value_t* probabilities_,
                 value_idx* children_,
                 value_idx* sizes_,
                 value_t* deltas_,
                 value_idx* mst_src_,
                 value_idx* mst_dst_,
                 value_t* mst_weights_)
    : robust_single_linkage_output<value_idx, value_t>(
        handle_, n_leaves_, labels_, children_, sizes_, deltas_, mst_src_, mst_dst_, mst_weights_),
      probabilities(probabilities_),
      stabilities(0, handle_.get_stream()),
      condensed_tree(handle_, n_leaves_)
  {
  }

  // Using getters here, making the members private and forcing
  // consistent state with the constructor. This should make
  // it much easier to use / debug.
  value_t* get_probabilities() { return probabilities; }
  value_t* get_stabilities() { return stabilities.data(); }

  /**
   * Once n_clusters is known, the stabilities array
   * can be initialized.
   * @param n_clusters_
   */
  void set_n_clusters(int n_clusters_)
  {
    robust_single_linkage_output<value_idx, value_t>::set_n_clusters(n_clusters_);
    stabilities.resize(n_clusters_,
                       robust_single_linkage_output<value_idx, value_t>::get_handle().get_stream());
  }

  CondensedHierarchy<value_idx, value_t>& get_condensed_tree() { return condensed_tree; }

 private:
  value_t* probabilities;  // size n_leaves

  // Size not known ahead of time. Initialize
  // with `initialize_stabilities()` method.
  rmm::device_uvector<value_t> stabilities;

  // Use condensed hierarchy to wrap
  // condensed tree outputs since we do not
  // know the size ahead of time.
  CondensedHierarchy<value_idx, value_t> condensed_tree;
};

template class CondensedHierarchy<int, float>;

/**
 * Container object for computing and storing intermediate information needed later for computing
<<<<<<< HEAD
 * membership vectors and approximate_predict.
=======
 * membership vectors and approximate predict. Users are only expected to create an instance of this
 * object, the hdbscan method will do the rest.
>>>>>>> 1bd3e6c7
 * @tparam value_idx
 * @tparam value_t
 */
template <typename value_idx, typename value_t>
class PredictionData {
 public:
  PredictionData(const raft::handle_t& handle_, value_idx m, value_idx n)
    : handle(handle_),
      exemplar_idx(0, handle.get_stream()),
      exemplar_label_offsets(0, handle.get_stream()),
      n_selected_clusters(0),
      selected_clusters(0, handle.get_stream()),
      deaths(0, handle.get_stream()),
<<<<<<< HEAD
=======
      core_dists(m, handle.get_stream()),
      index_into_children(0, handle.get_stream()),
>>>>>>> 1bd3e6c7
      n_exemplars(0),
      n_rows(m),
      n_cols(n)
  {
  }
  size_t n_rows;
  size_t n_cols;

  // Using getters here, making the members private and forcing
  // consistent state with the constructor. This should make
  // it much easier to use / debug.
  value_idx get_n_exemplars() { return n_exemplars; }
  value_idx get_n_selected_clusters() { return n_selected_clusters; }
  value_idx* get_exemplar_idx() { return exemplar_idx.data(); }
  value_idx* get_exemplar_label_offsets() { return exemplar_label_offsets.data(); }
  value_idx* get_selected_clusters() { return selected_clusters.data(); }
  value_t* get_deaths() { return deaths.data(); }
<<<<<<< HEAD

  /**
   * Resize buffers to the required sizes for storing data
   * @param handle raft handle for ordering cuda operations
   * @param n_exemplars_  number of exemplar points
   * @param n_selected_clusters_ number of clusters selected
   */
  void allocate(const raft::handle_t& handle,
                value_idx n_exemplars_,
                value_idx n_selected_clusters_);
=======
  value_t* get_core_dists() { return core_dists.data(); }
  value_idx* get_index_into_children() { return index_into_children.data(); }

  /**
   * Resizes the buffers in the PredictionData object.
   *
   * @param[in] handle raft handle for resource reuse
   * @param[in] n_exemplars_ number of exemplar points
   * @param[in] n_selected_clusters_ number of selected clusters in the final clustering
   * @param[in] n_edges_ number of edges in the condensed hierarchy
   */
  void allocate(const raft::handle_t& handle,
                value_idx n_exemplars_,
                value_idx n_selected_clusters_,
                value_idx n_edges_);
>>>>>>> 1bd3e6c7

  /**
   * Resize buffers for cluster deaths to n_clusters
   * @param handle raft handle for ordering cuda operations
<<<<<<< HEAD
   * @param n_clusters_
=======
   * @param n_clusters_ number of clusters
>>>>>>> 1bd3e6c7
   */
  void set_n_clusters(const raft::handle_t& handle, value_idx n_clusters_)
  {
    deaths.resize(n_clusters_, handle.get_stream());
  }

 private:
  const raft::handle_t& handle;
  rmm::device_uvector<value_idx> exemplar_idx;
  rmm::device_uvector<value_idx> exemplar_label_offsets;
  value_idx n_exemplars;
  value_idx n_selected_clusters;
  rmm::device_uvector<value_idx> selected_clusters;
  rmm::device_uvector<value_t> deaths;
<<<<<<< HEAD
=======
  rmm::device_uvector<value_t> core_dists;
  rmm::device_uvector<value_idx> index_into_children;
>>>>>>> 1bd3e6c7
};

template class PredictionData<int, float>;

void build_prediction_data(const raft::handle_t& handle,
                           CondensedHierarchy<int, float>& condensed_tree,
                           int* labels,
                           int* label_map,
                           int n_selected_clusters,
                           PredictionData<int, float>& prediction_data);

};  // namespace Common
};  // namespace HDBSCAN

/**
 * Executes HDBSCAN clustering on an mxn-dimensional input array, X.
 *
 *   Note that while the algorithm is generally deterministic and should
 *   provide matching results between RAPIDS and the Scikit-learn Contrib
 *   versions, the construction of the k-nearest neighbors graph and
 *   minimum spanning tree can introduce differences between the two
 *   algorithms, especially when several nearest neighbors around a
 *   point might have the same distance. While the differences in
 *   the minimum spanning trees alone might be subtle, they can
 *   (and often will) lead to some points being assigned different
 *   cluster labels between the two implementations.
 *
 * @param[in] handle raft handle for resource reuse
 * @param[in] X array (size m, n) on device in row-major format
 * @param m number of rows in X
 * @param n number of columns in X
 * @param metric distance metric to use
 * @param params struct of configuration hyper-parameters
 * @param out struct of output data and arrays on device
 */
void hdbscan(const raft::handle_t& handle,
             const float* X,
             size_t m,
             size_t n,
             raft::distance::DistanceType metric,
             HDBSCAN::Common::HDBSCANParams& params,
             HDBSCAN::Common::hdbscan_output<int, float>& out);

/**
<<<<<<< HEAD
 * Executes HDBSCAN clustering on an mxn-dimensional input array, X and builds the PredictionData
=======
 * Executes HDBSCAN clustering on an mxn-dimensional input array, X, then builds the PredictionData
>>>>>>> 1bd3e6c7
 * object which computes and stores information needed later for prediction algorithms.
 *
 * @param[in] handle raft handle for resource reuse
 * @param[in] X array (size m, n) on device in row-major format
 * @param m number of rows in X
 * @param n number of columns in X
 * @param metric distance metric to use
 * @param params struct of configuration hyper-parameters
 * @param out struct of output data and arrays on device
 * @param prediction_data_ struct for storing computing and storing information to be used during
 * prediction
 */
void hdbscan(const raft::handle_t& handle,
             const float* X,
             size_t m,
             size_t n,
             raft::distance::DistanceType metric,
             HDBSCAN::Common::HDBSCANParams& params,
             HDBSCAN::Common::hdbscan_output<int, float>& out,
             HDBSCAN::Common::PredictionData<int, float>& prediction_data_);

void build_condensed_hierarchy(const raft::handle_t& handle,
                               const int* children,
                               const float* delta,
                               const int* sizes,
                               int min_cluster_size,
                               int n_leaves,
                               HDBSCAN::Common::CondensedHierarchy<int, float>& condensed_tree);

void _extract_clusters(const raft::handle_t& handle,
                       size_t n_leaves,
                       int n_edges,
                       int* parents,
                       int* children,
                       float* lambdas,
                       int* sizes,
                       int* labels,
                       float* probabilities,
                       HDBSCAN::Common::CLUSTER_SELECTION_METHOD cluster_selection_method,
                       bool allow_single_cluster,
                       int max_cluster_size,
                       float cluster_selection_epsilon);

<<<<<<< HEAD
void _all_points_membership_vectors(const raft::handle_t& handle,
                                    HDBSCAN::Common::CondensedHierarchy<int, float>& condensed_tree,
                                    HDBSCAN::Common::PredictionData<int, float>& prediction_data,
                                    float* membership_vec,
                                    const float* X,
                                    raft::distance::DistanceType metric);
=======
void compute_all_points_membership_vectors(
  const raft::handle_t& handle,
  HDBSCAN::Common::CondensedHierarchy<int, float>& condensed_tree,
  HDBSCAN::Common::PredictionData<int, float>& prediction_data,
  const float* X,
  raft::distance::DistanceType metric,
  float* membership_vec);

void out_of_sample_predict(const raft::handle_t& handle,
                           HDBSCAN::Common::CondensedHierarchy<int, float>& condensed_tree,
                           HDBSCAN::Common::PredictionData<int, float>& prediction_data,
                           const float* X,
                           int* labels,
                           const float* points_to_predict,
                           size_t n_prediction_points,
                           raft::distance::DistanceType metric,
                           int min_samples,
                           int* out_labels,
                           float* out_probabilities);
>>>>>>> 1bd3e6c7
}  // END namespace ML<|MERGE_RESOLUTION|>--- conflicted
+++ resolved
@@ -308,12 +308,8 @@
 
 /**
  * Container object for computing and storing intermediate information needed later for computing
-<<<<<<< HEAD
- * membership vectors and approximate_predict.
-=======
  * membership vectors and approximate predict. Users are only expected to create an instance of this
  * object, the hdbscan method will do the rest.
->>>>>>> 1bd3e6c7
  * @tparam value_idx
  * @tparam value_t
  */
@@ -327,11 +323,8 @@
       n_selected_clusters(0),
       selected_clusters(0, handle.get_stream()),
       deaths(0, handle.get_stream()),
-<<<<<<< HEAD
-=======
       core_dists(m, handle.get_stream()),
       index_into_children(0, handle.get_stream()),
->>>>>>> 1bd3e6c7
       n_exemplars(0),
       n_rows(m),
       n_cols(n)
@@ -349,18 +342,6 @@
   value_idx* get_exemplar_label_offsets() { return exemplar_label_offsets.data(); }
   value_idx* get_selected_clusters() { return selected_clusters.data(); }
   value_t* get_deaths() { return deaths.data(); }
-<<<<<<< HEAD
-
-  /**
-   * Resize buffers to the required sizes for storing data
-   * @param handle raft handle for ordering cuda operations
-   * @param n_exemplars_  number of exemplar points
-   * @param n_selected_clusters_ number of clusters selected
-   */
-  void allocate(const raft::handle_t& handle,
-                value_idx n_exemplars_,
-                value_idx n_selected_clusters_);
-=======
   value_t* get_core_dists() { return core_dists.data(); }
   value_idx* get_index_into_children() { return index_into_children.data(); }
 
@@ -376,16 +357,11 @@
                 value_idx n_exemplars_,
                 value_idx n_selected_clusters_,
                 value_idx n_edges_);
->>>>>>> 1bd3e6c7
 
   /**
    * Resize buffers for cluster deaths to n_clusters
    * @param handle raft handle for ordering cuda operations
-<<<<<<< HEAD
-   * @param n_clusters_
-=======
    * @param n_clusters_ number of clusters
->>>>>>> 1bd3e6c7
    */
   void set_n_clusters(const raft::handle_t& handle, value_idx n_clusters_)
   {
@@ -400,11 +376,8 @@
   value_idx n_selected_clusters;
   rmm::device_uvector<value_idx> selected_clusters;
   rmm::device_uvector<value_t> deaths;
-<<<<<<< HEAD
-=======
   rmm::device_uvector<value_t> core_dists;
   rmm::device_uvector<value_idx> index_into_children;
->>>>>>> 1bd3e6c7
 };
 
 template class PredictionData<int, float>;
@@ -449,11 +422,7 @@
              HDBSCAN::Common::hdbscan_output<int, float>& out);
 
 /**
-<<<<<<< HEAD
- * Executes HDBSCAN clustering on an mxn-dimensional input array, X and builds the PredictionData
-=======
  * Executes HDBSCAN clustering on an mxn-dimensional input array, X, then builds the PredictionData
->>>>>>> 1bd3e6c7
  * object which computes and stores information needed later for prediction algorithms.
  *
  * @param[in] handle raft handle for resource reuse
@@ -497,14 +466,6 @@
                        int max_cluster_size,
                        float cluster_selection_epsilon);
 
-<<<<<<< HEAD
-void _all_points_membership_vectors(const raft::handle_t& handle,
-                                    HDBSCAN::Common::CondensedHierarchy<int, float>& condensed_tree,
-                                    HDBSCAN::Common::PredictionData<int, float>& prediction_data,
-                                    float* membership_vec,
-                                    const float* X,
-                                    raft::distance::DistanceType metric);
-=======
 void compute_all_points_membership_vectors(
   const raft::handle_t& handle,
   HDBSCAN::Common::CondensedHierarchy<int, float>& condensed_tree,
@@ -524,5 +485,4 @@
                            int min_samples,
                            int* out_labels,
                            float* out_probabilities);
->>>>>>> 1bd3e6c7
 }  // END namespace ML