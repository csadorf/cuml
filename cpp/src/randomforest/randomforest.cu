/*
 * Copyright (c) 2019, NVIDIA CORPORATION.
 *
 * Licensed under the Apache License, Version 2.0 (the "License");
 * you may not use this file except in compliance with the License.
 * You may obtain a copy of the License at
 *
 *	http://www.apache.org/licenses/LICENSE-2.0
 *
 * Unless required by applicable law or agreed to in writing, software
 * distributed under the License is distributed on an "AS IS" BASIS,
 * WITHOUT WARRANTIES OR CONDITIONS OF ANY KIND, either express or implied.
 * See the License for the specific language governing permissions and
 * limitations under the License.
 */

#include "../decisiontree/kernels/quantile.h"
#include "../decisiontree/memory.h"
#include "random/permute.h"
#include "random/rng.h"
#include "randomforest.h"
#include "score/scores.h"

namespace ML {

/**
 * @brief Construct RF_metrics.
 * @param[in] cfg_accuracy: accuracy.
 */
RF_metrics::RF_metrics(float cfg_accuracy)
  : rf_type(RF_type::CLASSIFICATION), accuracy(cfg_accuracy){};

/**
 * @brief Construct RF_metrics.
 * @param[in] cfg_mean_abs_error: mean absolute error.
 * @param[in] cfg_mean_squared_error: mean squared error.
 * @param[in] cfg_median_abs_error: median absolute error.
 */
RF_metrics::RF_metrics(double cfg_mean_abs_error, double cfg_mean_squared_error,
                       double cfg_median_abs_error)
  : rf_type(RF_type::REGRESSION),
    mean_abs_error(cfg_mean_abs_error),
    mean_squared_error(cfg_mean_squared_error),
    median_abs_error(cfg_median_abs_error){};

/**
 * @brief Print either accuracy metric for classification, or mean absolute error, mean squared error, 
   and median absolute error metrics for regression.
 */
void RF_metrics::print() {
  if (rf_type == RF_type::CLASSIFICATION) {
    std::cout << "Accuracy: " << accuracy << std::endl;
  } else if (rf_type == RF_type::REGRESSION) {
    std::cout << "Mean Absolute Error: " << mean_abs_error << std::endl;
    std::cout << "Mean Squared Error: " << mean_squared_error << std::endl;
    std::cout << "Median Absolute Error: " << median_abs_error << std::endl;
  }
}

/**
 * @brief Update labels so they are unique from 0 to n_unique_labels values.
		  Create/update an old label to new label map per random forest.
 * @param[in] n_rows: number of rows (labels)
 * @param[in,out] labels: 1D labels array to be changed in-place.
 * @param[in,out] labels_map: map of old label values to new ones.
 * @param[in] verbose: debugging flag.
 */
void preprocess_labels(int n_rows, std::vector<int>& labels,
                       std::map<int, int>& labels_map, bool verbose) {
  std::pair<std::map<int, int>::iterator, bool> ret;
  int n_unique_labels = 0;

  if (verbose) std::cout << "Preprocessing labels\n";
  for (int i = 0; i < n_rows; i++) {
    ret = labels_map.insert(std::pair<int, int>(labels[i], n_unique_labels));
    if (ret.second) {
      n_unique_labels += 1;
    }
    if (verbose) std::cout << "Mapping " << labels[i] << " to ";
    labels[i] = ret.first->second;  //Update labels **IN-PLACE**
    if (verbose) std::cout << labels[i] << std::endl;
  }
  if (verbose) std::cout << "Finished preprocessing labels\n";
}

/**
 * @brief Revert label preprocessing effect, if needed.
 * @param[in] n_rows: number of rows (labels)
 * @param[in,out] labels: 1D labels array to be changed in-place.
 * @param[in] labels_map: map of old to new label values used during preprocessing.
 * @param[in] verbose: debugging flag.
 */
void postprocess_labels(int n_rows, std::vector<int>& labels,
                        std::map<int, int>& labels_map, bool verbose) {
  if (verbose) std::cout << "Postrocessing labels\n";
  std::map<int, int>::iterator it;
  int n_unique_cnt = labels_map.size();
  std::vector<int> reverse_map;
  reverse_map.resize(n_unique_cnt);
  for (auto it = labels_map.begin(); it != labels_map.end(); it++) {
    reverse_map[it->second] = it->first;
  }

  for (int i = 0; i < n_rows; i++) {
    if (verbose)
      std::cout << "Mapping " << labels[i] << " back to "
                << reverse_map[labels[i]] << std::endl;
    labels[i] = reverse_map[labels[i]];
  }
  if (verbose) std::cout << "Finished postrocessing labels\n";
}

/**
 * @brief Random forest hyper-parameter object default constructor (1 tree).
 */
RF_params::RF_params() : n_trees(1) {}

/**
 * @brief Random forest hyper-parameter object constructor to set n_trees member.
 */
RF_params::RF_params(int cfg_n_trees) : n_trees(cfg_n_trees) {}

/**
 * @brief Random forest hyper-parameter object constructor to set bootstrap, bootstrap_features, n_trees and rows_sample members.
 */
RF_params::RF_params(bool cfg_bootstrap, bool cfg_bootstrap_features,
                     int cfg_n_trees, float cfg_rows_sample)
  : bootstrap(cfg_bootstrap),
    bootstrap_features(cfg_bootstrap_features),
    n_trees(cfg_n_trees),
    rows_sample(cfg_rows_sample) {
  tree_params.bootstrap_features = cfg_bootstrap_features;
}

/**
 * @brief Random forest hyper-parameter object constructor to set all RF_params members.
 */
RF_params::RF_params(bool cfg_bootstrap, bool cfg_bootstrap_features,
                     int cfg_n_trees, float cfg_rows_sample,
                     DecisionTree::DecisionTreeParams cfg_tree_params)
  : bootstrap(cfg_bootstrap),
    bootstrap_features(cfg_bootstrap_features),
    n_trees(cfg_n_trees),
    rows_sample(cfg_rows_sample),
    tree_params(cfg_tree_params) {
  tree_params.bootstrap_features = cfg_bootstrap_features;
}

/**
 * @brief Check validity of all random forest hyper-parameters.
 */
void RF_params::validity_check() const {
  ASSERT((n_trees > 0), "Invalid n_trees %d", n_trees);
  ASSERT((rows_sample > 0) && (rows_sample <= 1.0),
         "rows_sample value %f outside permitted (0, 1] range", rows_sample);
  tree_params.validity_check();
}

/**
 * @brief Print all random forest hyper-parameters.
 */
void RF_params::print() const {
  std::cout << "bootstrap: " << bootstrap << std::endl;
  std::cout << "bootstrap features: " << bootstrap_features << std::endl;
  std::cout << "n_trees: " << n_trees << std::endl;
  std::cout << "rows_sample: " << rows_sample << std::endl;
  tree_params.print();
}

/**
 * @brief Construct rf (random forest) object.
 * @tparam T: data type for input data (float or double).
 * @tparam L: data type for labels (int type for classification, T type for regression).
 * @param[in] cfg_rf_params: Random forest hyper-parameter struct.
 * @param[in] cfg_rf_type: Random forest type. Only CLASSIFICATION is currently supported.
 */
template <typename T, typename L>
rf<T, L>::rf(RF_params cfg_rf_params, int cfg_rf_type)
  : rf_params(cfg_rf_params), rf_type(cfg_rf_type) {
  rf_params.validity_check();
}

/**
 * @brief Return number of trees in the forest.
 * @tparam T: data type for input data (float or double).
 * @tparam L: data type for labels (int type for classification, T type for regression).
 */
template <typename T, typename L>
int rf<T, L>::get_ntrees() {
  return rf_params.n_trees;
}

/**
 * @brief Print summary for all trees in the random forest.
 * @tparam T: data type for input data (float or double).
 * @tparam L: data type for labels (int type for classification, T type for regression).
 */
template <typename T, typename L>
void rf<T, L>::print_rf_summary() {
  const DecisionTree::DecisionTreeBase<T, L>* trees = get_trees_ptr();
  if (!trees) {
    std::cout << "Empty forest" << std::endl;
  } else {
    std::cout << "Forest has " << rf_params.n_trees << " trees, max_depth "
              << rf_params.tree_params.max_depth;
    std::cout << ", and max_leaves " << rf_params.tree_params.max_leaves
              << std::endl;
    for (int i = 0; i < rf_params.n_trees; i++) {
      std::cout << "Tree #" << i << std::endl;
      trees[i].print_tree_summary();
    }
  }
}

/**
 * @brief Print detailed view of all trees in the random forest.
 * @tparam T: data type for input data (float or double).
 * @tparam L: data type for labels (int type for classification, T type for regression).
 */
template <typename T, typename L>
void rf<T, L>::print_rf_detailed() {
  const DecisionTree::DecisionTreeBase<T, L>* trees = get_trees_ptr();
  if (!trees) {
    std::cout << "Empty forest" << std::endl;
  } else {
    std::cout << "Forest has " << rf_params.n_trees << " trees, max_depth "
              << rf_params.tree_params.max_depth;
    std::cout << ", and max_leaves " << rf_params.tree_params.max_leaves
              << std::endl;
    for (int i = 0; i < rf_params.n_trees; i++) {
      std::cout << "Tree #" << i << std::endl;
      trees[i].print();
    }
  }
}

/**
 * @brief Sample row IDs for tree fitting and bootstrap if requested.
 * @tparam T: data type for input data (float or double).
 * @tparam L: data type for labels (int type for classification, T type for regression).
 * @param[in] handle: cumlHandle
 * @param[in] tree_id: unique tree ID
 * @param[in] n_rows: total number of data samples.
 * @param[in] n_sampled_rows: number of rows used for training
 * @param[in, out] selected_rows: already allocated array w/ row IDs
 * @param[in, out] sorted_selected_rows: already allocated array. Will contain sorted row IDs.
 * @param[in, out] rows_temp_storage: temp. storage used for sorting (previously allocated).
 * @param[in] temp_storage_bytes: size in bytes of rows_temp_storage.
 */
template <typename T, typename L>
void rf<T, L>::prepare_fit_per_tree(const ML::cumlHandle_impl& handle,
                                    int tree_id, int n_rows, int n_sampled_rows,
                                    unsigned int* selected_rows,
                                    unsigned int* sorted_selected_rows,
                                    char* rows_temp_storage,
                                    size_t temp_storage_bytes) {
  cudaStream_t stream = handle.getStream();

  if (rf_params.bootstrap) {
    MLCommon::Random::Rng r(
      tree_id *
      1000);  // Ensure the seed for each tree is different and meaningful.
    r.uniformInt(selected_rows, n_sampled_rows, (unsigned int)0,
                 (unsigned int)n_rows, stream);
    //thrust::sequence(thrust::cuda::par.on(stream), sorted_selected_rows,
    //           sorted_selected_rows + n_sampled_rows);

    CUDA_CHECK(cub::DeviceRadixSort::SortKeys(
      (void*)rows_temp_storage, temp_storage_bytes, selected_rows,
      sorted_selected_rows, n_sampled_rows, 0, 8 * sizeof(unsigned int),
      stream));
  } else {  // Sampling w/o replacement
    MLCommon::device_buffer<unsigned int>* inkeys =
      new MLCommon::device_buffer<unsigned int>(handle.getDeviceAllocator(),
                                                stream, n_rows);
    MLCommon::device_buffer<unsigned int>* outkeys =
      new MLCommon::device_buffer<unsigned int>(handle.getDeviceAllocator(),
                                                stream, n_rows);
    thrust::sequence(thrust::cuda::par.on(stream), inkeys->data(),
                     inkeys->data() + n_rows);
    int* perms = nullptr;
    MLCommon::Random::permute(perms, outkeys->data(), inkeys->data(), 1, n_rows,
                              false, stream);
    // outkeys has more rows than selected_rows; doing the shuffling before the resize to differentiate the per-tree rows sample.
    CUDA_CHECK(cub::DeviceRadixSort::SortKeys(
      (void*)rows_temp_storage, temp_storage_bytes, outkeys->data(),
      sorted_selected_rows, n_sampled_rows, 0, 8 * sizeof(unsigned int),
      stream));
    inkeys->release(stream);
    outkeys->release(stream);
    delete inkeys;
    delete outkeys;
  }
}

template <typename T, typename L>
void rf<T, L>::error_checking(const T* input, L* predictions, int n_rows,
                              int n_cols, bool predict) const {
  if (predict) {
    ASSERT(get_trees_ptr(), "Cannot predict! No trees in the forest.");
    ASSERT(predictions != nullptr,
           "Error! User has not allocated memory for predictions.");
  } else {
    ASSERT(!get_trees_ptr(), "Cannot fit an existing forest.");
  }
  ASSERT((n_rows > 0), "Invalid n_rows %d", n_rows);
  ASSERT((n_cols > 0), "Invalid n_cols %d", n_cols);

  bool input_is_dev_ptr = is_dev_ptr(input);
  bool preds_is_dev_ptr = is_dev_ptr(predictions);

  if (!input_is_dev_ptr || (input_is_dev_ptr != preds_is_dev_ptr)) {
    ASSERT(false,
           "RF Error: Expected both input and labels/predictions to be GPU "
           "pointers");
  }
}

/**
 * @brief Construct rfClassifier object.
 * @tparam T: data type for input data (float or double).
 * @param[in] cfg_rf_params: Random forest hyper-parameter struct.
 */
template <typename T>
rfClassifier<T>::rfClassifier(RF_params cfg_rf_params)
  : rf<T, int>::rf(cfg_rf_params, RF_type::CLASSIFICATION){};

/**
 * @brief Destructor for random forest classifier object.
 * @tparam T: data type for input data (float or double).
 */
template <typename T>
rfClassifier<T>::~rfClassifier() {
  delete[] trees;
}

/**
 * @brief Return a const pointer to decision trees.
 * @tparam T: data type for input data (float or double).
 */
template <typename T>
const DecisionTree::DecisionTreeClassifier<T>* rfClassifier<T>::get_trees_ptr()
  const {
  return trees;
}

/**
 * @brief Build (i.e., fit, train) random forest classifier for input data.
 * @tparam T: data type for input data (float or double).
 * @param[in] user_handle: cumlHandle
 * @param[in] input: train data (n_rows samples, n_cols features) in column major format, excluding labels. Device pointer.
 * @param[in] n_rows: number of training data samples.
 * @param[in] n_cols: number of features (i.e., columns) excluding target feature.
 * @param[in] labels: 1D array of target features (int only), with one label per training sample. Device pointer.
				  Assumption: labels were preprocessed to map to ascending numbers from 0;
				  needed for current gini impl in decision tree
 * @param[in] n_unique_labels: #unique label values (known during preprocessing)
 */
template <typename T>
void rfClassifier<T>::fit(const cumlHandle& user_handle, T* input, int n_rows,
                          int n_cols, int* labels, int n_unique_labels) {
  this->error_checking(input, labels, n_rows, n_cols, false);

  trees = new DecisionTree::DecisionTreeClassifier<T>[this->rf_params.n_trees];

  int n_sampled_rows = this->rf_params.rows_sample * n_rows;

  const cumlHandle_impl& handle = user_handle.getImpl();
  cudaStream_t stream = user_handle.getStream();

  // Select n_sampled_rows (with replacement) numbers from [0, n_rows) per tree.
  // selected_rows: randomly generated IDs for bootstrapped samples (w/ replacement); a device ptr.
  MLCommon::device_buffer<unsigned int> selected_rows(
    handle.getDeviceAllocator(), stream, n_sampled_rows);
  MLCommon::device_buffer<unsigned int> sorted_selected_rows(
    handle.getDeviceAllocator(), stream, n_sampled_rows);

  // Will sort selected_rows (row IDs), prior to fit, to improve access patterns
  MLCommon::device_buffer<char>* rows_temp_storage = nullptr;
  size_t temp_storage_bytes = 0;
  CUDA_CHECK(cub::DeviceRadixSort::SortKeys(
    rows_temp_storage, temp_storage_bytes, selected_rows.data(),
    sorted_selected_rows.data(), n_sampled_rows, 0, 8 * sizeof(unsigned int),
    stream));
  // Allocate temporary storage
  rows_temp_storage = new MLCommon::device_buffer<char>(
    handle.getDeviceAllocator(), stream, temp_storage_bytes);
  std::shared_ptr<TemporaryMemory<T, int>> tempmem =
    std::make_shared<TemporaryMemory<T, int>>(
      user_handle.getImpl(), n_sampled_rows, n_cols, 1, n_unique_labels,
      this->rf_params.tree_params.n_bins,
      this->rf_params.tree_params.split_algo);
  if (this->rf_params.tree_params.split_algo == SPLIT_ALGO::GLOBAL_QUANTILE) {
    preprocess_quantile(input, nullptr, n_sampled_rows, n_cols, n_rows,
                        this->rf_params.tree_params.n_bins, tempmem);
  }
  for (int i = 0; i < this->rf_params.n_trees; i++) {
    this->prepare_fit_per_tree(handle, i, n_rows, n_sampled_rows,
                               selected_rows.data(),
                               sorted_selected_rows.data(),
                               rows_temp_storage->data(), temp_storage_bytes);

    /* Build individual tree in the forest.
		   - input is a pointer to orig data that have n_cols features and n_rows rows.
		   - n_sampled_rows: # rows sampled for tree's bootstrap sample.
		   - sorted_selected_rows: points to a list of row #s (w/ n_sampled_rows elements) used to build the bootstrapped sample.
		   Expectation: Each tree node will contain (a) # n_sampled_rows and (b) a pointer to a list of row numbers w.r.t original data.
		*/

    trees[i].fit(user_handle, input, n_cols, n_rows, labels,
                 sorted_selected_rows.data(), n_sampled_rows, n_unique_labels,
                 this->rf_params.tree_params, tempmem);
  }

  //Cleanup
  rows_temp_storage->release(stream);
  selected_rows.release(stream);
  sorted_selected_rows.release(stream);
  tempmem.reset();
  delete rows_temp_storage;
}

/**
 * @brief Predict target feature for input data; n-ary classification for single feature supported.
 * @tparam T: data type for input data (float or double).
 * @param[in] user_handle: cumlHandle.
 * @param[in] input: test data (n_rows samples, n_cols features) in row major format. GPU pointer.
 * @param[in] n_rows: number of  data samples.
 * @param[in] n_cols: number of features (excluding target feature).
 * @param[in, out] predictions: n_rows predicted labels. GPU pointer, user allocated.
 * @param[in] verbose: flag for debugging purposes.
 */
template <typename T>
void rfClassifier<T>::predict(const cumlHandle& user_handle, const T* input,
                              int n_rows, int n_cols, int* predictions,
                              bool verbose) const {
  this->error_checking(input, predictions, n_rows, n_cols, true);

  std::vector<int> h_predictions(n_rows);
  const cumlHandle_impl& handle = user_handle.getImpl();
  cudaStream_t stream = user_handle.getStream();

  std::vector<T> h_input(n_rows * n_cols);
  MLCommon::updateHost(h_input.data(), input, n_rows * n_cols, stream);
  CUDA_CHECK(cudaStreamSynchronize(stream));

  int row_size = n_cols;

  for (int row_id = 0; row_id < n_rows; row_id++) {
    if (verbose) {
      std::cout << "\n\n";
      std::cout << "Predict for sample: ";
      for (int i = 0; i < n_cols; i++)
        std::cout << h_input[row_id * row_size + i] << ", ";
      std::cout << std::endl;
    }

    std::map<int, int> prediction_to_cnt;
    std::pair<std::map<int, int>::iterator, bool> ret;
    int max_cnt_so_far = 0;
    int majority_prediction = -1;

    for (int i = 0; i < this->rf_params.n_trees; i++) {
      //Return prediction for one sample.
      if (verbose) {
        std::cout << "Printing tree " << i << std::endl;
        trees[i].print();
      }
      int prediction;
      trees[i].predict(user_handle, &h_input[row_id * row_size], 1, n_cols,
                       &prediction, verbose);
      ret = prediction_to_cnt.insert(std::pair<int, int>(prediction, 1));
      if (!(ret.second)) {
        ret.first->second += 1;
      }
      if (max_cnt_so_far < ret.first->second) {
        max_cnt_so_far = ret.first->second;
        majority_prediction = ret.first->first;
      }
    }

    h_predictions[row_id] = majority_prediction;
  }

  MLCommon::updateDevice(predictions, h_predictions.data(), n_rows, stream);
  CUDA_CHECK(cudaStreamSynchronize(stream));
}

/**
 * @brief Predict target feature for input data and validate against ref_labels.
 * @tparam T: data type for input data (float or double).
 * @param[in] user_handle: cumlHandle.
 * @param[in] input: test data (n_rows samples, n_cols features) in row major format. GPU pointer.
 * @param[in] ref_labels: label values for cross validation (n_rows elements); GPU pointer.
 * @param[in] n_rows: number of  data samples.
 * @param[in] n_cols: number of features (excluding target feature).
 * @param[in, out] predictions: n_rows predicted labels. GPU pointer, user allocated.
 * @param[in] verbose: flag for debugging purposes.
 */
template <typename T>
RF_metrics rfClassifier<T>::score(const cumlHandle& user_handle, const T* input,
                                  const int* ref_labels, int n_rows, int n_cols,
                                  int* predictions, bool verbose) const {
  predict(user_handle, input, n_rows, n_cols, predictions, verbose);

  cudaStream_t stream = user_handle.getImpl().getStream();
  auto d_alloc = user_handle.getDeviceAllocator();
  float accuracy = MLCommon::Score::accuracy_score(predictions, ref_labels,
                                                   n_rows, d_alloc, stream);
  RF_metrics stats(accuracy);
  if (verbose) stats.print();

  /* TODO: Potentially augment RF_metrics w/ more metrics (e.g., precision, F1, etc.).
	   For non binary classification problems (i.e., one target and  > 2 labels), need avg for each of these metrics */
  return stats;
}

/**
 * @brief Construct rfRegressor object.
 * @tparam T: data type for input data (float or double).
 * @param[in] cfg_rf_params: Random forest hyper-parameter struct.
 */
template <typename T>
rfRegressor<T>::rfRegressor(RF_params cfg_rf_params)
  : rf<T, T>::rf(cfg_rf_params, RF_type::REGRESSION){};

/**
 * @brief Destructor for random forest regressor object.
 * @tparam T: data type for input data (float or double).
 */
template <typename T>
rfRegressor<T>::~rfRegressor() {
  delete[] trees;
}

/**
 * @brief Return a const pointer to decision trees.
 * @tparam T: data type for input data (float or double).
 */
template <typename T>
const DecisionTree::DecisionTreeRegressor<T>* rfRegressor<T>::get_trees_ptr()
  const {
  return trees;
}

/**
 * @brief Build (i.e., fit, train) random forest regressor for input data.
 * @tparam T: data type for input data (float or double).
 * @param[in] user_handle: cumlHandle
 * @param[in] input: train data (n_rows samples, n_cols features) in column major format, excluding labels. Device pointer.
 * @param[in] n_rows: number of training data samples.
 * @param[in] n_cols: number of features (i.e., columns) excluding target feature.
 * @param[in] labels: 1D array of target features (float or double), with one label per training sample. Device pointer.
 */
template <typename T>
void rfRegressor<T>::fit(const cumlHandle& user_handle, T* input, int n_rows,
                         int n_cols, T* labels) {
  this->error_checking(input, labels, n_rows, n_cols, false);

  trees = new DecisionTree::DecisionTreeRegressor<T>[this->rf_params.n_trees];

  int n_sampled_rows = this->rf_params.rows_sample * n_rows;

  const cumlHandle_impl& handle = user_handle.getImpl();
  cudaStream_t stream = user_handle.getStream();

  // Select n_sampled_rows (with replacement) numbers from [0, n_rows) per tree.
  // selected_rows: randomly generated IDs for bootstrapped samples (w/ replacement); a device ptr.
  MLCommon::device_buffer<unsigned int> selected_rows(
    handle.getDeviceAllocator(), stream, n_sampled_rows);
  MLCommon::device_buffer<unsigned int> sorted_selected_rows(
    handle.getDeviceAllocator(), stream, n_sampled_rows);

  // Will sort selected_rows (row IDs), prior to fit, to improve access patterns
  MLCommon::device_buffer<char>* rows_temp_storage = nullptr;
  size_t temp_storage_bytes = 0;
  CUDA_CHECK(cub::DeviceRadixSort::SortKeys(
    rows_temp_storage, temp_storage_bytes, selected_rows.data(),
    sorted_selected_rows.data(), n_sampled_rows, 0, 8 * sizeof(unsigned int),
    stream));
  // Allocate temporary storage
  rows_temp_storage = new MLCommon::device_buffer<char>(
    handle.getDeviceAllocator(), stream, temp_storage_bytes);
  std::shared_ptr<TemporaryMemory<T, T>> tempmem =
    std::make_shared<TemporaryMemory<T, T>>(
      user_handle.getImpl(), n_sampled_rows, n_cols, 1, 1,
      this->rf_params.tree_params.n_bins,
      this->rf_params.tree_params.split_algo);

  if (this->rf_params.tree_params.split_algo == SPLIT_ALGO::GLOBAL_QUANTILE) {
    preprocess_quantile(input, nullptr, n_sampled_rows, n_cols, n_rows,
                        this->rf_params.tree_params.n_bins, tempmem);
  }
  for (int i = 0; i < this->rf_params.n_trees; i++) {
    this->prepare_fit_per_tree(handle, i, n_rows, n_sampled_rows,
                               selected_rows.data(),
                               sorted_selected_rows.data(),
                               rows_temp_storage->data(), temp_storage_bytes);

    /* Build individual tree in the forest.
		   - input is a pointer to orig data that have n_cols features and n_rows rows.
		   - n_sampled_rows: # rows sampled for tree's bootstrap sample.
		   - sorted_selected_rows: points to a list of row #s (w/ n_sampled_rows elements) used to build the bootstrapped sample.
		   Expectation: Each tree node will contain (a) # n_sampled_rows and (b) a pointer to a list of row numbers w.r.t original data.
		*/

    trees[i].fit(user_handle, input, n_cols, n_rows, labels,
                 sorted_selected_rows.data(), n_sampled_rows,
                 this->rf_params.tree_params, tempmem);
  }
  //Cleanup
  rows_temp_storage->release(stream);
  selected_rows.release(stream);
  sorted_selected_rows.release(stream);
  tempmem.reset();
  delete rows_temp_storage;
}

/**
 * @brief Predict target feature for input data; regression for single feature supported.
 * @tparam T: data type for input data (float or double).
 * @param[in] user_handle: cumlHandle.
 * @param[in] input: test data (n_rows samples, n_cols features) in row major format. GPU pointer.
 * @param[in] n_rows: number of  data samples.
 * @param[in] n_cols: number of features (excluding target feature).
 * @param[in, out] predictions: n_rows predicted labels. GPU pointer, user allocated.
 * @param[in] verbose: flag for debugging purposes.
 */
template <typename T>
void rfRegressor<T>::predict(const cumlHandle& user_handle, const T* input,
                             int n_rows, int n_cols, T* predictions,
                             bool verbose) const {
  this->error_checking(input, predictions, n_rows, n_cols, true);

  std::vector<T> h_predictions(n_rows);
  const cumlHandle_impl& handle = user_handle.getImpl();
  cudaStream_t stream = user_handle.getStream();

  std::vector<T> h_input(n_rows * n_cols);
  MLCommon::updateHost(h_input.data(), input, n_rows * n_cols, stream);
  CUDA_CHECK(cudaStreamSynchronize(stream));

  int row_size = n_cols;

  for (int row_id = 0; row_id < n_rows; row_id++) {
    if (verbose) {
      std::cout << "\n\n";
      std::cout << "Predict for sample: ";
      for (int i = 0; i < n_cols; i++)
        std::cout << h_input[row_id * row_size + i] << ", ";
      std::cout << std::endl;
    }

    T sum_predictions = 0;

    for (int i = 0; i < this->rf_params.n_trees; i++) {
      //Return prediction for one sample.
      if (verbose) {
        std::cout << "Printing tree " << i << std::endl;
        trees[i].print();
      }
      T prediction;
      trees[i].predict(user_handle, &h_input[row_id * row_size], 1, n_cols,
                       &prediction, verbose);
      sum_predictions += prediction;
    }
    // Random forest's prediction is the arithmetic mean of all its decision tree predictions.
    h_predictions[row_id] = sum_predictions / this->rf_params.n_trees;
  }

  MLCommon::updateDevice(predictions, h_predictions.data(), n_rows, stream);
  CUDA_CHECK(cudaStreamSynchronize(stream));
}

/**
 * @brief Predict target feature for input data and validate against ref_labels.
 * @tparam T: data type for input data (float or double).
 * @param[in] user_handle: cumlHandle.
 * @param[in] input: test data (n_rows samples, n_cols features) in row major format. GPU pointer.
 * @param[in] ref_labels: label values for cross validation (n_rows elements); GPU pointer.
 * @param[in] n_rows: number of  data samples.
 * @param[in] n_cols: number of features (excluding target feature).
 * @param[in, out] predictions: n_rows predicted labels. GPU pointer, user allocated.
 * @param[in] verbose: flag for debugging purposes.
 */
template <typename T>
RF_metrics rfRegressor<T>::cross_validate(const cumlHandle& user_handle,
                                          const T* input, const T* ref_labels,
                                          int n_rows, int n_cols,
                                          T* predictions, bool verbose) const {
  predict(user_handle, input, n_rows, n_cols, predictions, verbose);

  cudaStream_t stream = user_handle.getImpl().getStream();
  auto d_alloc = user_handle.getDeviceAllocator();

  double mean_abs_error, mean_squared_error, median_abs_error;
  MLCommon::Score::regression_metrics(predictions, ref_labels, n_rows, d_alloc,
                                      stream, mean_abs_error,
                                      mean_squared_error, median_abs_error);
  RF_metrics stats(mean_abs_error, mean_squared_error, median_abs_error);
  if (verbose) stats.print();

  return stats;
}

template class rf<float, int>;
template class rf<float, float>;
template class rf<double, int>;
template class rf<double, double>;

template class rfClassifier<float>;
template class rfClassifier<double>;

<<<<<<< HEAD
template class rfRegressor<float>;
template class rfRegressor<double>;

// Stateless API functions: fit, predict and cross_validate
=======
// Stateless API functions: fit, predict and score
>>>>>>> 549aae68

// ----------------------------- Classification ----------------------------------- //

/**
 * @brief Build (i.e., fit, train) random forest classifier for input data of type float.
 * @param[in] user_handle: cumlHandle
 * @param[in,out] rf_classifier: pointer to the rfClassifier object, previously constructed by the user.
 * @param[in] input: train data (n_rows samples, n_cols features) in column major format, excluding labels. Device pointer.
 * @param[in] n_rows: number of training data samples.
 * @param[in] n_cols: number of features (i.e., columns) excluding target feature.
 * @param[in] labels: 1D array of target features (int only), with one label per training sample. Device pointer.
				  Assumption: labels were preprocessed to map to ascending numbers from 0;
				  needed for current gini impl. in decision tree
 * @param[in] n_unique_labels: #unique label values (known during preprocessing)
 */
void fit(const cumlHandle& user_handle, rfClassifier<float>* rf_classifier,
         float* input, int n_rows, int n_cols, int* labels,
         int n_unique_labels) {
  rf_classifier->fit(user_handle, input, n_rows, n_cols, labels,
                     n_unique_labels);
}

/**
 * @brief Build (i.e., fit, train) random forest classifier for input data of type double.
 * @param[in] user_handle: cumlHandle
 * @param[in,out] rf_classifier: pointer to the rfClassifier object, previously constructed by the user.
 * @param[in] input: train data (n_rows samples, n_cols features) in column major format, excluding labels. Device pointer.
 * @param[in] n_rows: number of training data samples.
 * @param[in] n_cols: number of features (i.e., columns) excluding target feature.
 * @param[in] labels: 1D array of target features (int only), with one label per training sample. Device pointer.
				  Assumption: labels were preprocessed to map to ascending numbers from 0;
				  needed for current gini impl. in decision tree
 * @param[in] n_unique_labels: #unique label values (known during preprocessing)
 */
void fit(const cumlHandle& user_handle, rfClassifier<double>* rf_classifier,
         double* input, int n_rows, int n_cols, int* labels,
         int n_unique_labels) {
  rf_classifier->fit(user_handle, input, n_rows, n_cols, labels,
                     n_unique_labels);
}

/**
 * @brief Predict target feature for input data of type float; n-ary classification for single feature supported.
 * @param[in] user_handle: cumlHandle.
 * @param[in] rf_classifier: pointer to the rfClassifier object. The user should have previously called fit to build the random forest.
 * @param[in] input: test data (n_rows samples, n_cols features) in row major format. GPU pointer.
 * @param[in] n_rows: number of  data samples.
 * @param[in] n_cols: number of features (excluding target feature).
 * @param[in, out] predictions: n_rows predicted labels. GPU pointer, user allocated.
 * @param[in] verbose: flag for debugging purposes.
 */
void predict(const cumlHandle& user_handle,
             const rfClassifier<float>* rf_classifier, const float* input,
             int n_rows, int n_cols, int* predictions, bool verbose) {
  rf_classifier->predict(user_handle, input, n_rows, n_cols, predictions,
                         verbose);
}

/**
 * @brief Predict target feature for input data of type double; n-ary classification for single feature supported.
 * @param[in] user_handle: cumlHandle.
 * @param[in] rf_classifier: pointer to the rfClassifier object. The user should have previously called fit to build the random forest.
 * @param[in] input: test data (n_rows samples, n_cols features) in row major format. GPU pointer.
 * @param[in] n_rows: number of  data samples.
 * @param[in] n_cols: number of features (excluding target feature).
 * @param[in, out] predictions: n_rows predicted labels. GPU pointer, user allocated.
 * @param[in] verbose: flag for debugging purposes.
 */
void predict(const cumlHandle& user_handle,
             const rfClassifier<double>* rf_classifier, const double* input,
             int n_rows, int n_cols, int* predictions, bool verbose) {
  rf_classifier->predict(user_handle, input, n_rows, n_cols, predictions,
                         verbose);
}

/**
 * @brief Predict target feature for input data of type float and validate against ref_labels.
 * @param[in] user_handle: cumlHandle.
 * @param[in] rf_classifier: pointer to the rfClassifier object. The user should have previously called fit to build the random forest.
 * @param[in] input: test data (n_rows samples, n_cols features) in row major format. GPU pointer.
 * @param[in] ref_labels: label values for cross validation (n_rows elements); GPU pointer.
 * @param[in] n_rows: number of  data samples.
 * @param[in] n_cols: number of features (excluding target feature).
 * @param[in, out] predictions: n_rows predicted labels. GPU pointer, user allocated.
 * @param[in] verbose: flag for debugging purposes.
 */
RF_metrics score(const cumlHandle& user_handle,
                 const rfClassifier<float>* rf_classifier, const float* input,
                 const int* ref_labels, int n_rows, int n_cols,
                 int* predictions, bool verbose) {
  return rf_classifier->score(user_handle, input, ref_labels, n_rows, n_cols,
                              predictions, verbose);
}

/**
 * @brief Predict target feature for input data of type double and validate against ref_labels.
 * @param[in] user_handle: cumlHandle.
 * @param[in] rf_classifier: pointer to the rfClassifier object. The user should have previously called fit to build the random forest.
 * @param[in] input: test data (n_rows samples, n_cols features) in row major format. GPU pointer.
 * @param[in] ref_labels: label values for cross validation (n_rows elements); GPU pointer.
 * @param[in] n_rows: number of  data samples.
 * @param[in] n_cols: number of features (excluding target feature).
 * @param[in, out] predictions: n_rows predicted labels. GPU pointer, user allocated.
 * @param[in] verbose: flag for debugging purposes.
 */
RF_metrics score(const cumlHandle& user_handle,
                 const rfClassifier<double>* rf_classifier, const double* input,
                 const int* ref_labels, int n_rows, int n_cols,
                 int* predictions, bool verbose) {
  return rf_classifier->score(user_handle, input, ref_labels, n_rows, n_cols,
                              predictions, verbose);
}

RF_params set_rf_class_obj(int max_depth, int max_leaves, float max_features,
                           int n_bins, int split_algo, int min_rows_per_node,
                           bool bootstrap_features, bool bootstrap, int n_trees,
<<<<<<< HEAD
                           int rows_sample, CRITERION split_criterion,
                           bool quantile_per_tree) {
=======
                           float rows_sample) {
>>>>>>> 549aae68
  DecisionTree::DecisionTreeParams tree_params(
    max_depth, max_leaves, max_features, n_bins, split_algo, min_rows_per_node,
    bootstrap_features, split_criterion, quantile_per_tree);
  RF_params rf_params(bootstrap, bootstrap_features, n_trees, rows_sample,
                      tree_params);
  return rf_params;
}

// ----------------------------- Regression ----------------------------------- //

/**
 * @brief Build (i.e., fit, train) random forest regressor for input data of type float.
 * @param[in] user_handle: cumlHandle
 * @param[in,out] rf_regreesor: pointer to the rfRegressor object, previously constructed by the user.
 * @param[in] input: train data (n_rows samples, n_cols features) in column major format, excluding labels. Device pointer.
 * @param[in] n_rows: number of training data samples.
 * @param[in] n_cols: number of features (i.e., columns) excluding target feature.
 * @param[in] labels: 1D array of target features (float), with one label per training sample. Device pointer.
 */
void fit(const cumlHandle& user_handle, rfRegressor<float>* rf_regressor,
         float* input, int n_rows, int n_cols, float* labels) {
  rf_regressor->fit(user_handle, input, n_rows, n_cols, labels);
}

/**
 * @brief Build (i.e., fit, train) random forest regressor for input data of type double.
 * @param[in] user_handle: cumlHandle
 * @param[in,out] rf_regressor: pointer to the rfRegressor object, previously constructed by the user.
 * @param[in] input: train data (n_rows samples, n_cols features) in column major format, excluding labels. Device pointer.
 * @param[in] n_rows: number of training data samples.
 * @param[in] n_cols: number of features (i.e., columns) excluding target feature.
 * @param[in] labels: 1D array of target features (double), with one label per training sample. Device pointer.
 */
void fit(const cumlHandle& user_handle, rfRegressor<double>* rf_regressor,
         double* input, int n_rows, int n_cols, double* labels) {
  rf_regressor->fit(user_handle, input, n_rows, n_cols, labels);
}

/**
 * @brief Predict target feature for input data of type float; regression for single feature supported.
 * @param[in] user_handle: cumlHandle.
 * @param[in] rf_regressor: pointer to the rfRegressor object. The user should have previously called fit to build the random forest.
 * @param[in] input: test data (n_rows samples, n_cols features) in row major format. GPU pointer.
 * @param[in] n_rows: number of  data samples.
 * @param[in] n_cols: number of features (excluding target feature).
 * @param[in, out] predictions: n_rows predicted labels. GPU pointer, user allocated.
 * @param[in] verbose: flag for debugging purposes.
 */
void predict(const cumlHandle& user_handle,
             const rfRegressor<float>* rf_regressor, const float* input,
             int n_rows, int n_cols, float* predictions, bool verbose) {
  rf_regressor->predict(user_handle, input, n_rows, n_cols, predictions,
                        verbose);
}

/**
 * @brief Predict target feature for input data of type double; regression for single feature supported.
 * @param[in] user_handle: cumlHandle.
 * @param[in] rf_regressor: pointer to the rfRegressor object. The user should have previously called fit to build the random forest.
 * @param[in] input: test data (n_rows samples, n_cols features) in row major format. GPU pointer.
 * @param[in] n_rows: number of  data samples.
 * @param[in] n_cols: number of features (excluding target feature).
 * @param[in, out] predictions: n_rows predicted labels. GPU pointer, user allocated.
 * @param[in] verbose: flag for debugging purposes.
 */
void predict(const cumlHandle& user_handle,
             const rfRegressor<double>* rf_regressor, const double* input,
             int n_rows, int n_cols, double* predictions, bool verbose) {
  rf_regressor->predict(user_handle, input, n_rows, n_cols, predictions,
                        verbose);
}

/**
 * @brief Predict target feature for input data of type float and validate against ref_labels.
 * @param[in] user_handle: cumlHandle.
 * @param[in] rf_regressor: pointer to the rfRegressor object. The user should have previously called fit to build the random forest.
 * @param[in] input: test data (n_rows samples, n_cols features) in row major format. GPU pointer.
 * @param[in] ref_labels: label values for cross validation (n_rows elements); GPU pointer.
 * @param[in] n_rows: number of  data samples.
 * @param[in] n_cols: number of features (excluding target feature).
 * @param[in, out] predictions: n_rows predicted labels. GPU pointer, user allocated.
 * @param[in] verbose: flag for debugging purposes.
 */
RF_metrics cross_validate(const cumlHandle& user_handle,
                          const rfRegressor<float>* rf_regressor,
                          const float* input, const float* ref_labels,
                          int n_rows, int n_cols, float* predictions,
                          bool verbose) {
  return rf_regressor->cross_validate(user_handle, input, ref_labels, n_rows,
                                      n_cols, predictions, verbose);
}

/**
 * @brief Predict target feature for input data of type double and validate against ref_labels.
 * @param[in] user_handle: cumlHandle.
 * @param[in] rf_regressor: pointer to the rfRegressor object. The user should have previously called fit to build the random forest.
 * @param[in] input: test data (n_rows samples, n_cols features) in row major format. GPU pointer.
 * @param[in] ref_labels: label values for cross validation (n_rows elements); GPU pointer.
 * @param[in] n_rows: number of  data samples.
 * @param[in] n_cols: number of features (excluding target feature).
 * @param[in, out] predictions: n_rows predicted labels. GPU pointer, user allocated.
 * @param[in] verbose: flag for debugging purposes.
 */
RF_metrics cross_validate(const cumlHandle& user_handle,
                          const rfRegressor<double>* rf_regressor,
                          const double* input, const double* ref_labels,
                          int n_rows, int n_cols, double* predictions,
                          bool verbose) {
  return rf_regressor->cross_validate(user_handle, input, ref_labels, n_rows,
                                      n_cols, predictions, verbose);
}

};  // namespace ML
// end namespace ML<|MERGE_RESOLUTION|>--- conflicted
+++ resolved
@@ -390,7 +390,7 @@
       user_handle.getImpl(), n_sampled_rows, n_cols, 1, n_unique_labels,
       this->rf_params.tree_params.n_bins,
       this->rf_params.tree_params.split_algo);
-  if (this->rf_params.tree_params.split_algo == SPLIT_ALGO::GLOBAL_QUANTILE) {
+  if ((this->rf_params.tree_params.split_algo == SPLIT_ALGO::GLOBAL_QUANTILE) && !(this->rf_params.tree_params.quantile_per_tree)) {
     preprocess_quantile(input, nullptr, n_sampled_rows, n_cols, n_rows,
                         this->rf_params.tree_params.n_bins, tempmem);
   }
@@ -684,10 +684,10 @@
  * @param[in] verbose: flag for debugging purposes.
  */
 template <typename T>
-RF_metrics rfRegressor<T>::cross_validate(const cumlHandle& user_handle,
-                                          const T* input, const T* ref_labels,
-                                          int n_rows, int n_cols,
-                                          T* predictions, bool verbose) const {
+RF_metrics rfRegressor<T>::score(const cumlHandle& user_handle,
+                                 const T* input, const T* ref_labels,
+                                 int n_rows, int n_cols,
+                                 T* predictions, bool verbose) const {
   predict(user_handle, input, n_rows, n_cols, predictions, verbose);
 
   cudaStream_t stream = user_handle.getImpl().getStream();
@@ -711,14 +711,10 @@
 template class rfClassifier<float>;
 template class rfClassifier<double>;
 
-<<<<<<< HEAD
 template class rfRegressor<float>;
 template class rfRegressor<double>;
 
-// Stateless API functions: fit, predict and cross_validate
-=======
 // Stateless API functions: fit, predict and score
->>>>>>> 549aae68
 
 // ----------------------------- Classification ----------------------------------- //
 
@@ -835,12 +831,8 @@
 RF_params set_rf_class_obj(int max_depth, int max_leaves, float max_features,
                            int n_bins, int split_algo, int min_rows_per_node,
                            bool bootstrap_features, bool bootstrap, int n_trees,
-<<<<<<< HEAD
-                           int rows_sample, CRITERION split_criterion,
+                           float rows_sample, CRITERION split_criterion,
                            bool quantile_per_tree) {
-=======
-                           float rows_sample) {
->>>>>>> 549aae68
   DecisionTree::DecisionTreeParams tree_params(
     max_depth, max_leaves, max_features, n_bins, split_algo, min_rows_per_node,
     bootstrap_features, split_criterion, quantile_per_tree);
@@ -924,13 +916,13 @@
  * @param[in, out] predictions: n_rows predicted labels. GPU pointer, user allocated.
  * @param[in] verbose: flag for debugging purposes.
  */
-RF_metrics cross_validate(const cumlHandle& user_handle,
-                          const rfRegressor<float>* rf_regressor,
-                          const float* input, const float* ref_labels,
-                          int n_rows, int n_cols, float* predictions,
-                          bool verbose) {
-  return rf_regressor->cross_validate(user_handle, input, ref_labels, n_rows,
-                                      n_cols, predictions, verbose);
+RF_metrics score(const cumlHandle& user_handle,
+                 const rfRegressor<float>* rf_regressor,
+                 const float* input, const float* ref_labels,
+                 int n_rows, int n_cols, float* predictions,
+                 bool verbose) {
+  return rf_regressor->score(user_handle, input, ref_labels, n_rows,
+                             n_cols, predictions, verbose);
 }
 
 /**
@@ -944,13 +936,13 @@
  * @param[in, out] predictions: n_rows predicted labels. GPU pointer, user allocated.
  * @param[in] verbose: flag for debugging purposes.
  */
-RF_metrics cross_validate(const cumlHandle& user_handle,
-                          const rfRegressor<double>* rf_regressor,
-                          const double* input, const double* ref_labels,
-                          int n_rows, int n_cols, double* predictions,
-                          bool verbose) {
-  return rf_regressor->cross_validate(user_handle, input, ref_labels, n_rows,
-                                      n_cols, predictions, verbose);
+RF_metrics score(const cumlHandle& user_handle,
+                 const rfRegressor<double>* rf_regressor,
+                 const double* input, const double* ref_labels,
+                 int n_rows, int n_cols, double* predictions,
+                 bool verbose) {
+  return rf_regressor->score(user_handle, input, ref_labels, n_rows,
+                             n_cols, predictions, verbose);
 }
 
 };  // namespace ML
