--- conflicted
+++ resolved
@@ -676,15 +676,6 @@
                          d_loglike, params.sigma2, static_cast<bool>(order.k),
                          params.mu, fc_steps, d_fc);
 
-<<<<<<< HEAD
-=======
-  if (host_loglike) {
-    /* Transfer log-likelihood device -> host */
-    MLCommon::updateHost(loglike, d_loglike, batch_size, stream);
-    allocator->deallocate(d_loglike, batch_size * sizeof(double), stream);
-  }
-
->>>>>>> 67f5babd
   allocator->deallocate(d_Fs, ys_len * batch_size * sizeof(double), stream);
 
   ML::POP_RANGE();
