--- conflicted
+++ resolved
@@ -191,6 +191,7 @@
     _num_streams(n_streams),
     _cublasInitialized(false),
     _cusolverDnInitialized(false),
+    _cusolverSpInitialized(false),
     _cusparseInitialized(false),
     _deviceAllocator(std::make_shared<defaultDeviceAllocator>()),
     _hostAllocator(std::make_shared<defaultHostAllocator>()),
@@ -250,6 +251,10 @@
 }
 
 cusolverSpHandle_t cumlHandle_impl::getcusolverSpHandle() const {
+  if (!_cusolverSpInitialized) {
+    CUSOLVER_CHECK(cusolverSpCreate(&_cusolverSp_handle));
+    _cusolverSpInitialized = true;
+  }
   return _cusolverSp_handle;
 }
 
@@ -307,13 +312,6 @@
 void cumlHandle_impl::createResources() {
   cudaStream_t stream;
   CUDA_CHECK(cudaStreamCreate(&stream));
-<<<<<<< HEAD
-  CUBLAS_CHECK(cublasCreate(&_cublas_handle));
-  CUSOLVER_CHECK(cusolverDnCreate(&_cusolverDn_handle));
-  CUSOLVER_CHECK(cusolverSpCreate(&_cusolverSp_handle));
-  CUSPARSE_CHECK(cusparseCreate(&_cusparse_handle));
-=======
->>>>>>> 1df26e29
   _streams.push_back(stream);
   for (int i = 1; i < _num_streams; ++i) {
     cudaStream_t stream;
@@ -338,20 +336,14 @@
       // deallocate should not throw execeptions which is why CUSOLVER_CHECK is not used.
     }
   }
-<<<<<<< HEAD
-
-  {
+  if (_cusolverSpInitialized) {
     cusolverStatus_t status = cusolverSpDestroy(_cusolverSp_handle);
     if (CUSOLVER_STATUS_SUCCESS != status) {
       //TODO: Add loging of this error. Needs: https://github.com/rapidsai/cuml/issues/100
       // deallocate should not throw execeptions which is why CUSOLVER_CHECK is not used.
     }
   }
-
-  {
-=======
   if (_cublasInitialized) {
->>>>>>> 1df26e29
     cublasStatus_t status = cublasDestroy(_cublas_handle);
     if (CUBLAS_STATUS_SUCCESS != status) {
       //TODO: Add loging of this error. Needs: https://github.com/rapidsai/cuml/issues/100
