--- conflicted
+++ resolved
@@ -71,8 +71,7 @@
          */
 double randIndex(const cumlHandle &handle, double *y, double *y_hat, int n);
 
-<<<<<<< HEAD
-                /**
+/**
          * Calculates the "adjusted rand index"
          *
          * This metric is the corrected-for-chance version of the rand index 
@@ -85,11 +84,7 @@
          * @param upper_class_range: the highest value in the range of classes
          * @return: The adjusted rand index value
          */
-        double adjustedRandIndex(const cumlHandle& handle, int *y,  int *y_hat,  int n, int lower_class_range, int upper_class_range);
+double adjustedRandIndex(const cumlHandle& handle, int *y, int *y_hat, int n, int lower_class_range, int upper_class_range);
 
-    }
-}
-=======
 }  // namespace Metrics
-}  // namespace ML
->>>>>>> 18227e11
+}  // namespace ML