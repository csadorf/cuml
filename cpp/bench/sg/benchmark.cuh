--- conflicted
+++ resolved
@@ -16,13 +16,10 @@
 
 #pragma once
 
-<<<<<<< HEAD
-=======
 #include <benchmark/benchmark.h>
 #include <common/cudart_utils.h>
 #include <cuda_runtime.h>
 #include <cuml/common/logger.hpp>
->>>>>>> 20eefab6
 #include <cuml/cuml.hpp>
 #include "../common/ml_benchmark.hpp"
 #include "dataset.cuh"
@@ -174,110 +171,5 @@
   TimeSeriesDataset<D> data;
 };  // end class TsFixtureRandom
 
-<<<<<<< HEAD
-=======
-/**
- * RAII way of timing cuda calls. This has been shamelessly copied from the
- * cudf codebase. So, credits for this class goes to cudf developers.
- */
-struct CudaEventTimer {
- public:
-  /**
-   * @brief This ctor clears the L2 cache by cudaMemset'ing a buffer of the size
-   *        of L2 and then starts the timer.
-   * @param h cuml handle
-   * @param st the benchmark::State whose timer we are going to update.
-   * @param flushL2 whether or not to flush the L2 cache before every iteration.
-   * @param s The CUDA stream we are measuring time on.
-   */
-  CudaEventTimer(const cumlHandle& h, ::benchmark::State& st, bool flushL2,
-                 cudaStream_t s)
-    : handle(h), state(&st), stream(s) {
-    CUDA_CHECK(cudaEventCreate(&start));
-    CUDA_CHECK(cudaEventCreate(&stop));
-    // flush L2?
-    if (flushL2) {
-      int devId = 0;
-      CUDA_CHECK(cudaGetDevice(&devId));
-      int l2CacheSize = 0;
-      CUDA_CHECK(
-        cudaDeviceGetAttribute(&l2CacheSize, cudaDevAttrL2CacheSize, devId));
-      if (l2CacheSize > 0) {
-        auto allocator = handle.getDeviceAllocator();
-        auto* buffer = (int*)allocator->allocate(l2CacheSize, stream);
-        CUDA_CHECK(cudaMemsetAsync(buffer, 0, l2CacheSize, stream));
-        allocator->deallocate(buffer, l2CacheSize, stream);
-        CUDA_CHECK(cudaStreamSynchronize(stream));
-      }
-    }
-    CUDA_CHECK(cudaEventRecord(start, stream));
-  }
-  CudaEventTimer() = delete;
-
-  /** 
-   * @brief The dtor stops the timer and performs a synchroniazation. Time of
-   *       the benchmark::State object provided to the ctor will be set  to the
-   *       value given by `cudaEventElapsedTime()`.
-   */
-  ~CudaEventTimer() {
-    CUDA_CHECK_NO_THROW(cudaEventRecord(stop, stream));
-    CUDA_CHECK_NO_THROW(cudaEventSynchronize(stop));
-    float milliseconds = 0.0f;
-    CUDA_CHECK_NO_THROW(cudaEventElapsedTime(&milliseconds, start, stop));
-    state->SetIterationTime(milliseconds / 1000.f);
-    CUDA_CHECK_NO_THROW(cudaEventDestroy(start));
-    CUDA_CHECK_NO_THROW(cudaEventDestroy(stop));
-  }
-
- private:
-  cudaEvent_t start;
-  cudaEvent_t stop;
-  const cumlHandle& handle;
-  ::benchmark::State* state;
-  cudaStream_t stream;
-};  // end namespace CudaEventTimer
-
-namespace internal {
-template <typename Params, typename Class>
-struct Registrar {
-  Registrar(const std::vector<Params>& paramsList, const std::string& name) {
-    int counter = 0;
-    for (const auto& param : paramsList) {
-      std::stringstream oss;
-      oss << counter;
-      auto testName = name + "/" + oss.str();
-      auto* b = ::benchmark::internal::RegisterBenchmarkInternal(
-        new Class(testName, param));
-      ///@todo: expose a currying-like interface to the final macro
-      b->UseManualTime();
-      b->Unit(benchmark::kMillisecond);
-      ++counter;
-    }
-  }
-};  // end struct Registrar
-};  // end namespace internal
-
-/**
- * This is the entry point macro for all cuML benchmarks. This needs to be
- * called for the set of benchmarks to be registered so that the main harness
- * inside google bench can find these benchmarks and run them.
- * @param ParamsClass a struct which contains all the parameters needed to
- *                    generate a dataset and run the underlying ML training algo
- *                    on it. Ideally, one such struct is needed for every source
- * @param BaseClass the child class of `ML::Bench::Fixture` which contains the
- *                  logic to generate the dataset and run training on it for a
- *                  given algo. Ideally, once such struct is needed for every
- *                  algo to be benchmarked
- * @param BaseName a unique string to identify these tests at the end of run
- * @param params list of params upon which to benchmark the algo. It can be a
- *               statically populated vector or from the result of calling a
- *               function
- * @note See at the end of kmeans.cu for a real use-case example.
- */
-#define CUML_BENCH_REGISTER(ParamsClass, BaseClass, BaseName, params)        \
-  static internal::Registrar<ParamsClass, BaseClass> BENCHMARK_PRIVATE_NAME( \
-    registrar)(params, #BaseClass "/" BaseName)
-
->>>>>>> 20eefab6
 }  // end namespace Bench
 }  // end namespace ML