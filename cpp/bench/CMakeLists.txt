--- conflicted
+++ resolved
@@ -74,14 +74,8 @@
 if(BUILD_CUML_PRIMS_BENCH)
   # (please keep the filenames in alphabetical order)
   add_executable(${PRIMS_BENCH_TARGET}
-<<<<<<< HEAD
-          prims/gram_matrix.cu
-    prims/main.cpp
-          )
-=======
     prims/gram_matrix.cu
     prims/main.cpp)
->>>>>>> 522bed20
 
   target_compile_options(${PRIMS_BENCH_TARGET}
         PRIVATE "$<$<COMPILE_LANGUAGE:CXX>:${CUML_CXX_FLAGS}>"
