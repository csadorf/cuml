--- conflicted
+++ resolved
@@ -134,11 +134,8 @@
       prims/batched/make_symm.cu
       prims/batched/gemv.cu
       prims/binary_op.cu
-<<<<<<< HEAD
-=======
       prims/ternary_op.cu
       prims/cache.cu
->>>>>>> 8b1a52bc
       prims/coalesced_reduction.cu
       prims/cuda_utils.cu
       prims/columnSort.cu
