--- conflicted
+++ resolved
@@ -34,13 +34,8 @@
 from cuml.common.base import Base
 from cuml.common.array import CumlArray
 from cuml.common.handle cimport cumlHandle
-<<<<<<< HEAD
-from cuml.utils import input_to_cuml_array
 import cuml.common.logger as logger
-
-=======
 from cuml.common import input_to_cuml_array
->>>>>>> 1e63912d
 
 cdef extern from "cuml/linear_model/glm.hpp" namespace "ML::GLM":
 
