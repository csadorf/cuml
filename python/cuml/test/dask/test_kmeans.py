# Copyright (c) 2019, NVIDIA CORPORATION.
#
# Licensed under the Apache License, Version 2.0 (the "License");
# you may not use this file except in compliance with the License.
# You may obtain a copy of the License at
#
#     http://www.apache.org/licenses/LICENSE-2.0
#
# Unless required by applicable law or agreed to in writing, software
# distributed under the License is distributed on an "AS IS" BASIS,
# WITHOUT WARRANTIES OR CONDITIONS OF ANY KIND, either express or implied.
# See the License for the specific language governing permissions and
# limitations under the License.
#

import pytest

from dask.distributed import Client, wait

import numpy as np

from cuml.test.utils import unit_param, quality_param, stress_param


@pytest.mark.mg
@pytest.mark.parametrize("nrows", [unit_param(1e3), quality_param(1e5),
                                   stress_param(5e6)])
@pytest.mark.parametrize("ncols", [10, 30])
@pytest.mark.parametrize("nclusters", [unit_param(5), quality_param(10),
                                       stress_param(50)])
@pytest.mark.parametrize("n_parts", [unit_param(None), quality_param(7),
                                     stress_param(50)])
def test_end_to_end(nrows, ncols, nclusters, n_parts, cluster):

    client = Client(cluster)

    try:
        from cuml.dask.cluster import KMeans as cumlKMeans

        from cuml.dask.datasets import make_blobs

        X_cudf, y = make_blobs(nrows, ncols, nclusters, n_parts,
                               cluster_std=0.01, verbose=True,
                               random_state=10)

<<<<<<< HEAD
    X_cudf, y = make_blobs(nrows, ncols, nclusters, n_parts,
                           cluster_std=0.01, verbose=True,
                           random_state=10)

    wait(X_cudf)
=======
        wait(X_cudf)

        cumlModel = cumlKMeans(verbose=1, init="k-means||",
                               n_clusters=nclusters,
                               random_state=10)

        cumlModel.fit(X_cudf)

        cumlLabels = cumlModel.predict(X_cudf)
>>>>>>> a3cef24a

        n_workers = len(list(client.has_what().keys()))

        # Verifying we are grouping partitions. This should be changed soon.
        if n_parts is not None and n_parts < n_workers:
            assert cumlLabels.npartitions == n_parts
        else:
            assert cumlLabels.npartitions == n_workers

        from sklearn.metrics import adjusted_rand_score

        cumlPred = cumlLabels.compute().to_pandas().values

        assert cumlPred.shape[0] == nrows
        assert np.max(cumlPred) == nclusters-1
        assert np.min(cumlPred) == 0

        labels = y.compute().to_pandas().values

        score = adjusted_rand_score(labels.reshape(labels.shape[0]), cumlPred)

        assert 1.0 == score

    finally:
        client.close()


@pytest.mark.mg
@pytest.mark.parametrize("nrows", [unit_param(5e3), quality_param(1e5),
                                   stress_param(1e6)])
@pytest.mark.parametrize("ncols", [unit_param(10), quality_param(30),
                                   stress_param(50)])
@pytest.mark.parametrize("nclusters", [1, 10, 30])
@pytest.mark.parametrize("n_parts", [unit_param(None), quality_param(7),
                                     stress_param(50)])
def test_transform(nrows, ncols, nclusters, n_parts, cluster):

    client = Client(cluster)

    try:

        from cuml.dask.cluster import KMeans as cumlKMeans

        from cuml.dask.datasets import make_blobs

        X_cudf, y = make_blobs(nrows, ncols, nclusters, n_parts,
                               cluster_std=0.01, verbose=True,
                               random_state=10)

        wait(X_cudf)

        cumlModel = cumlKMeans(verbose=0, init="k-means||",
                               n_clusters=nclusters,
                               random_state=10)

        cumlModel.fit(X_cudf)

        labels = y.compute().to_pandas().values
        labels = labels.reshape(labels.shape[0])

        xformed = cumlModel.transform(X_cudf).compute()

        assert xformed.shape == (nrows, nclusters)

        # The argmin of the transformed values should be equal to the labels
        xformed_labels = np.argmin(xformed.to_pandas().to_numpy(), axis=1)

        from sklearn.metrics import adjusted_rand_score
        assert adjusted_rand_score(labels, xformed_labels)

    finally:
        client.close()<|MERGE_RESOLUTION|>--- conflicted
+++ resolved
@@ -43,13 +43,6 @@
                                cluster_std=0.01, verbose=True,
                                random_state=10)
 
-<<<<<<< HEAD
-    X_cudf, y = make_blobs(nrows, ncols, nclusters, n_parts,
-                           cluster_std=0.01, verbose=True,
-                           random_state=10)
-
-    wait(X_cudf)
-=======
         wait(X_cudf)
 
         cumlModel = cumlKMeans(verbose=1, init="k-means||",
@@ -59,7 +52,7 @@
         cumlModel.fit(X_cudf)
 
         cumlLabels = cumlModel.predict(X_cudf)
->>>>>>> a3cef24a
+
 
         n_workers = len(list(client.has_what().keys()))
 
