--- conflicted
+++ resolved
@@ -300,11 +300,8 @@
     """
     print("Running: \n", "\n ".join([str(a.name) for a in algos]))
     runner = AccuracyComparisonRunner(
-<<<<<<< HEAD
-        bench_rows, bench_dims, dataset_name, input_type, test_fraction
-=======
-        bench_rows, bench_dims, dataset_name, input_type, n_reps=n_reps
->>>>>>> c8180b08
+        bench_rows, bench_dims, dataset_name, input_type,
+        test_fraction=test_fraction, n_reps=n_reps
     )
     all_results = []
     for algo in algos:
