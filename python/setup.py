#
# Copyright (c) 2018, NVIDIA CORPORATION.
#
# Licensed under the Apache License, Version 2.0 (the "License");
# you may not use this file except in compliance with the License.
# You may obtain a copy of the License at
#
#     http://www.apache.org/licenses/LICENSE-2.0
#
# Unless required by applicable law or agreed to in writing, software
# distributed under the License is distributed on an "AS IS" BASIS,
# WITHOUT WARRANTIES OR CONDITIONS OF ANY KIND, either express or implied.
# See the License for the specific language governing permissions and
# limitations under the License.
#

from setuptools import setup, find_packages
from setuptools.extension import Extension
from Cython.Build import cythonize
import os
import versioneer
from distutils.sysconfig import get_python_lib
import sys
import numpy
install_requires = [
    'numpy',
    'cython'
]

cuda_include_dir = '/usr/local/cuda/include'
cuda_lib_dir = "/usr/local/cuda/lib"

if os.environ.get('CUDA_HOME', False):
    cuda_lib_dir = os.path.join(os.environ.get('CUDA_HOME'), 'lib64')
    cuda_include_dir = os.path.join(os.environ.get('CUDA_HOME'), 'include')


rmm_include_dir = '/include'
rmm_lib_dir = '/lib'

if os.environ.get('CONDA_PREFIX', None):
    conda_prefix = os.environ.get('CONDA_PREFIX')
    rmm_include_dir = conda_prefix + rmm_include_dir
    rmm_lib_dir = conda_prefix + rmm_lib_dir

exc_list = []

libs = ['cuda', 'cuml++', 'rmm']

if "--multigpu" not in sys.argv:
    exc_list.append('cuml/linear_model/linear_regression_mg.pyx')
    exc_list.append('cuml/decomposition/tsvd_mg.pyx')
else:
    libs.append('cumlMG')
    sys.argv.remove("--multigpu")


extensions = [
    Extension("*",
              sources=['cuml/*/*.pyx'],
              include_dirs=['../cuML/src',
                            '../cuML/external',
                            '../cuML/external/ml-prims/src',
                            '../cuML/external/ml-prims/external/cutlass',
                            '../cuML/external/cutlass',
                            '../cuML/external/ml-prims/external/cub',
<<<<<<< HEAD
                            numpy.get_include(),
                            cuda_include_dir],
              library_dirs=[get_python_lib(), "../cuML/build/"],
              runtime_library_dirs=[cuda_lib_dir],
=======
                            cuda_include_dir,
                            rmm_include_dir],
              library_dirs=[get_python_lib()],
              runtime_library_dirs=[cuda_lib_dir,
                                    rmm_lib_dir],
>>>>>>> b73bb070
              libraries=libs,
              language='c++',
              extra_compile_args=['-std=c++11'])
]

setup(name='cuml',
      description="cuML - RAPIDS ML Algorithms",
      version=versioneer.get_version(),
      classifiers=[
        "Intended Audience :: Developers",
        "Programming Language :: Python",
        "Programming Language :: Python :: 3.6",
        "Programming Language :: Python :: 3.7"
      ],
      author="NVIDIA Corporation",
      setup_requires=['cython'],
      ext_modules=cythonize(extensions,
                            exclude=exc_list),
      packages=find_packages(include=['cuml', 'cuml.*']),
      install_requires=install_requires,
      license="Apache",
      cmdclass=versioneer.get_cmdclass(),
      zip_safe=False
      )<|MERGE_RESOLUTION|>--- conflicted
+++ resolved
@@ -64,18 +64,12 @@
                             '../cuML/external/ml-prims/external/cutlass',
                             '../cuML/external/cutlass',
                             '../cuML/external/ml-prims/external/cub',
-<<<<<<< HEAD
-                            numpy.get_include(),
-                            cuda_include_dir],
+                            cuda_include_dir,
+                            rmm_include_dir,
+                            numpy.get_include()],
               library_dirs=[get_python_lib(), "../cuML/build/"],
-              runtime_library_dirs=[cuda_lib_dir],
-=======
-                            cuda_include_dir,
-                            rmm_include_dir],
-              library_dirs=[get_python_lib()],
               runtime_library_dirs=[cuda_lib_dir,
                                     rmm_lib_dir],
->>>>>>> b73bb070
               libraries=libs,
               language='c++',
               extra_compile_args=['-std=c++11'])
