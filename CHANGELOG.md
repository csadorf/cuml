# cuML 0.15.0 (Date TBD)

## New Features
- PR #2172: Initial support for auto-ARIMA
- PR #2261: Exposing new FAISS metrics through Python API
- PR #2267: CountVectorizer estimator
- PR #2287: Single-GPU TfidfTransformer implementation
- PR #2289: QR SVD solver for MNMG PCA
- PR #2312: column-major support for make_blobs
- PR #2392: PCA can accept sparse inputs, and sparse prim for computing covariance
- PR #2394: Adding cosine & correlation distance for KNN
- PR #2465: Support pandas 1.0+

## Improvements
- PR #1945: enable clang tidy
- PR #2099: Raise an error when float64 data is used with dask RF
- PR #2262: Using fully shared PartDescriptor in MNMG decomposiition, linear models, and solvers
- PR #2308: Using fixture for Dask client to eliminate possiblity of not closing
- PR #2310: Pinning ucx-py to 0.14 to make 0.15 CI pass
- PR #2329: Add short commit hash to conda package name
- PR #2336: Eliminate `rmm.device_array` usage
- PR #2339: umap performance improvements
- PR #2340: Import ARIMA in the root init file and fix the `test_fit_function` test
- PR #2345: make C++ logger level definition to be the same as python layer
- PR #2363: Update threshold and make other changes for stress tests
- PR #2371: Updating MBSGD tests to use larger batches
- PR #2380: Pinning libcumlprims version to ease future updates
- PR #2403: Support for input and output type consistency in logistic regression predict_proba
- PR #2405: Remove references to deprecated RMM headers.
- PR #2408: Install meta packages for dependencies
- PR #2411: Refactor Mixin classes and use in classifier/regressor estimators
- PR #2417: Move doc customization scripts to Jenkins
- PR #2420: Add and set convert_dtype default to True in estimator fit methods
- PR #2427: Moving MNMG decomposition to cuml
- PR #2431: Match output of classifier predict with target dtype
- PR #2433: Add libcumlprims_mg to CMake
- PR #2439: Update dask RF code to have print_detailed function
- PR #2440: Use Treelite Conda package
- PR #2442: fix setting RAFT_DIR from the RAFT_PATH env var
- PR #2453: Add CumlArray to API doc
- PR #2468: Add `_n_features_in_` attribute to all single GPU estimators that implement fit
<<<<<<< HEAD
- PR #2469: Updating KNN c-api to document all arguments
=======
- PR #2490: Moving MNMG KMeans to cuml
>>>>>>> b5207643
- PR #2483: Moving MNMG KNN to cuml
- PR #2492: Adding additional assertions to mnmg nearest neighbors pytests
- PR #2499: Provide access to `cuml.DBSCAN` core samples

## Bug Fixes
- PR #2364: Fix for random projection
- PR #2369: Update RF code to fix set_params memory leak
- PR #2373: Use Treelite Pip package in GPU testing
- PR #2376: Update documentation Links
- PR #2407: fixed batch count in DBScan for integer overflow case
- PR #2413: CumlArray and related methods updates to account for cuDF.Buffer contiguity update
- PR #2424: --singlegpu flag fix on build.sh script
- PR #2432: Using correct algo_name for UMAP in benchmark tests
- PR #2441: Change p2p_enabled definition to work without ucx
- PR #2445: Restore access to coef_ property of Lasso
- PR #2447: Drop `nvstrings`
- PR #2450: Update local build to use new gpuCI image
- PR #2454: Mark RF memleak test as XFAIL, because we can't detect memleak reliably
- PR #2455: Use correct field to store data type in `LabelEncoder.fit_transform`
- PR #2475: Fix typo in build.sh
- PR #2486: Fix cupy input to kmeans init
- PR #2494: Set QN regularization strength consistent with scikit-learn
- PR #2496: Fixing indentation for simulate_data in test_fil.py
- PR #2497: Changes to accomodate cuDF unsigned categorical changes
- PR #2507: Import `treelite.sklearn`
- PR #2515: Increase tolerance for LogisticRegression test

# cuML 0.14.0 (03 Jun 2020)

## New Features
- PR #1994: Support for distributed OneHotEncoder
- PR #1892: One hot encoder implementation with cupy
- PR #1655: Adds python bindings for homogeneity score
- PR #1704: Adds python bindings for completeness score
- PR #1687: Adds python bindings for mutual info score
- PR #1980: prim: added a new write-only unary op prim
- PR #1867: C++: add logging interface support in cuML based spdlog
- PR #1902: Multi class inference in FIL C++ and importing multi-class forests from treelite
- PR #1906: UMAP MNMG
- PR #2067: python: wrap logging interface in cython
- PR #2083: Added dtype, order, and use_full_low_rank to MNMG `make_regression`
- PR #2074: SG and MNMG `make_classification`
- PR #2127: Added order to SG `make_blobs`, and switch from C++ to cupy based implementation
- PR #2057: Weighted k-means
- PR #2256: Add a `make_arima` generator
- PR #2245: ElasticNet, Lasso and Coordinate Descent MNMG
- PR #2242: Pandas input support with output as NumPy arrays by default
- PR #1728: Added notebook testing to gpuCI gpu build

## Improvements
- PR #1931: C++: enabled doxygen docs for all of the C++ codebase
- PR #1944: Support for dask_cudf.core.Series in _extract_partitions
- PR #1947: Cleaning up cmake
- PR #1927: Use Cython's `new_build_ext` (if available)
- PR #1946: Removed zlib dependency from cmake
- PR #1988: C++: cpp bench refactor
- PR #1873: Remove usage of nvstring and nvcat from LabelEncoder
- PR #1968: Update SVC SVR with cuML Array
- PR #1972: updates to our flow to use conda-forge's clang and clang-tools packages
- PR #1974: Reduce ARIMA testing time
- PR #1984: Enable Ninja build
- PR #1985: C++ UMAP parametrizable tests
- PR #2005: Adding missing algorithms to cuml benchmarks and notebook
- PR #2016: Add capability to setup.py and build.sh to fully clean all cython build files and artifacts
- PR #2044: A cuda-memcheck helper wrapper for devs
- PR #2018: Using `cuml.dask.part_utils.extract_partitions` and removing similar, duplicated code
- PR #2019: Enable doxygen build in our nightly doc build CI script
- PR #1996: Cythonize in parallel
- PR #2032: Reduce number of tests for MBSGD to improve CI running time
- PR #2031: Encapsulating UCX-py interactions in singleton
- PR #2029: Add C++ ARIMA log-likelihood benchmark
- PR #2085: Convert TSNE to use CumlArray
- PR #2051: Reduce the time required to run dask pca and dask tsvd tests
- PR #1981: Using CumlArray in kNN and DistributedDataHandler in dask kNN
- PR #2053: Introduce verbosity level in C++ layer instead of boolean `verbose` flag
- PR #2047: Make internal streams non-blocking w.r.t. NULL stream
- PR #2048: Random forest testing speedup
- PR #2058: Use CumlArray in Random Projection
- PR #2068: Updating knn class probabilities to use make_monotonic instead of binary search
- PR #2062: Adding random state to UMAP mnmg tests
- PR #2064: Speed-up K-Means test
- PR #2015: Renaming .h to .cuh in solver, dbscan and svm
- PR #2080: Improved import of sparse FIL forests from treelite
- PR #2090: Upgrade C++ build to C++14 standard
- PR #2089: CI: enabled cuda-memcheck on ml-prims unit-tests during nightly build
- PR #2128: Update Dask RF code to reduce the time required for GPU predict to run
- PR #2125: Build infrastructure to use RAFT
- PR #2131: Update Dask RF fit to use DistributedDataHandler
- PR #2055: Update the metrics notebook to use important cuML models
- PR #2095: Improved import of src_prims/utils.h, making it less ambiguous
- PR #2118: Updating SGD & mini-batch estimators to use CumlArray
- PR #2120: Speeding up dask RandomForest tests
- PR #1883: Use CumlArray in ARIMA
- PR #877: Adding definition of done criteria to wiki
- PR #2135: A few optimizations to UMAP fuzzy simplicial set
- PR #1914: Change the meaning of ARIMA's intercept to match the literature
- PR #2098: Renaming .h to .cuh in decision_tree, glm, pca
- PR #2150: Remove deprecated RMM calls in RMM allocator adapter
- PR #2146: Remove deprecated kalman filter
- PR #2151: Add pytest duration and pytest timeout
- PR #2156: Add Docker 19 support to local gpuci build
- PR #2178: Reduce duplicated code in RF
- PR #2124: Expand tutorial docs and sample notebook
- PR #2175: Allow CPU-only and dataset params for benchmark sweeps
- PR #2186: Refactor cython code to build OPG structs in common utils file
- PR #2180: Add fully single GPU singlegpu python build
- PR #2187: CMake improvements to manage conda environment dependencies
- PR #2185: Add has_sklearn function and use it in datasets/classification.
- PR #2193: Order-independent local shuffle in `cuml.dask.make_regression`
- PR #2204: Update python layer to use the logger interface
- PR #2184: Refoctor headers for holtwinters, rproj, tsvd, tsne, umap
- PR #2199: Remove unncessary notebooks
- PR #2195: Separating fit and transform calls in SG, MNMG PCA to save transform array memory consumption
- PR #2201: Re-enabling UMAP repro tests
- PR #2132: Add SVM C++ benchmarks
- PR #2196: Updates to benchmarks. Moving notebook
- PR #2208: Coordinate Descent, Lasso and ElasticNet CumlArray updates
- PR #2210: Updating KNN tests to evaluate multiple index partitions
- PR #2205: Use timeout to add 2 hour hard limit to dask tests
- PR #2212: Improve DBScan batch count / memory estimation
- PR #2213: Standardized include statements across all cpp source files, updated copyright on all modified files
- PR #2214: Remove utils folder and refactor to common folder
- PR #2220: Final refactoring of all src_prims header files following rules as specified in #1675
- PR #2225: input_to_cuml_array keep order option, test updates and cleanup
- PR #2244: Re-enable slow ARIMA tests as stress tests
- PR #2231: Using OPG structs from `cuml.common` in decomposition algorithms
- PR #2257: Update QN and LogisticRegression to use CumlArray
- PR #2259: Add CumlArray support to Naive Bayes
- PR #2252: Add benchmark for the Gram matrix prims
- PR #2263: Faster serialization for Treelite objects with RF
- PR #2264: Reduce build time for cuML by using make_blobs from libcuml++ interface
- PR #2269: Add docs targets to build.sh and fix python cuml.common docs
- PR #2271: Clarify doc for `_unique` default implementation in OneHotEncoder
- PR #2272: Add docs build.sh script to repository
- PR #2276: Ensure `CumlArray` provided `dtype` conforms
- PR #2281: Rely on cuDF's `Serializable` in `CumlArray`
- PR #2284: Reduce dataset size in SG RF notebook to reduce run time of sklearn
- PR #2285: Increase the threshold for elastic_net test in dask/test_coordinate_descent
- PR #2314: Update FIL default values, documentation and test
- PR #2316: 0.14 release docs additions and fixes
- PR #2320: Add prediction notes to RF docs
- PR #2323: Change verbose levels and parameter name to match Scikit-learn API
- PR #2324: Raise an error if n_bins > number of training samples in RF
- PR #2335: Throw a warning if treelite cannot be imported and `load_from_sklearn` is used

## Bug Fixes
- PR #1939: Fix syntax error in cuml.common.array
- PR #1941: Remove c++ cuda flag that was getting duplicated in CMake
- PR #1971: python: Correctly honor --singlegpu option and CUML_BUILD_PATH env variable
- PR #1969: Update libcumlprims to 0.14
- PR #1973: Add missing mg files for setup.py --singlegpu flag
- PR #1993: Set `umap_transform_reproducibility` tests to xfail
- PR #2004: Refactoring the arguments to `plant()` call
- PR #2017: Fixing memory issue in weak cc prim
- PR #2028: Skipping UMAP knn reproducibility tests until we figure out why its failing in CUDA 10.2
- PR #2024: Fixed cuda-memcheck errors with sample-without-replacement prim
- PR #1540: prims: support for custom math-type used for computation inside adjusted rand index prim
- PR #2077: dask-make blobs arguments to match sklearn
- PR #2059: Make all Scipy imports conditional
- PR #2078: Ignore negative cache indices in get_vecs
- PR #2084: Fixed cuda-memcheck errors with COO unit-tests
- PR #2087: Fixed cuda-memcheck errors with dispersion prim
- PR #2096: Fixed syntax error with nightly build command for memcheck unit-tests
- PR #2115: Fixed contingency matrix prim unit-tests for computing correct golden values
- PR #2107: Fix PCA transform
- PR #2109: input_to_cuml_array __cuda_array_interface__ bugfix
- PR #2117: cuDF __array__ exception small fixes
- PR #2139: CumlArray for adjusted_rand_score
- PR #2140: Returning self in fit model functions
- PR #2144: Remove GPU arch < 60 from CMake build
- PR #2153: Added missing namespaces to some Decision Tree files
- PR #2155: C++: fix doxygen build break
- PR #2161: Replacing depreciated bruteForceKnn
- PR #2162: Use stream in transpose prim
- PR #2165: Fit function test correction
- PR #2166: Fix handling of temp file in RF pickling
- PR #2176: C++: fix for adjusted rand index when input array is all zeros
- PR #2179: Fix clang tools version in libcuml recipe
- PR #2183: Fix RAFT in nightly package
- PR #2191: Fix placement of SVM parameter documentation and add examples
- PR #2212: Fix DBScan results (no propagation of labels through border points)
- PR #2215: Fix the printing of forest object
- PR #2217: Fix opg_utils naming to fix singlegpu build
- PR #2223: Fix bug in ARIMA C++ benchmark
- PR #2224: Temporary fix for CI until new Dask version is released
- PR #2228: Update to use __reduce_ex__ in CumlArray to override cudf.Buffer
- PR #2249: Fix bug in UMAP continuous target metrics
- PR #2258: Fix doxygen build break
- PR #2255: Set random_state for train_test_split function in dask RF
- PR #2275: Fix RF fit memory leak
- PR #2274: Fix parameter name verbose to verbosity in mnmg OneHotEncoder
- PR #2277: Updated cub repo path and branch name
- PR #2282: Fix memory leak in Dask RF concatenation
- PR #2301: Scaling KNN dask tests sample size with n GPUs
- PR #2293: Contiguity fixes for input_to_cuml_array and train_test_split
- PR #2295: Fix convert_to_dtype copy even with same dtype
- PR #2305: Fixed race condition in DBScan
- PR #2354: Fix broken links in README

# cuML 0.13.0 (31 Mar 2020)

## New Features
- PR #1777: Python bindings for entropy
- PR #1742: Mean squared error implementation with cupy
- PR #1817: Confusion matrix implementation with cupy (SNSG and MNMG)
- PR #1766: Mean absolute error implementation with cupy
- PR #1766: Mean squared log error implementation with cupy
- PR #1635: cuML Array shim and configurable output added to cluster methods
- PR #1586: Seasonal ARIMA
- PR #1683: cuml.dask make_regression
- PR #1689: Add framework for cuML Dask serializers
- PR #1709: Add `decision_function()` and `predict_proba()` for LogisticRegression
- PR #1714: Add `print_env.sh` file to gather important environment details
- PR #1750: LinearRegression CumlArray for configurable output
- PR #1814: ROC AUC score implementation with cupy
- PR #1767: Single GPU decomposition models configurable output
- PR #1646: Using FIL to predict in MNMG RF
- PR #1778: Make cuML Handle picklable
- PR #1738: cuml.dask refactor beginning and dask array input option for OLS, Ridge and KMeans
- PR #1874: Add predict_proba function to RF classifier
- PR #1815: Adding KNN parameter to UMAP
- PR #1978: Adding `predict_proba` function to dask RF

## Improvements
- PR #1644: Add `predict_proba()` for FIL binary classifier
- PR #1620: Pickling tests now automatically finds all model classes inheriting from cuml.Base
- PR #1637: Update to newer treelite version with XGBoost 1.0 compatibility
- PR #1632: Fix MBSGD models inheritance, they now inherits from cuml.Base
- PR #1628: Remove submodules from cuML
- PR #1755: Expose the build_treelite function for python
- PR #1649: Add the fil_sparse_format variable option to RF API
- PR #1647: storage_type=AUTO uses SPARSE for large models
- PR #1668: Update the warning statement thrown in RF when the seed is set but n_streams is not 1
- PR #1662: use of direct cusparse calls for coo2csr, instead of depending on nvgraph
- PR #1747: C++: dbscan performance improvements and cleanup
- PR #1697: Making trustworthiness batchable and using proper workspace
- PR #1721: Improving UMAP pytests
- PR #1717: Call `rmm_cupy_allocator` for CuPy allocations
- PR #1718: Import `using_allocator` from `cupy.cuda`
- PR #1723: Update RF Classifier to throw an exception for multi-class pickling
- PR #1726: Decorator to allocate CuPy arrays with RMM
- PR #1719: UMAP random seed reproducibility
- PR #1748: Test serializing `CumlArray` objects
- PR #1776: Refactoring pca/tsvd distributed
- PR #1762: Update CuPy requirement to 7
- PR #1768: C++: Different input and output types for add and subtract prims
- PR #1790: Add support for multiple seeding in k-means++
- PR #1805: Adding new Dask cuda serializers to naive bayes + a trivial perf update
- PR #1812: C++: bench: UMAP benchmark cases added
- PR #1795: Add capability to build CumlArray from bytearray/memoryview objects
- PR #1824: C++: improving the performance of UMAP algo
- PR #1816: Add ARIMA notebook
- PR #1856: Update docs for 0.13
- PR #1827: Add HPO demo Notebook
- PR #1825: `--nvtx` option in `build.sh`
- PR #1847: Update XGBoost version for CI
- PR #1837: Simplify cuML Array construction
- PR #1848: Rely on subclassing for cuML Array serialization
- PR #1866: Minimizing client memory pressure on Naive Bayes
- PR #1788: Removing complexity bottleneck in S-ARIMA
- PR #1873: Remove usage of nvstring and nvcat from LabelEncoder
- PR #1891: Additional improvements to naive bayes tree reduction

## Bug Fixes
- PR #1835 : Fix calling default RF Classification always
- PT #1904: replace cub sort
- PR #1833: Fix depth issue in shallow RF regression estimators
- PR #1770: Warn that KalmanFilter is deprecated
- PR #1775: Allow CumlArray to work with inputs that have no 'strides' in array interface
- PR #1594: Train-test split is now reproducible
- PR #1590: Fix destination directory structure for run-clang-format.py
- PR #1611: Fixing pickling errors for KNN classifier and regressor
- PR #1617: Fixing pickling issues for SVC and SVR
- PR #1634: Fix title in KNN docs
- PR #1627: Adding a check for multi-class data in RF classification
- PR #1654: Skip treelite patch if its already been applied
- PR #1661: Fix nvstring variable name
- PR #1673: Using struct for caching dlsym state in communicator
- PR #1659: TSNE - introduce 'convert_dtype' and refactor class attr 'Y' to 'embedding_'
- PR #1672: Solver 'svd' in Linear and Ridge Regressors when n_cols=1
- PR #1670: Lasso & ElasticNet - cuml Handle added
- PR #1671: Update for accessing cuDF Series pointer
- PR #1652: Support XGBoost 1.0+ models in FIL
- PR #1702: Fix LightGBM-FIL validation test
- PR #1701: test_score kmeans test passing with newer cupy version
- PR #1706: Remove multi-class bug from QuasiNewton
- PR #1699: Limit CuPy to <7.2 temporarily
- PR #1708: Correctly deallocate cuML handles in Cython
- PR #1730: Fixes to KF for test stability (mainly in CUDA 10.2)
- PR #1729: Fixing naive bayes UCX serialization problem in fit()
- PR #1749: bug fix rf classifier/regressor on seg fault in bench
- PR #1751: Updated RF documentation
- PR #1765: Update the checks for using RF GPU predict
- PR #1787: C++: unit-tests to check for RF accuracy. As well as a bug fix to improve RF accuracy
- PR #1793: Updated fil pyx to solve memory leakage issue
- PR #1810: Quickfix - chunkage in dask make_regression
- PR #1842: DistributedDataHandler not properly setting 'multiple'
- PR #1849: Critical fix in ARIMA initial estimate
- PR #1851: Fix for cuDF behavior change for multidimensional arrays
- PR #1852: Remove Thrust warnings
- PR #1868: Turning off IPC caching until it is fixed in UCX-py/UCX
- PR #1876: UMAP exponential decay parameters fix
- PR #1887: Fix hasattr for missing attributes on base models
- PR #1877: Remove resetting index in shuffling in train_test_split
- PR #1893: Updating UCX in comms to match current UCX-py
- PR #1888: Small train_test_split test fix
- PR #1899: Fix dask `extract_partitions()`, remove transformation as instance variable in PCA and TSVD and match sklearn APIs
- PR #1920: Temporarily raising threshold for UMAP reproducibility tests
- PR #1918: Create memleak fixture to skip memleak tests in CI for now
- PR #1926: Update batch matrix test margins
- PR #1925: Fix failing dask tests
- PR #1936: Update DaskRF regression test to xfail
- PR #1932: Isolating cause of make_blobs failure
- PR #1951: Dask Random forest regression CPU predict bug fix
- PR #1948: Adjust BatchedMargin margin and disable tests temporarily
- PR #1950: Fix UMAP test failure


# cuML 0.12.0 (04 Feb 2020)

## New Features
- PR #1483: prims: Fused L2 distance and nearest-neighbor prim
- PR #1494: bench: ml-prims benchmark
- PR #1514: bench: Fused L2 NN prim benchmark
- PR #1411: Cython side of MNMG OLS
- PR #1520: Cython side of MNMG Ridge Regression
- PR #1516: Suppor Vector Regression (epsilon-SVR)

## Improvements
- PR #1638: Update cuml/docs/README.md
- PR #1468: C++: updates to clang format flow to make it more usable among devs
- PR #1473: C++: lazy initialization of "costly" resources inside cumlHandle
- PR #1443: Added a new overloaded GEMM primitive
- PR #1489: Enabling deep trees using Gather tree builder
- PR #1463: Update FAISS submodule to 1.6.1
- PR #1488: Add codeowners
- PR #1432: Row-major (C-style) GPU arrays for benchmarks
- PR #1490: Use dask master instead of conda package for testing
- PR #1375: Naive Bayes & Distributed Naive Bayes
- PR #1377: Add GPU array support for FIL benchmarking
- PR #1493: kmeans: add tiling support for 1-NN computation and use fusedL2-1NN prim for L2 distance metric
- PR #1532: Update CuPy to >= 6.6 and allow 7.0
- PR #1528: Re-enabling KNN using dynamic library loading for UCX in communicator
- PR #1545: Add conda environment version updates to ci script
- PR #1541: Updates for libcudf++ Python refactor
- PR #1555: FIL-SKL, an SKLearn-based benchmark for FIL
- PR #1537: Improve pickling and scoring suppport for many models to support hyperopt
- PR #1551: Change custom kernel to cupy for col/row order transform
- PR #1533: C++: interface header file separation for SVM
- PR #1560: Helper function to allocate all new CuPy arrays with RMM memory management
- PR #1570: Relax nccl in conda recipes to >=2.4 (matching CI)
- PR #1578: Add missing function information to the cuML documenataion
- PR #1584: Add has_scipy utility function for runtime check
- PR #1583: API docs updates for 0.12
- PR #1591: Updated FIL documentation

## Bug Fixes
- PR #1470: Documentation: add make_regression, fix ARIMA section
- PR #1482: Updated the code to remove sklearn from the mbsgd stress test
- PR #1491: Update dev environments for 0.12
- PR #1512: Updating setup_cpu() in SpeedupComparisonRunner
- PR #1498: Add build.sh to code owners
- PR #1505: cmake: added correct dependencies for prims-bench build
- PR #1534: Removed TODO comment in create_ucp_listeners()
- PR #1548: Fixing umap extra unary op in knn graph
- PR #1547: Fixing MNMG kmeans score. Fixing UMAP pickling before fit(). Fixing UMAP test failures.
- PR #1557: Increasing threshold for kmeans score
- PR #1562: Increasing threshold even higher
- PR #1564: Fixed a typo in function cumlMPICommunicator_impl::syncStream
- PR #1569: Remove Scikit-learn exception and depedenncy in SVM
- PR #1575: Add missing dtype parameter in call to strides to order for CuPy 6.6 code path
- PR #1574: Updated the init file to include SVM
- PR #1589: Fixing the default value for RF and updating mnmg predict to accept cudf
- PR #1601: Fixed wrong datatype used in knn voting kernel

# cuML 0.11.0 (11 Dec 2019)

## New Features

- PR #1295: Cython side of MNMG PCA
- PR #1218: prims: histogram prim
- PR #1129: C++: Separate include folder for C++ API distribution
- PR #1282: OPG KNN MNMG Code (disabled for 0.11)
- PR #1242: Initial implementation of FIL sparse forests
- PR #1194: Initial ARIMA time-series modeling support.
- PR #1286: Importing treelite models as FIL sparse forests
- PR #1285: Fea minimum impurity decrease RF param
- PR #1301: Add make_regression to generate regression datasets
- PR #1322: RF pickling using treelite, protobuf and FIL
- PR #1332: Add option to cuml.dask make_blobs to produce dask array
- PR #1307: Add RF regression benchmark
- PR #1327: Update the code to build treelite with protobuf
- PR #1289: Add Python benchmarking support for FIL
- PR #1371: Cython side of MNMG tSVD
- PR #1386: Expose SVC decision function value

## Improvements
- PR #1170: Use git to clone subprojects instead of git submodules
- PR #1239: Updated the treelite version
- PR #1225: setup.py clone dependencies like cmake and correct include paths
- PR #1224: Refactored FIL to prepare for sparse trees
- PR #1249: Include libcuml.so C API in installed targets
- PR #1259: Conda dev environment updates and use libcumlprims current version in CI
- PR #1277: Change dependency order in cmake for better printing at compile time
- PR #1264: Add -s flag to GPU CI pytest for better error printing
- PR #1271: Updated the Ridge regression documentation
- PR #1283: Updated the cuMl docs to include MBSGD and adjusted_rand_score
- PR #1300: Lowercase parameter versions for FIL algorithms
- PR #1312: Update CuPy to version 6.5 and use conda-forge channel
- PR #1336: Import SciKit-Learn models into FIL
- PR #1314: Added options needed for ASVDb output (CUDA ver, etc.), added option
  to select algos
- PR #1335: Options to print available algorithms and datasets
  in the Python benchmark
- PR #1338: Remove BUILD_ABI references in CI scripts
- PR #1340: Updated unit tests to uses larger dataset
- PR #1351: Build treelite temporarily for GPU CI testing of FIL Scikit-learn
  model importing
- PR #1367: --test-split benchmark parameter for train-test split
- PR #1360: Improved tests for importing SciKit-Learn models into FIL
- PR #1368: Add --num-rows benchmark command line argument
- PR #1351: Build treelite temporarily for GPU CI testing of FIL Scikit-learn model importing
- PR #1366: Modify train_test_split to use CuPy and accept device arrays
- PR #1258: Documenting new MPI communicator for multi-node multi-GPU testing
- PR #1345: Removing deprecated should_downcast argument
- PR #1362: device_buffer in UMAP + Sparse prims
- PR #1376: AUTO value for FIL algorithm
- PR #1408: Updated pickle tests to delete the pre-pickled model to prevent pointer leakage
- PR #1357: Run benchmarks multiple times for CI
- PR #1382: ARIMA optimization: move functions to C++ side
- PR #1392: Updated RF code to reduce duplication of the code
- PR #1444: UCX listener running in its own isolated thread
- PR #1445: Improved performance of FIL sparse trees
- PR #1431: Updated API docs
- PR #1441: Remove unused CUDA conda labels
- PR #1439: Match sklearn 0.22 default n_estimators for RF and fix test errors
- PR #1461: Add kneighbors to API docs

## Bug Fixes
- PR #1281: Making rng.h threadsafe
- PR #1212: Fix cmake git cloning always running configure in subprojects
- PR #1261: Fix comms build errors due to cuml++ include folder changes
- PR #1267: Update build.sh for recent change of building comms in main CMakeLists
- PR #1278: Removed incorrect overloaded instance of eigJacobi
- PR #1302: Updates for numba 0.46
- PR #1313: Updated the RF tests to set the seed and n_streams
- PR #1319: Using machineName arg passed in instead of default for ASV reporting
- PR #1326: Fix illegal memory access in make_regression (bounds issue)
- PR #1330: Fix C++ unit test utils for better handling of differences near zero
- PR #1342: Fix to prevent memory leakage in Lasso and ElasticNet
- PR #1337: Fix k-means init from preset cluster centers
- PR #1354: Fix SVM gamma=scale implementation
- PR #1344: Change other solver based methods to create solver object in init
- PR #1373: Fixing a few small bugs in make_blobs and adding asserts to pytests
- PR #1361: Improve SMO error handling
- PR #1384: Lower expectations on batched matrix tests to prevent CI failures
- PR #1380: Fix memory leaks in ARIMA
- PR #1391: Lower expectations on batched matrix tests even more
- PR #1394: Warning added in svd for cuda version 10.1
- PR #1407: Resolved RF predict issues and updated RF docstring
- PR #1401: Patch for lbfgs solver for logistic regression with no l1 penalty
- PR #1416: train_test_split numba and rmm device_array output bugfix
- PR #1419: UMAP pickle tests are using wrong n_neighbors value for trustworthiness
- PR #1438: KNN Classifier to properly return Dataframe with Dataframe input
- PR #1425: Deprecate seed and use random_state similar to Scikit-learn in train_test_split
- PR #1458: Add joblib as an explicit requirement
- PR #1474: Defer knn mnmg to 0.12 nightly builds and disable ucx-py dependency

# cuML 0.10.0 (16 Oct 2019)

## New Features
- PR #1148: C++ benchmark tool for c++/CUDA code inside cuML
- PR #1071: Selective eigen solver of cuSolver
- PR #1073: Updating RF wrappers to use FIL for GPU accelerated prediction
- PR #1104: CUDA 10.1 support
- PR #1113: prims: new batched make-symmetric-matrix primitive
- PR #1112: prims: new batched-gemv primitive
- PR #855: Added benchmark tools
- PR #1149 Add YYMMDD to version tag for nightly conda packages
- PR #892: General Gram matrices prim
- PR #912: Support Vector Machine
- PR #1274: Updated the RF score function to use GPU predict

## Improvements
- PR #961: High Peformance RF; HIST algo
- PR #1028: Dockerfile updates after dir restructure. Conda env yaml to add statsmodels as a dependency
- PR #1047: Consistent OPG interface for kmeans, based on internal libcumlprims update
- PR #763: Add examples to train_test_split documentation
- PR #1093: Unified inference kernels for different FIL algorithms
- PR #1076: Paying off some UMAP / Spectral tech debt.
- PR #1086: Ensure RegressorMixin scorer uses device arrays
- PR #1110: Adding tests to use default values of parameters of the models
- PR #1108: input_to_host_array function in input_utils for input processing to host arrays
- PR #1114: K-means: Exposing useful params, removing unused params, proxying params in Dask
- PR #1138: Implementing ANY_RANK semantics on irecv
- PR #1142: prims: expose separate InType and OutType for unaryOp and binaryOp
- PR #1115: Moving dask_make_blobs to cuml.dask.datasets. Adding conversion to dask.DataFrame
- PR #1136: CUDA 10.1 CI updates
- PR #1135: K-means: add boundary cases for kmeans||, support finer control with convergence
- PR #1163: Some more correctness improvements. Better verbose printing
- PR #1165: Adding except + in all remaining cython
- PR #1186: Using LocalCUDACluster Pytest fixture
- PR #1173: Docs: Barnes Hut TSNE documentation
- PR #1176: Use new RMM API based on Cython
- PR #1219: Adding custom bench_func and verbose logging to cuml.benchmark
- PR #1247: Improved MNMG RF error checking

## Bug Fixes

- PR #1231: RF respect number of cuda streams from cuml handle
- PR #1230: Rf bugfix memleak in regression
- PR #1208: compile dbscan bug
- PR #1016: Use correct libcumlprims version in GPU CI
- PR #1040: Update version of numba in development conda yaml files
- PR #1043: Updates to accomodate cuDF python code reorganization
- PR #1044: Remove nvidia driver installation from ci/cpu/build.sh
- PR #991: Barnes Hut TSNE Memory Issue Fixes
- PR #1075: Pinning Dask version for consistent CI results
- PR #990: Barnes Hut TSNE Memory Issue Fixes
- PR #1066: Using proper set of workers to destroy nccl comms
- PR #1072: Remove pip requirements and setup
- PR #1074: Fix flake8 CI style check
- PR #1087: Accuracy improvement for sqrt/log in RF max_feature
- PR #1088: Change straggling numba python allocations to use RMM
- PR #1106: Pinning Distributed version to match Dask for consistent CI results
- PR #1116: TSNE CUDA 10.1 Bug Fixes
- PR #1132: DBSCAN Batching Bug Fix
- PR #1162: DASK RF random seed bug fix
- PR #1164: Fix check_dtype arg handling for input_to_dev_array
- PR #1171: SVM prediction bug fix
- PR #1177: Update dask and distributed to 2.5
- PR #1204: Fix SVM crash on Turing
- PR #1199: Replaced sprintf() with snprintf() in THROW()
- PR #1205: Update dask-cuda in yml envs
- PR #1211: Fixing Dask k-means transform bug and adding test
- PR #1236: Improve fix for SMO solvers potential crash on Turing
- PR #1251: Disable compiler optimization for CUDA 10.1 for distance prims
- PR #1260: Small bugfix for major conversion in input_utils
- PR #1276: Fix float64 prediction crash in test_random_forest

# cuML 0.9.0 (21 Aug 2019)

## New Features

- PR #894: Convert RF to treelite format
- PR #826: Jones transformation of params for ARIMA models timeSeries ml-prim
- PR #697: Silhouette Score metric ml-prim
- PR #674: KL Divergence metric ml-prim
- PR #787: homogeneity, completeness and v-measure metrics ml-prim
- PR #711: Mutual Information metric ml-prim
- PR #724: Entropy metric ml-prim
- PR #766: Expose score method based on inertia for KMeans
- PR #823: prims: cluster dispersion metric
- PR #816: Added inverse_transform() for LabelEncoder
- PR #789: prims: sampling without replacement
- PR #813: prims: Col major istance prim
- PR #635: Random Forest & Decision Tree Regression (Single-GPU)
- PR #819: Forest Inferencing Library (FIL)
- PR #829: C++: enable nvtx ranges
- PR #835: Holt-Winters algorithm
- PR #837: treelite for decision forest exchange format
- PR #871: Wrapper for FIL
- PR #870: make_blobs python function
- PR #881: wrappers for accuracy_score and adjusted_rand_score functions
- PR #840: Dask RF classification and regression
- PR #870: make_blobs python function
- PR #879: import of treelite models to FIL
- PR #892: General Gram matrices prim
- PR #883: Adding MNMG Kmeans
- PR #930: Dask RF
- PR #882: TSNE - T-Distributed Stochastic Neighbourhood Embedding
- PR #624: Internals API & Graph Based Dimensionality Reductions Callback
- PR #926: Wrapper for FIL
- PR #994: Adding MPI comm impl for testing / benchmarking MNMG CUDA
- PR #960: Enable using libcumlprims for MG algorithms/prims

## Improvements
- PR #822: build: build.sh update to club all make targets together
- PR #807: Added development conda yml files
- PR #840: Require cmake >= 3.14
- PR #832: Stateless Decision Tree and Random Forest API
- PR #857: Small modifications to comms for utilizing IB w/ Dask
- PR #851: Random forest Stateless API wrappers
- PR #865: High Performance RF
- PR #895: Pretty prints arguments!
- PR #920: Add an empty marker kernel for tracing purposes
- PR #915: syncStream added to cumlCommunicator
- PR #922: Random Forest support in FIL
- PR #911: Update headers to credit CannyLabs BH TSNE implementation
- PR #918: Streamline CUDA_REL environment variable
- PR #924: kmeans: updated APIs to be stateless, refactored code for mnmg support
- PR #950: global_bias support in FIL
- PR #773: Significant improvements to input checking of all classes and common input API for Python
- PR #957: Adding docs to RF & KMeans MNMG. Small fixes for release
- PR #965: Making dask-ml a hard dependency
- PR #976: Update api.rst for new 0.9 classes
- PR #973: Use cudaDeviceGetAttribute instead of relying on cudaDeviceProp object being passed
- PR #978: Update README for 0.9
- PR #1009: Fix references to notebooks-contrib
- PR #1015: Ability to control the number of internal streams in cumlHandle_impl via cumlHandle
- PR #1175: Add more modules to docs ToC

## Bug Fixes

- PR #923: Fix misshapen level/trend/season HoltWinters output
- PR #831: Update conda package dependencies to cudf 0.9
- PR #772: Add missing cython headers to SGD and CD
- PR #849: PCA no attribute trans_input_ transform bug fix
- PR #869: Removing incorrect information from KNN Docs
- PR #885: libclang installation fix for GPUCI
- PR #896: Fix typo in comms build instructions
- PR #921: Fix build scripts using incorrect cudf version
- PR #928: TSNE Stability Adjustments
- PR #934: Cache cudaDeviceProp in cumlHandle for perf reasons
- PR #932: Change default param value for RF classifier
- PR #949: Fix dtype conversion tests for unsupported cudf dtypes
- PR #908: Fix local build generated file ownerships
- PR #983: Change RF max_depth default to 16
- PR #987: Change default values for knn
- PR #988: Switch to exact tsne
- PR #991: Cleanup python code in cuml.dask.cluster
- PR #996: ucx_initialized being properly set in CommsContext
- PR #1007: Throws a well defined error when mutigpu is not enabled
- PR #1018: Hint location of nccl in build.sh for CI
- PR #1022: Using random_state to make K-Means MNMG tests deterministic
- PR #1034: Fix typos and formatting issues in RF docs
- PR #1052: Fix the rows_sample dtype to float

# cuML 0.8.0 (27 June 2019)

## New Features

- PR #652: Adjusted Rand Index metric ml-prim
- PR #679: Class label manipulation ml-prim
- PR #636: Rand Index metric ml-prim
- PR #515: Added Random Projection feature
- PR #504: Contingency matrix ml-prim
- PR #644: Add train_test_split utility for cuDF dataframes
- PR #612: Allow Cuda Array Interface, Numba inputs and input code refactor
- PR #641: C: Separate C-wrapper library build to generate libcuml.so
- PR #631: Add nvcategory based ordinal label encoder
- PR #681: Add MBSGDClassifier and MBSGDRegressor classes around SGD
- PR #705: Quasi Newton solver and LogisticRegression Python classes
- PR #670: Add test skipping functionality to build.sh
- PR #678: Random Forest Python class
- PR #684: prims: make_blobs primitive
- PR #673: prims: reduce cols by key primitive
- PR #812: Add cuML Communications API & consolidate Dask cuML

## Improvements

- PR #597: C++ cuML and ml-prims folder refactor
- PR #590: QN Recover from numeric errors
- PR #482: Introduce cumlHandle for pca and tsvd
- PR #573: Remove use of unnecessary cuDF column and series copies
- PR #601: Cython PEP8 cleanup and CI integration
- PR #596: Introduce cumlHandle for ols and ridge
- PR #579: Introduce cumlHandle for cd and sgd, and propagate C++ errors in cython level for cd and sgd
- PR #604: Adding cumlHandle to kNN, spectral methods, and UMAP
- PR #616: Enable clang-format for enforcing coding style
- PR #618: CI: Enable copyright header checks
- PR #622: Updated to use 0.8 dependencies
- PR #626: Added build.sh script, updated CI scripts and documentation
- PR #633: build: Auto-detection of GPU_ARCHS during cmake
- PR #650: Moving brute force kNN to prims. Creating stateless kNN API.
- PR #662: C++: Bulk clang-format updates
- PR #671: Added pickle pytests and correct pickling of Base class
- PR #675: atomicMin/Max(float, double) with integer atomics and bit flipping
- PR #677: build: 'deep-clean' to build.sh to clean faiss build as well
- PR #683: Use stateless c++ API in KNN so that it can be pickled properly
- PR #686: Use stateless c++ API in UMAP so that it can be pickled properly
- PR #695: prims: Refactor pairwise distance
- PR #707: Added stress test and updated documentation for RF
- PR #701: Added emacs temporary file patterns to .gitignore
- PR #606: C++: Added tests for host_buffer and improved device_buffer and host_buffer implementation
- PR #726: Updated RF docs and stress test
- PR #730: Update README and RF docs for 0.8
- PR #744: Random projections generating binomial on device. Fixing tests.
- PR #741: Update API docs for 0.8
- PR #754: Pickling of UMAP/KNN
- PR #753: Made PCA and TSVD picklable
- PR #746: LogisticRegression and QN API docstrings
- PR #820: Updating DEVELOPER GUIDE threading guidelines

## Bug Fixes
- PR #584: Added missing virtual destructor to deviceAllocator and hostAllocator
- PR #620: C++: Removed old unit-test files in ml-prims
- PR #627: C++: Fixed dbscan crash issue filed in 613
- PR #640: Remove setuptools from conda run dependency
- PR #646: Update link in contributing.md
- PR #649: Bug fix to LinAlg::reduce_rows_by_key prim filed in issue #648
- PR #666: fixes to gitutils.py to resolve both string decode and handling of uncommitted files
- PR #676: Fix template parameters in `bernoulli()` implementation.
- PR #685: Make CuPy optional to avoid nccl conda package conflicts
- PR #687: prims: updated tolerance for reduce_cols_by_key unit-tests
- PR #689: Removing extra prints from NearestNeighbors cython
- PR #718: Bug fix for DBSCAN and increasing batch size of sgd
- PR #719: Adding additional checks for dtype of the data
- PR #736: Bug fix for RF wrapper and .cu print function
- PR #547: Fixed issue if C++ compiler is specified via CXX during configure.
- PR #759: Configure Sphinx to render params correctly
- PR #762: Apply threshold to remove flakiness of UMAP tests.
- PR #768: Fixing memory bug from stateless refactor
- PR #782: Nearest neighbors checking properly whether memory should be freed
- PR #783: UMAP was using wrong size for knn computation
- PR #776: Hotfix for self.variables in RF
- PR #777: Fix numpy input bug
- PR #784: Fix jit of shuffle_idx python function
- PR #790: Fix rows_sample input type for RF
- PR #793: Fix for dtype conversion utility for numba arrays without cupy installed
- PR #806: Add a seed for sklearn model in RF test file
- PR #843: Rf quantile fix

# cuML 0.7.0 (10 May 2019)

## New Features

- PR #405: Quasi-Newton GLM Solvers
- PR #277: Add row- and column-wise weighted mean primitive
- PR #424: Add a grid-sync struct for inter-block synchronization
- PR #430: Add R-Squared Score to ml primitives
- PR #463: Add matrix gather to ml primitives
- PR #435: Expose cumlhandle in cython + developer guide
- PR #455: Remove default-stream arguement across ml-prims and cuML
- PR #375: cuml cpp shared library renamed to libcuml++.so
- PR #460: Random Forest & Decision Trees (Single-GPU, Classification)
- PR #491: Add doxygen build target for ml-prims
- PR #505: Add R-Squared Score to python interface
- PR #507: Add coordinate descent for lasso and elastic-net
- PR #511: Add a minmax ml-prim
- PR #516: Added Trustworthiness score feature
- PR #520: Add local build script to mimic gpuCI
- PR #503: Add column-wise matrix sort primitive
- PR #525: Add docs build script to cuML
- PR #528: Remove current KMeans and replace it with a new single GPU implementation built using ML primitives

## Improvements

- PR #481: Refactoring Quasi-Newton to use cumlHandle
- PR #467: Added validity check on cumlHandle_t
- PR #461: Rewrote permute and added column major version
- PR #440: README updates
- PR #295: Improve build-time and the interface e.g., enable bool-OutType, for distance()
- PR #390: Update docs version
- PR #272: Add stream parameters to cublas and cusolver wrapper functions
- PR #447: Added building and running mlprims tests to CI
- PR #445: Lower dbscan memory usage by computing adjacency matrix directly
- PR #431: Add support for fancy iterator input types to LinAlg::reduce_rows_by_key
- PR #394: Introducing cumlHandle API to dbscan and add example
- PR #500: Added CI check for black listed CUDA Runtime API calls
- PR #475: exposing cumlHandle for dbscan from python-side
- PR #395: Edited the CONTRIBUTING.md file
- PR #407: Test files to run stress, correctness and unit tests for cuml algos
- PR #512: generic copy method for copying buffers between device/host
- PR #533: Add cudatoolkit conda dependency
- PR #524: Use cmake find blas and find lapack to pass configure options to faiss
- PR #527: Added notes on UMAP differences from reference implementation
- PR #540: Use latest release version in update-version CI script
- PR #552: Re-enable assert in kmeans tests with xfail as needed
- PR #581: Add shared memory fast col major to row major function back with bound checks
- PR #592: More efficient matrix copy/reverse methods
- PR #721: Added pickle tests for DBSCAN and Random Projections

## Bug Fixes

- PR #334: Fixed segfault in `ML::cumlHandle_impl::destroyResources`
- PR #349: Developer guide clarifications for cumlHandle and cumlHandle_impl
- PR #398: Fix CI scripts to allow nightlies to be uploaded
- PR #399: Skip PCA tests to allow CI to run with driver 418
- PR #422: Issue in the PCA tests was solved and CI can run with driver 418
- PR #409: Add entry to gitmodules to ignore build artifacts
- PR #412: Fix for svdQR function in ml-prims
- PR #438: Code that depended on FAISS was building everytime.
- PR #358: Fixed an issue when switching streams on MLCommon::device_buffer and MLCommon::host_buffer
- PR #434: Fixing bug in CSR tests
- PR #443: Remove defaults channel from ci scripts
- PR #384: 64b index arithmetic updates to the kernels inside ml-prims
- PR #459: Fix for runtime library path of pip package
- PR #464: Fix for C++11 destructor warning in qn
- PR #466: Add support for column-major in LinAlg::*Norm methods
- PR #465: Fixing deadlock issue in GridSync due to consecutive sync calls
- PR #468: Fix dbscan example build failure
- PR #470: Fix resource leakage in Kalman filter python wrapper
- PR #473: Fix gather ml-prim test for change in rng uniform API
- PR #477: Fixes default stream initialization in cumlHandle
- PR #480: Replaced qn_fit() declaration with #include of file containing definition to fix linker error
- PR #495: Update cuDF and RMM versions in GPU ci test scripts
- PR #499: DEVELOPER_GUIDE.md: fixed links and clarified ML::detail::streamSyncer example
- PR #506: Re enable ml-prim tests in CI
- PR #508: Fix for an error with default argument in LinAlg::meanSquaredError
- PR #519: README.md Updates and adding BUILD.md back
- PR #526: Fix the issue of wrong results when fit and transform of PCA are called separately
- PR #531: Fixing missing arguments in updateDevice() for RF
- PR #543: Exposing dbscan batch size through cython API and fixing broken batching
- PR #551: Made use of ZLIB_LIBRARIES consistent between ml_test and ml_mg_test
- PR #557: Modified CI script to run cuML tests before building mlprims and removed lapack flag
- PR #578: Updated Readme.md to add lasso and elastic-net
- PR #580: Fixing cython garbage collection bug in KNN
- PR #577: Use find libz in prims cmake
- PR #594: fixed cuda-memcheck mean_center test failures


# cuML 0.6.1 (09 Apr 2019)

## Bug Fixes

- PR #462 Runtime library path fix for cuML pip package


# cuML 0.6.0 (22 Mar 2019)

## New Features

- PR #249: Single GPU Stochastic Gradient Descent for linear regression, logistic regression, and linear svm with L1, L2, and elastic-net penalties.
- PR #247: Added "proper" CUDA API to cuML
- PR #235: NearestNeighbors MG Support
- PR #261: UMAP Algorithm
- PR #290: NearestNeighbors numpy MG Support
- PR #303: Reusable spectral embedding / clustering
- PR #325: Initial support for single process multi-GPU OLS and tSVD
- PR #271: Initial support for hyperparameter optimization with dask for many models

## Improvements

- PR #144: Dockerfile update and docs for LinearRegression and Kalman Filter.
- PR #168: Add /ci/gpu/build.sh file to cuML
- PR #167: Integrating full-n-final ml-prims repo inside cuml
- PR #198: (ml-prims) Removal of *MG calls + fixed a bug in permute method
- PR #194: Added new ml-prims for supporting LASSO regression.
- PR #114: Building faiss C++ api into libcuml
- PR #64: Using FAISS C++ API in cuML and exposing bindings through cython
- PR #208: Issue ml-common-3: Math.h: swap thrust::for_each with binaryOp,unaryOp
- PR #224: Improve doc strings for readable rendering with readthedocs
- PR #209: Simplify README.md, move build instructions to BUILD.md
- PR #218: Fix RNG to use given seed and adjust RNG test tolerances.
- PR #225: Support for generating random integers
- PR #215: Refactored LinAlg::norm to Stats::rowNorm and added Stats::colNorm
- PR #234: Support for custom output type and passing index value to main_op in *Reduction kernels
- PR #230: Refactored the cuda_utils header
- PR #236: Refactored cuml python package structure to be more sklearn like
- PR #232: Added reduce_rows_by_key
- PR #246: Support for 2 vectors in the matrix vector operator
- PR #244: Fix for single GPU OLS and Ridge to support one column training data
- PR #271: Added get_params and set_params functions for linear and ridge regression
- PR #253: Fix for issue #250-reduce_rows_by_key failed memcheck for small nkeys
- PR #269: LinearRegression, Ridge Python docs update and cleaning
- PR #322: set_params updated
- PR #237: Update build instructions
- PR #275: Kmeans use of faster gpu_matrix
- PR #288: Add n_neighbors to NearestNeighbors constructor
- PR #302: Added FutureWarning for deprecation of current kmeans algorithm
- PR #312: Last minute cleanup before release
- PR #315: Documentation updating and enhancements
- PR #330: Added ignored argument to pca.fit_transform to map to sklearn's implemenation
- PR #342: Change default ABI to ON
- PR #572: Pulling DBSCAN components into reusable primitives


## Bug Fixes

- PR #193: Fix AttributeError in PCA and TSVD
- PR #211: Fixing inconsistent use of proper batch size calculation in DBSCAN
- PR #202: Adding back ability for users to define their own BLAS
- PR #201: Pass CMAKE CUDA path to faiss/configure script
- PR #200 Avoid using numpy via cimport in KNN
- PR #228: Bug fix: LinAlg::unaryOp with 0-length input
- PR #279: Removing faiss-gpu references in README
- PR #321: Fix release script typo
- PR #327: Update conda requirements for version 0.6 requirements
- PR #352: Correctly calculating numpy chunk sizing for kNN
- PR #345: Run python import as part of package build to trigger compilation
- PR #347: Lowering memory usage of kNN.
- PR #355: Fixing issues with very large numpy inputs to SPMG OLS and tSVD.
- PR #357: Removing FAISS requirement from README
- PR #362: Fix for matVecOp crashing on large input sizes
- PR #366: Index arithmetic issue fix with TxN_t class
- PR #376: Disabled kmeans tests since they are currently too sensitive (see #71)
- PR #380: Allow arbitrary data size on ingress for numba_utils.row_matrix
- PR #385: Fix for long import cuml time in containers and fix for setup_pip
- PR #630: Fixing a missing kneighbors in nearest neighbors python proxy

# cuML 0.5.1 (05 Feb 2019)

## Bug Fixes

- PR #189 Avoid using numpy via cimport to prevent ABI issues in Cython compilation


# cuML 0.5.0 (28 Jan 2019)

## New Features

- PR #66: OLS Linear Regression
- PR #44: Distance calculation ML primitives
- PR #69: Ridge (L2 Regularized) Linear Regression
- PR #103: Linear Kalman Filter
- PR #117: Pip install support
- PR #64: Device to device support from cuML device pointers into FAISS

## Improvements

- PR #56: Make OpenMP optional for building
- PR #67: Github issue templates
- PR #44: Refactored DBSCAN to use ML primitives
- PR #91: Pytest cleanup and sklearn toyset datasets based pytests for kmeans and dbscan
- PR #75: C++ example to use kmeans
- PR #117: Use cmake extension to find any zlib installed in system
- PR #94: Add cmake flag to set ABI compatibility
- PR #139: Move thirdparty submodules to root and add symlinks to new locations
- PR #151: Replace TravisCI testing and conda pkg builds with gpuCI
- PR #164: Add numba kernel for faster column to row major transform
- PR #114: Adding FAISS to cuml build

## Bug Fixes

- PR #48: CUDA 10 compilation warnings fix
- PR #51: Fixes to Dockerfile and docs for new build system
- PR #72: Fixes for GCC 7
- PR #96: Fix for kmeans stack overflow with high number of clusters
- PR #105: Fix for AttributeError in kmeans fit method
- PR #113: Removed old  glm python/cython files
- PR #118: Fix for AttributeError in kmeans predict method
- PR #125: Remove randomized solver option from PCA python bindings


# cuML 0.4.0 (05 Dec 2018)

## New Features

## Improvements

- PR #42: New build system: separation of libcuml.so and cuml python package
- PR #43: Added changelog.md

## Bug Fixes


# cuML 0.3.0 (30 Nov 2018)

## New Features

- PR #33: Added ability to call cuML algorithms using numpy arrays

## Improvements

- PR #24: Fix references of python package from cuML to cuml and start using versioneer for better versioning
- PR #40: Added support for refactored cuDF 0.3.0, updated Conda files
- PR #33: Major python test cleaning, all tests pass with cuDF 0.2.0 and 0.3.0. Preparation for new build system
- PR #34: Updated batch count calculation logic in DBSCAN
- PR #35: Beginning of DBSCAN refactor to use cuML mlprims and general improvements

## Bug Fixes

- PR #30: Fixed batch size bug in DBSCAN that caused crash. Also fixed various locations for potential integer overflows
- PR #28: Fix readthedocs build documentation
- PR #29: Fix pytests for cuml name change from cuML
- PR #33: Fixed memory bug that would cause segmentation faults due to numba releasing memory before it was used. Also fixed row major/column major bugs for different algorithms
- PR #36: Fix kmeans gtest to use device data
- PR #38: cuda\_free bug removed that caused google tests to sometimes pass and sometimes fail randomly
- PR #39: Updated cmake to correctly link with CUDA libraries, add CUDA runtime linking and include source files in compile target

# cuML 0.2.0 (02 Nov 2018)

## New Features

- PR #11: Kmeans algorithm added
- PR #7: FAISS KNN wrapper added
- PR #21: Added Conda install support

## Improvements

- PR #15: Added compatibility with cuDF (from prior pyGDF)
- PR #13: Added FAISS to Dockerfile
- PR #21: Added TravisCI build system for CI and Conda builds

## Bug Fixes

- PR #4: Fixed explained variance bug in TSVD
- PR #5: Notebook bug fixes and updated results


# cuML 0.1.0

Initial release including PCA, TSVD, DBSCAN, ml-prims and cython wrappers<|MERGE_RESOLUTION|>--- conflicted
+++ resolved
@@ -39,11 +39,8 @@
 - PR #2442: fix setting RAFT_DIR from the RAFT_PATH env var
 - PR #2453: Add CumlArray to API doc
 - PR #2468: Add `_n_features_in_` attribute to all single GPU estimators that implement fit
-<<<<<<< HEAD
 - PR #2469: Updating KNN c-api to document all arguments
-=======
 - PR #2490: Moving MNMG KMeans to cuml
->>>>>>> b5207643
 - PR #2483: Moving MNMG KNN to cuml
 - PR #2492: Adding additional assertions to mnmg nearest neighbors pytests
 - PR #2499: Provide access to `cuml.DBSCAN` core samples
