--- conflicted
+++ resolved
@@ -1,13 +1,9 @@
 # cuML 0.15.0 (Date TBD)
 
 ## New Features
-<<<<<<< HEAD
 - PR #2267: CountVectorizer estimator
-=======
 - PR #2289: QR SVD solver for MNMG PCA
-
 - PR #2312: column-major support for make_blobs
->>>>>>> 6ba9b75f
 
 ## Improvements
 - PR #2336: Eliminate `rmm.device_array` usage
