# cuML 0.14.0 (Date TBD)

## New Features
- PR #1867: C++: add logging interface support in cuML based spdlog
- PR #1906: UMAP MNMG

## Improvements
- PR #1931: C++: enabled doxygen docs for all of the C++ codebase
- PR #1944: Support for dask_cudf.core.Series in _extract_partitions
- PR #1947: Cleaning up cmake
- PR #1927: Use Cython's `new_build_ext` (if available)
- PR #1946: Removed zlib dependency from cmake
- PR #1873: Remove usage of nvstring and nvcat from LabelEncoder
- PR #1968: Update SVC SVR with cuML Array
- PR #1972: updates to our flow to use conda-forge's clang and clang-tools packages
- PR #1974: Reduce ARIMA testing time
- PR #1984: Enable Ninja build
- PR #2019: Enable doxygen build in our nightly doc build CI script
- PR #1996: Cythonize in parallel
<<<<<<< HEAD
- PR #2032: Decrease tests size for MBSGD classifier to improve CI running time
=======
- PR #2031: Encapsulating UCX-py interactions in singleton
- PR #2029: Add C++ ARIMA log-likelihood benchmark
>>>>>>> 19dfd919

## Bug Fixes
- PR #1939: Fix syntax error in cuml.common.array
- PR #1941: Remove c++ cuda flag that was getting duplicated in CMake
- PR #1971: python: Correctly honor --singlegpu option and CUML_BUILD_PATH env variable
- PR #1969: Update libcumlprims to 0.14
- PR #1973: Add missing mg files for setup.py --singlegpu flag
- PR #1993: Set `umap_transform_reproducibility` tests to xfail
- PR #2017: Fixing memory issue in weak cc prim
- PR #2028: Skipping UMAP knn reproducibility tests until we figure out why its failing in CUDA 10.2
- PR #2024: Fixed cuda-memcheck errors with sample-without-replacement prim
- PR #1540: prims: support for custom math-type used for computation inside adjusted rand index prim

# cuML 0.13.0 (Date TBD)

## New Features
- PR #1777: Python bindings for entropy
- PR #1742: Mean squared error implementation with cupy
- PR #1766: Mean absolute error implementation with cupy
- PR #1766: Mean squared log error implementation with cupy
- PR #1635: cuML Array shim and configurable output added to cluster methods
- PR #1586: Seasonal ARIMA
- PR #1683: cuml.dask make_regression
- PR #1689: Add framework for cuML Dask serializers
- PR #1709: Add `decision_function()` and `predict_proba()` for LogisticRegression
- PR #1714: Add `print_env.sh` file to gather important environment details
- PR #1750: LinearRegression CumlArray for configurable output
- PR #1767: Single GPU decomposition models configurable output
- PR #1646: Using FIL to predict in MNMG RF
- PR #1778: Make cuML Handle picklable
- PR #1738: cuml.dask refactor beginning and dask array input option for OLS, Ridge and KMeans
- PR #1874: Add predict_proba function to RF classifier
- PR #1815: Adding KNN parameter to UMAP

## Improvements
- PR #1644: Add `predict_proba()` for FIL binary classifier
- PR #1620: Pickling tests now automatically finds all model classes inheriting from cuml.Base
- PR #1637: Update to newer treelite version with XGBoost 1.0 compatibility
- PR #1632: Fix MBSGD models inheritance, they now inherits from cuml.Base
- PR #1628: Remove submodules from cuML
- PR #1755: Expose the build_treelite function for python
- PR #1649: Add the fil_sparse_format variable option to RF API
- PR #1647: storage_type=AUTO uses SPARSE for large models
- PR #1668: Update the warning statement thrown in RF when the seed is set but n_streams is not 1
- PR #1662: use of direct cusparse calls for coo2csr, instead of depending on nvgraph
- PR #1747: C++: dbscan performance improvements and cleanup
- PR #1697: Making trustworthiness batchable and using proper workspace
- PR #1721: Improving UMAP pytests
- PR #1717: Call `rmm_cupy_allocator` for CuPy allocations
- PR #1718: Import `using_allocator` from `cupy.cuda`
- PR #1723: Update RF Classifier to throw an exception for multi-class pickling
- PR #1726: Decorator to allocate CuPy arrays with RMM
- PR #1719: UMAP random seed reproducibility
- PR #1748: Test serializing `CumlArray` objects
- PR #1776: Refactoring pca/tsvd distributed
- PR #1762: Update CuPy requirement to 7
- PR #1768: C++: Different input and output types for add and subtract prims
- PR #1790: Add support for multiple seeding in k-means++
- PR #1805: Adding new Dask cuda serializers to naive bayes + a trivial perf update
- PR #1812: C++: bench: UMAP benchmark cases added
- PR #1795: Add capability to build CumlArray from bytearray/memoryview objects
- PR #1824: C++: improving the performance of UMAP algo
- PR #1816: Add ARIMA notebook
- PR #1856: Update docs for 0.13
- PR #1827: Add HPO demo Notebook
- PR #1825: `--nvtx` option in `build.sh`
- PR #1847: Update XGBoost version for CI
- PR #1837: Simplify cuML Array construction
- PR #1848: Rely on subclassing for cuML Array serialization
- PR #1866: Minimizing client memory pressure on Naive Bayes
- PR #1788: Removing complexity bottleneck in S-ARIMA
- PR #1891: Additional improvements to naive bayes tree reduction

## Bug Fixes
- PR #1835 : Fix calling default RF Classification always
- PT #1904: replace cub sort
- PR #1833: Fix depth issue in shallow RF regression estimators
- PR #1770: Warn that KalmanFilter is deprecated
- PR #1775: Allow CumlArray to work with inputs that have no 'strides' in array interface
- PR #1594: Train-test split is now reproducible
- PR #1590: Fix destination directory structure for run-clang-format.py
- PR #1611: Fixing pickling errors for KNN classifier and regressor
- PR #1617: Fixing pickling issues for SVC and SVR
- PR #1634: Fix title in KNN docs
- PR #1627: Adding a check for multi-class data in RF classification
- PR #1654: Skip treelite patch if its already been applied
- PR #1661: Fix nvstring variable name
- PR #1673: Using struct for caching dlsym state in communicator
- PR #1659: TSNE - introduce 'convert_dtype' and refactor class attr 'Y' to 'embedding_'
- PR #1672: Solver 'svd' in Linear and Ridge Regressors when n_cols=1
- PR #1670: Lasso & ElasticNet - cuml Handle added
- PR #1671: Update for accessing cuDF Series pointer
- PR #1652: Support XGBoost 1.0+ models in FIL
- PR #1702: Fix LightGBM-FIL validation test
- PR #1701: test_score kmeans test passing with newer cupy version
- PR #1706: Remove multi-class bug from QuasiNewton
- PR #1699: Limit CuPy to <7.2 temporarily
- PR #1708: Correctly deallocate cuML handles in Cython
- PR #1730: Fixes to KF for test stability (mainly in CUDA 10.2)
- PR #1729: Fixing naive bayes UCX serialization problem in fit()
- PR #1749: bug fix rf classifier/regressor on seg fault in bench
- PR #1751: Updated RF documentation
- PR #1765: Update the checks for using RF GPU predict
- PR #1787: C++: unit-tests to check for RF accuracy. As well as a bug fix to improve RF accuracy
- PR #1793: Updated fil pyx to solve memory leakage issue
- PR #1810: Quickfix - chunkage in dask make_regression
- PR #1842: DistributedDataHandler not properly setting 'multiple'
- PR #1849: Critical fix in ARIMA initial estimate
- PR #1851: Fix for cuDF behavior change for multidimensional arrays
- PR #1852: Remove Thrust warnings
- PR #1868: Turning off IPC caching until it is fixed in UCX-py/UCX
- PR #1876: UMAP exponential decay parameters fix
- PR #1887: Fix hasattr for missing attributes on base models
- PR #1877: Remove resetting index in shuffling in train_test_split
- PR #1893: Updating UCX in comms to match current UCX-py
- PR #1888: Small train_test_split test fix
- PR #1899: Fix dask `extract_partitions()`, remove transformation as instance variable in PCA and TSVD and match sklearn APIs
- PR #1920: Temporarily raising threshold for UMAP reproducibility tests
- PR #1918: Create memleak fixture to skip memleak tests in CI for now
- PR #1926: Update batch matrix test margins
- PR #1925: Fix failing dask tests
- PR #1936: Update DaskRF regression test to xfail
- PR #1932: Isolating cause of make_blobs failure
- PR #1951: Dask Random forest regression CPU predict bug fix
- PR #1948: Adjust BatchedMargin margin and disable tests temporarily
- PR #1950: Fix UMAP test failure



# cuML 0.12.0 (04 Feb 2020)

## New Features
- PR #1483: prims: Fused L2 distance and nearest-neighbor prim
- PR #1494: bench: ml-prims benchmark
- PR #1514: bench: Fused L2 NN prim benchmark
- PR #1411: Cython side of MNMG OLS
- PR #1520: Cython side of MNMG Ridge Regression
- PR #1516: Suppor Vector Regression (epsilon-SVR)

## Improvements
- PR #1638: Update cuml/docs/README.md
- PR #1468: C++: updates to clang format flow to make it more usable among devs
- PR #1473: C++: lazy initialization of "costly" resources inside cumlHandle
- PR #1443: Added a new overloaded GEMM primitive
- PR #1489: Enabling deep trees using Gather tree builder
- PR #1463: Update FAISS submodule to 1.6.1
- PR #1488: Add codeowners
- PR #1432: Row-major (C-style) GPU arrays for benchmarks
- PR #1490: Use dask master instead of conda package for testing
- PR #1375: Naive Bayes & Distributed Naive Bayes
- PR #1377: Add GPU array support for FIL benchmarking
- PR #1493: kmeans: add tiling support for 1-NN computation and use fusedL2-1NN prim for L2 distance metric
- PR #1532: Update CuPy to >= 6.6 and allow 7.0
- PR #1528: Re-enabling KNN using dynamic library loading for UCX in communicator
- PR #1545: Add conda environment version updates to ci script
- PR #1541: Updates for libcudf++ Python refactor
- PR #1555: FIL-SKL, an SKLearn-based benchmark for FIL
- PR #1537: Improve pickling and scoring suppport for many models to support hyperopt
- PR #1551: Change custom kernel to cupy for col/row order transform
- PR #1533: C++: interface header file separation for SVM
- PR #1560: Helper function to allocate all new CuPy arrays with RMM memory management
- PR #1570: Relax nccl in conda recipes to >=2.4 (matching CI)
- PR #1578: Add missing function information to the cuML documenataion
- PR #1584: Add has_scipy utility function for runtime check
- PR #1583: API docs updates for 0.12
- PR #1591: Updated FIL documentation

## Bug Fixes
- PR #1470: Documentation: add make_regression, fix ARIMA section
- PR #1482: Updated the code to remove sklearn from the mbsgd stress test
- PR #1491: Update dev environments for 0.12
- PR #1512: Updating setup_cpu() in SpeedupComparisonRunner
- PR #1498: Add build.sh to code owners
- PR #1505: cmake: added correct dependencies for prims-bench build
- PR #1534: Removed TODO comment in create_ucp_listeners()
- PR #1548: Fixing umap extra unary op in knn graph
- PR #1547: Fixing MNMG kmeans score. Fixing UMAP pickling before fit(). Fixing UMAP test failures.
- PR #1557: Increasing threshold for kmeans score
- PR #1562: Increasing threshold even higher
- PR #1564: Fixed a typo in function cumlMPICommunicator_impl::syncStream
- PR #1569: Remove Scikit-learn exception and depedenncy in SVM
- PR #1575: Add missing dtype parameter in call to strides to order for CuPy 6.6 code path
- PR #1574: Updated the init file to include SVM
- PR #1589: Fixing the default value for RF and updating mnmg predict to accept cudf
- PR #1601: Fixed wrong datatype used in knn voting kernel

# cuML 0.11.0 (11 Dec 2019)

## New Features

- PR #1295: Cython side of MNMG PCA
- PR #1218: prims: histogram prim
- PR #1129: C++: Separate include folder for C++ API distribution
- PR #1282: OPG KNN MNMG Code (disabled for 0.11)
- PR #1242: Initial implementation of FIL sparse forests
- PR #1194: Initial ARIMA time-series modeling support.
- PR #1286: Importing treelite models as FIL sparse forests
- PR #1285: Fea minimum impurity decrease RF param
- PR #1301: Add make_regression to generate regression datasets
- PR #1322: RF pickling using treelite, protobuf and FIL
- PR #1332: Add option to cuml.dask make_blobs to produce dask array
- PR #1307: Add RF regression benchmark
- PR #1327: Update the code to build treelite with protobuf
- PR #1289: Add Python benchmarking support for FIL
- PR #1371: Cython side of MNMG tSVD
- PR #1386: Expose SVC decision function value

## Improvements
- PR #1170: Use git to clone subprojects instead of git submodules
- PR #1239: Updated the treelite version
- PR #1225: setup.py clone dependencies like cmake and correct include paths
- PR #1224: Refactored FIL to prepare for sparse trees
- PR #1249: Include libcuml.so C API in installed targets
- PR #1259: Conda dev environment updates and use libcumlprims current version in CI
- PR #1277: Change dependency order in cmake for better printing at compile time
- PR #1264: Add -s flag to GPU CI pytest for better error printing
- PR #1271: Updated the Ridge regression documentation
- PR #1283: Updated the cuMl docs to include MBSGD and adjusted_rand_score
- PR #1300: Lowercase parameter versions for FIL algorithms
- PR #1312: Update CuPy to version 6.5 and use conda-forge channel
- PR #1336: Import SciKit-Learn models into FIL
- PR #1314: Added options needed for ASVDb output (CUDA ver, etc.), added option
  to select algos
- PR #1335: Options to print available algorithms and datasets
  in the Python benchmark
- PR #1338: Remove BUILD_ABI references in CI scripts
- PR #1340: Updated unit tests to uses larger dataset
- PR #1351: Build treelite temporarily for GPU CI testing of FIL Scikit-learn
  model importing
- PR #1367: --test-split benchmark parameter for train-test split
- PR #1360: Improved tests for importing SciKit-Learn models into FIL
- PR #1368: Add --num-rows benchmark command line argument
- PR #1351: Build treelite temporarily for GPU CI testing of FIL Scikit-learn model importing
- PR #1366: Modify train_test_split to use CuPy and accept device arrays
- PR #1258: Documenting new MPI communicator for multi-node multi-GPU testing
- PR #1345: Removing deprecated should_downcast argument
- PR #1362: device_buffer in UMAP + Sparse prims
- PR #1376: AUTO value for FIL algorithm
- PR #1408: Updated pickle tests to delete the pre-pickled model to prevent pointer leakage
- PR #1357: Run benchmarks multiple times for CI
- PR #1382: ARIMA optimization: move functions to C++ side
- PR #1392: Updated RF code to reduce duplication of the code
- PR #1444: UCX listener running in its own isolated thread
- PR #1445: Improved performance of FIL sparse trees
- PR #1431: Updated API docs
- PR #1441: Remove unused CUDA conda labels
- PR #1439: Match sklearn 0.22 default n_estimators for RF and fix test errors
- PR #1461: Add kneighbors to API docs

## Bug Fixes
- PR #1281: Making rng.h threadsafe
- PR #1212: Fix cmake git cloning always running configure in subprojects
- PR #1261: Fix comms build errors due to cuml++ include folder changes
- PR #1267: Update build.sh for recent change of building comms in main CMakeLists
- PR #1278: Removed incorrect overloaded instance of eigJacobi
- PR #1302: Updates for numba 0.46
- PR #1313: Updated the RF tests to set the seed and n_streams
- PR #1319: Using machineName arg passed in instead of default for ASV reporting
- PR #1326: Fix illegal memory access in make_regression (bounds issue)
- PR #1330: Fix C++ unit test utils for better handling of differences near zero
- PR #1342: Fix to prevent memory leakage in Lasso and ElasticNet
- PR #1337: Fix k-means init from preset cluster centers
- PR #1354: Fix SVM gamma=scale implementation
- PR #1344: Change other solver based methods to create solver object in init
- PR #1373: Fixing a few small bugs in make_blobs and adding asserts to pytests
- PR #1361: Improve SMO error handling
- PR #1384: Lower expectations on batched matrix tests to prevent CI failures
- PR #1380: Fix memory leaks in ARIMA
- PR #1391: Lower expectations on batched matrix tests even more
- PR #1394: Warning added in svd for cuda version 10.1
- PR #1407: Resolved RF predict issues and updated RF docstring
- PR #1401: Patch for lbfgs solver for logistic regression with no l1 penalty
- PR #1416: train_test_split numba and rmm device_array output bugfix
- PR #1419: UMAP pickle tests are using wrong n_neighbors value for trustworthiness
- PR #1438: KNN Classifier to properly return Dataframe with Dataframe input
- PR #1425: Deprecate seed and use random_state similar to Scikit-learn in train_test_split
- PR #1458: Add joblib as an explicit requirement
- PR #1474: Defer knn mnmg to 0.12 nightly builds and disable ucx-py dependency

# cuML 0.10.0 (16 Oct 2019)

## New Features
- PR #1148: C++ benchmark tool for c++/CUDA code inside cuML
- PR #1071: Selective eigen solver of cuSolver
- PR #1073: Updating RF wrappers to use FIL for GPU accelerated prediction
- PR #1104: CUDA 10.1 support
- PR #1113: prims: new batched make-symmetric-matrix primitive
- PR #1112: prims: new batched-gemv primitive
- PR #855: Added benchmark tools
- PR #1149 Add YYMMDD to version tag for nightly conda packages
- PR #892: General Gram matrices prim
- PR #912: Support Vector Machine
- PR #1274: Updated the RF score function to use GPU predict

## Improvements
- PR #961: High Peformance RF; HIST algo
- PR #1028: Dockerfile updates after dir restructure. Conda env yaml to add statsmodels as a dependency
- PR #1047: Consistent OPG interface for kmeans, based on internal libcumlprims update
- PR #763: Add examples to train_test_split documentation
- PR #1093: Unified inference kernels for different FIL algorithms
- PR #1076: Paying off some UMAP / Spectral tech debt.
- PR #1086: Ensure RegressorMixin scorer uses device arrays
- PR #1110: Adding tests to use default values of parameters of the models
- PR #1108: input_to_host_array function in input_utils for input processing to host arrays
- PR #1114: K-means: Exposing useful params, removing unused params, proxying params in Dask
- PR #1138: Implementing ANY_RANK semantics on irecv
- PR #1142: prims: expose separate InType and OutType for unaryOp and binaryOp
- PR #1115: Moving dask_make_blobs to cuml.dask.datasets. Adding conversion to dask.DataFrame
- PR #1136: CUDA 10.1 CI updates
- PR #1135: K-means: add boundary cases for kmeans||, support finer control with convergence
- PR #1163: Some more correctness improvements. Better verbose printing
- PR #1165: Adding except + in all remaining cython
- PR #1186: Using LocalCUDACluster Pytest fixture
- PR #1173: Docs: Barnes Hut TSNE documentation
- PR #1176: Use new RMM API based on Cython
- PR #1219: Adding custom bench_func and verbose logging to cuml.benchmark
- PR #1247: Improved MNMG RF error checking

## Bug Fixes

- PR #1231: RF respect number of cuda streams from cuml handle
- PR #1230: Rf bugfix memleak in regression
- PR #1208: compile dbscan bug
- PR #1016: Use correct libcumlprims version in GPU CI
- PR #1040: Update version of numba in development conda yaml files
- PR #1043: Updates to accomodate cuDF python code reorganization
- PR #1044: Remove nvidia driver installation from ci/cpu/build.sh
- PR #991: Barnes Hut TSNE Memory Issue Fixes
- PR #1075: Pinning Dask version for consistent CI results
- PR #990: Barnes Hut TSNE Memory Issue Fixes
- PR #1066: Using proper set of workers to destroy nccl comms
- PR #1072: Remove pip requirements and setup
- PR #1074: Fix flake8 CI style check
- PR #1087: Accuracy improvement for sqrt/log in RF max_feature
- PR #1088: Change straggling numba python allocations to use RMM
- PR #1106: Pinning Distributed version to match Dask for consistent CI results
- PR #1116: TSNE CUDA 10.1 Bug Fixes
- PR #1132: DBSCAN Batching Bug Fix
- PR #1162: DASK RF random seed bug fix
- PR #1164: Fix check_dtype arg handling for input_to_dev_array
- PR #1171: SVM prediction bug fix
- PR #1177: Update dask and distributed to 2.5
- PR #1204: Fix SVM crash on Turing
- PR #1199: Replaced sprintf() with snprintf() in THROW()
- PR #1205: Update dask-cuda in yml envs
- PR #1211: Fixing Dask k-means transform bug and adding test
- PR #1236: Improve fix for SMO solvers potential crash on Turing
- PR #1251: Disable compiler optimization for CUDA 10.1 for distance prims
- PR #1260: Small bugfix for major conversion in input_utils
- PR #1276: Fix float64 prediction crash in test_random_forest

# cuML 0.9.0 (21 Aug 2019)

## New Features

- PR #894: Convert RF to treelite format
- PR #826: Jones transformation of params for ARIMA models timeSeries ml-prim
- PR #697: Silhouette Score metric ml-prim
- PR #674: KL Divergence metric ml-prim
- PR #787: homogeneity, completeness and v-measure metrics ml-prim
- PR #711: Mutual Information metric ml-prim
- PR #724: Entropy metric ml-prim
- PR #766: Expose score method based on inertia for KMeans
- PR #823: prims: cluster dispersion metric
- PR #816: Added inverse_transform() for LabelEncoder
- PR #789: prims: sampling without replacement
- PR #813: prims: Col major istance prim
- PR #635: Random Forest & Decision Tree Regression (Single-GPU)
- PR #819: Forest Inferencing Library (FIL)
- PR #829: C++: enable nvtx ranges
- PR #835: Holt-Winters algorithm
- PR #837: treelite for decision forest exchange format
- PR #871: Wrapper for FIL
- PR #870: make_blobs python function
- PR #881: wrappers for accuracy_score and adjusted_rand_score functions
- PR #840: Dask RF classification and regression
- PR #870: make_blobs python function
- PR #879: import of treelite models to FIL
- PR #892: General Gram matrices prim
- PR #883: Adding MNMG Kmeans
- PR #930: Dask RF
- PR #882: TSNE - T-Distributed Stochastic Neighbourhood Embedding
- PR #624: Internals API & Graph Based Dimensionality Reductions Callback
- PR #926: Wrapper for FIL
- PR #994: Adding MPI comm impl for testing / benchmarking MNMG CUDA
- PR #960: Enable using libcumlprims for MG algorithms/prims

## Improvements
- PR #822: build: build.sh update to club all make targets together
- PR #807: Added development conda yml files
- PR #840: Require cmake >= 3.14
- PR #832: Stateless Decision Tree and Random Forest API
- PR #857: Small modifications to comms for utilizing IB w/ Dask
- PR #851: Random forest Stateless API wrappers
- PR #865: High Performance RF
- PR #895: Pretty prints arguments!
- PR #920: Add an empty marker kernel for tracing purposes
- PR #915: syncStream added to cumlCommunicator
- PR #922: Random Forest support in FIL
- PR #911: Update headers to credit CannyLabs BH TSNE implementation
- PR #918: Streamline CUDA_REL environment variable
- PR #924: kmeans: updated APIs to be stateless, refactored code for mnmg support
- PR #950: global_bias support in FIL
- PR #773: Significant improvements to input checking of all classes and common input API for Python
- PR #957: Adding docs to RF & KMeans MNMG. Small fixes for release
- PR #965: Making dask-ml a hard dependency
- PR #976: Update api.rst for new 0.9 classes
- PR #973: Use cudaDeviceGetAttribute instead of relying on cudaDeviceProp object being passed
- PR #978: Update README for 0.9
- PR #1009: Fix references to notebooks-contrib
- PR #1015: Ability to control the number of internal streams in cumlHandle_impl via cumlHandle
- PR #1175: Add more modules to docs ToC

## Bug Fixes

- PR #923: Fix misshapen level/trend/season HoltWinters output
- PR #831: Update conda package dependencies to cudf 0.9
- PR #772: Add missing cython headers to SGD and CD
- PR #849: PCA no attribute trans_input_ transform bug fix
- PR #869: Removing incorrect information from KNN Docs
- PR #885: libclang installation fix for GPUCI
- PR #896: Fix typo in comms build instructions
- PR #921: Fix build scripts using incorrect cudf version
- PR #928: TSNE Stability Adjustments
- PR #934: Cache cudaDeviceProp in cumlHandle for perf reasons
- PR #932: Change default param value for RF classifier
- PR #949: Fix dtype conversion tests for unsupported cudf dtypes
- PR #908: Fix local build generated file ownerships
- PR #983: Change RF max_depth default to 16
- PR #987: Change default values for knn
- PR #988: Switch to exact tsne
- PR #991: Cleanup python code in cuml.dask.cluster
- PR #996: ucx_initialized being properly set in CommsContext
- PR #1007: Throws a well defined error when mutigpu is not enabled
- PR #1018: Hint location of nccl in build.sh for CI
- PR #1022: Using random_state to make K-Means MNMG tests deterministic
- PR #1034: Fix typos and formatting issues in RF docs
- PR #1052: Fix the rows_sample dtype to float

# cuML 0.8.0 (27 June 2019)

## New Features

- PR #652: Adjusted Rand Index metric ml-prim
- PR #679: Class label manipulation ml-prim
- PR #636: Rand Index metric ml-prim
- PR #515: Added Random Projection feature
- PR #504: Contingency matrix ml-prim
- PR #644: Add train_test_split utility for cuDF dataframes
- PR #612: Allow Cuda Array Interface, Numba inputs and input code refactor
- PR #641: C: Separate C-wrapper library build to generate libcuml.so
- PR #631: Add nvcategory based ordinal label encoder
- PR #681: Add MBSGDClassifier and MBSGDRegressor classes around SGD
- PR #705: Quasi Newton solver and LogisticRegression Python classes
- PR #670: Add test skipping functionality to build.sh
- PR #678: Random Forest Python class
- PR #684: prims: make_blobs primitive
- PR #673: prims: reduce cols by key primitive
- PR #812: Add cuML Communications API & consolidate Dask cuML

## Improvements

- PR #597: C++ cuML and ml-prims folder refactor
- PR #590: QN Recover from numeric errors
- PR #482: Introduce cumlHandle for pca and tsvd
- PR #573: Remove use of unnecessary cuDF column and series copies
- PR #601: Cython PEP8 cleanup and CI integration
- PR #596: Introduce cumlHandle for ols and ridge
- PR #579: Introduce cumlHandle for cd and sgd, and propagate C++ errors in cython level for cd and sgd
- PR #604: Adding cumlHandle to kNN, spectral methods, and UMAP
- PR #616: Enable clang-format for enforcing coding style
- PR #618: CI: Enable copyright header checks
- PR #622: Updated to use 0.8 dependencies
- PR #626: Added build.sh script, updated CI scripts and documentation
- PR #633: build: Auto-detection of GPU_ARCHS during cmake
- PR #650: Moving brute force kNN to prims. Creating stateless kNN API.
- PR #662: C++: Bulk clang-format updates
- PR #671: Added pickle pytests and correct pickling of Base class
- PR #675: atomicMin/Max(float, double) with integer atomics and bit flipping
- PR #677: build: 'deep-clean' to build.sh to clean faiss build as well
- PR #683: Use stateless c++ API in KNN so that it can be pickled properly
- PR #686: Use stateless c++ API in UMAP so that it can be pickled properly
- PR #695: prims: Refactor pairwise distance
- PR #707: Added stress test and updated documentation for RF
- PR #701: Added emacs temporary file patterns to .gitignore
- PR #606: C++: Added tests for host_buffer and improved device_buffer and host_buffer implementation
- PR #726: Updated RF docs and stress test
- PR #730: Update README and RF docs for 0.8
- PR #744: Random projections generating binomial on device. Fixing tests.
- PR #741: Update API docs for 0.8
- PR #754: Pickling of UMAP/KNN
- PR #753: Made PCA and TSVD picklable
- PR #746: LogisticRegression and QN API docstrings
- PR #820: Updating DEVELOPER GUIDE threading guidelines

## Bug Fixes
- PR #584: Added missing virtual destructor to deviceAllocator and hostAllocator
- PR #620: C++: Removed old unit-test files in ml-prims
- PR #627: C++: Fixed dbscan crash issue filed in 613
- PR #640: Remove setuptools from conda run dependency
- PR #646: Update link in contributing.md
- PR #649: Bug fix to LinAlg::reduce_rows_by_key prim filed in issue #648
- PR #666: fixes to gitutils.py to resolve both string decode and handling of uncommitted files
- PR #676: Fix template parameters in `bernoulli()` implementation.
- PR #685: Make CuPy optional to avoid nccl conda package conflicts
- PR #687: prims: updated tolerance for reduce_cols_by_key unit-tests
- PR #689: Removing extra prints from NearestNeighbors cython
- PR #718: Bug fix for DBSCAN and increasing batch size of sgd
- PR #719: Adding additional checks for dtype of the data
- PR #736: Bug fix for RF wrapper and .cu print function
- PR #547: Fixed issue if C++ compiler is specified via CXX during configure.
- PR #759: Configure Sphinx to render params correctly
- PR #762: Apply threshold to remove flakiness of UMAP tests.
- PR #768: Fixing memory bug from stateless refactor
- PR #782: Nearest neighbors checking properly whether memory should be freed
- PR #783: UMAP was using wrong size for knn computation
- PR #776: Hotfix for self.variables in RF
- PR #777: Fix numpy input bug
- PR #784: Fix jit of shuffle_idx python function
- PR #790: Fix rows_sample input type for RF
- PR #793: Fix for dtype conversion utility for numba arrays without cupy installed
- PR #806: Add a seed for sklearn model in RF test file
- PR #843: Rf quantile fix

# cuML 0.7.0 (10 May 2019)

## New Features

- PR #405: Quasi-Newton GLM Solvers
- PR #277: Add row- and column-wise weighted mean primitive
- PR #424: Add a grid-sync struct for inter-block synchronization
- PR #430: Add R-Squared Score to ml primitives
- PR #463: Add matrix gather to ml primitives
- PR #435: Expose cumlhandle in cython + developer guide
- PR #455: Remove default-stream arguement across ml-prims and cuML
- PR #375: cuml cpp shared library renamed to libcuml++.so
- PR #460: Random Forest & Decision Trees (Single-GPU, Classification)
- PR #491: Add doxygen build target for ml-prims
- PR #505: Add R-Squared Score to python interface
- PR #507: Add coordinate descent for lasso and elastic-net
- PR #511: Add a minmax ml-prim
- PR #516: Added Trustworthiness score feature
- PR #520: Add local build script to mimic gpuCI
- PR #503: Add column-wise matrix sort primitive
- PR #525: Add docs build script to cuML
- PR #528: Remove current KMeans and replace it with a new single GPU implementation built using ML primitives

## Improvements

- PR #481: Refactoring Quasi-Newton to use cumlHandle
- PR #467: Added validity check on cumlHandle_t
- PR #461: Rewrote permute and added column major version
- PR #440: README updates
- PR #295: Improve build-time and the interface e.g., enable bool-OutType, for distance()
- PR #390: Update docs version
- PR #272: Add stream parameters to cublas and cusolver wrapper functions
- PR #447: Added building and running mlprims tests to CI
- PR #445: Lower dbscan memory usage by computing adjacency matrix directly
- PR #431: Add support for fancy iterator input types to LinAlg::reduce_rows_by_key
- PR #394: Introducing cumlHandle API to dbscan and add example
- PR #500: Added CI check for black listed CUDA Runtime API calls
- PR #475: exposing cumlHandle for dbscan from python-side
- PR #395: Edited the CONTRIBUTING.md file
- PR #407: Test files to run stress, correctness and unit tests for cuml algos
- PR #512: generic copy method for copying buffers between device/host
- PR #533: Add cudatoolkit conda dependency
- PR #524: Use cmake find blas and find lapack to pass configure options to faiss
- PR #527: Added notes on UMAP differences from reference implementation
- PR #540: Use latest release version in update-version CI script
- PR #552: Re-enable assert in kmeans tests with xfail as needed
- PR #581: Add shared memory fast col major to row major function back with bound checks
- PR #592: More efficient matrix copy/reverse methods
- PR #721: Added pickle tests for DBSCAN and Random Projections

## Bug Fixes

- PR #334: Fixed segfault in `ML::cumlHandle_impl::destroyResources`
- PR #349: Developer guide clarifications for cumlHandle and cumlHandle_impl
- PR #398: Fix CI scripts to allow nightlies to be uploaded
- PR #399: Skip PCA tests to allow CI to run with driver 418
- PR #422: Issue in the PCA tests was solved and CI can run with driver 418
- PR #409: Add entry to gitmodules to ignore build artifacts
- PR #412: Fix for svdQR function in ml-prims
- PR #438: Code that depended on FAISS was building everytime.
- PR #358: Fixed an issue when switching streams on MLCommon::device_buffer and MLCommon::host_buffer
- PR #434: Fixing bug in CSR tests
- PR #443: Remove defaults channel from ci scripts
- PR #384: 64b index arithmetic updates to the kernels inside ml-prims
- PR #459: Fix for runtime library path of pip package
- PR #464: Fix for C++11 destructor warning in qn
- PR #466: Add support for column-major in LinAlg::*Norm methods
- PR #465: Fixing deadlock issue in GridSync due to consecutive sync calls
- PR #468: Fix dbscan example build failure
- PR #470: Fix resource leakage in Kalman filter python wrapper
- PR #473: Fix gather ml-prim test for change in rng uniform API
- PR #477: Fixes default stream initialization in cumlHandle
- PR #480: Replaced qn_fit() declaration with #include of file containing definition to fix linker error
- PR #495: Update cuDF and RMM versions in GPU ci test scripts
- PR #499: DEVELOPER_GUIDE.md: fixed links and clarified ML::detail::streamSyncer example
- PR #506: Re enable ml-prim tests in CI
- PR #508: Fix for an error with default argument in LinAlg::meanSquaredError
- PR #519: README.md Updates and adding BUILD.md back
- PR #526: Fix the issue of wrong results when fit and transform of PCA are called separately
- PR #531: Fixing missing arguments in updateDevice() for RF
- PR #543: Exposing dbscan batch size through cython API and fixing broken batching
- PR #551: Made use of ZLIB_LIBRARIES consistent between ml_test and ml_mg_test
- PR #557: Modified CI script to run cuML tests before building mlprims and removed lapack flag
- PR #578: Updated Readme.md to add lasso and elastic-net
- PR #580: Fixing cython garbage collection bug in KNN
- PR #577: Use find libz in prims cmake
- PR #594: fixed cuda-memcheck mean_center test failures


# cuML 0.6.1 (09 Apr 2019)

## Bug Fixes

- PR #462 Runtime library path fix for cuML pip package


# cuML 0.6.0 (22 Mar 2019)

## New Features

- PR #249: Single GPU Stochastic Gradient Descent for linear regression, logistic regression, and linear svm with L1, L2, and elastic-net penalties.
- PR #247: Added "proper" CUDA API to cuML
- PR #235: NearestNeighbors MG Support
- PR #261: UMAP Algorithm
- PR #290: NearestNeighbors numpy MG Support
- PR #303: Reusable spectral embedding / clustering
- PR #325: Initial support for single process multi-GPU OLS and tSVD
- PR #271: Initial support for hyperparameter optimization with dask for many models

## Improvements

- PR #144: Dockerfile update and docs for LinearRegression and Kalman Filter.
- PR #168: Add /ci/gpu/build.sh file to cuML
- PR #167: Integrating full-n-final ml-prims repo inside cuml
- PR #198: (ml-prims) Removal of *MG calls + fixed a bug in permute method
- PR #194: Added new ml-prims for supporting LASSO regression.
- PR #114: Building faiss C++ api into libcuml
- PR #64: Using FAISS C++ API in cuML and exposing bindings through cython
- PR #208: Issue ml-common-3: Math.h: swap thrust::for_each with binaryOp,unaryOp
- PR #224: Improve doc strings for readable rendering with readthedocs
- PR #209: Simplify README.md, move build instructions to BUILD.md
- PR #218: Fix RNG to use given seed and adjust RNG test tolerances.
- PR #225: Support for generating random integers
- PR #215: Refactored LinAlg::norm to Stats::rowNorm and added Stats::colNorm
- PR #234: Support for custom output type and passing index value to main_op in *Reduction kernels
- PR #230: Refactored the cuda_utils header
- PR #236: Refactored cuml python package structure to be more sklearn like
- PR #232: Added reduce_rows_by_key
- PR #246: Support for 2 vectors in the matrix vector operator
- PR #244: Fix for single GPU OLS and Ridge to support one column training data
- PR #271: Added get_params and set_params functions for linear and ridge regression
- PR #253: Fix for issue #250-reduce_rows_by_key failed memcheck for small nkeys
- PR #269: LinearRegression, Ridge Python docs update and cleaning
- PR #322: set_params updated
- PR #237: Update build instructions
- PR #275: Kmeans use of faster gpu_matrix
- PR #288: Add n_neighbors to NearestNeighbors constructor
- PR #302: Added FutureWarning for deprecation of current kmeans algorithm
- PR #312: Last minute cleanup before release
- PR #315: Documentation updating and enhancements
- PR #330: Added ignored argument to pca.fit_transform to map to sklearn's implemenation
- PR #342: Change default ABI to ON
- PR #572: Pulling DBSCAN components into reusable primitives


## Bug Fixes

- PR #193: Fix AttributeError in PCA and TSVD
- PR #211: Fixing inconsistent use of proper batch size calculation in DBSCAN
- PR #202: Adding back ability for users to define their own BLAS
- PR #201: Pass CMAKE CUDA path to faiss/configure script
- PR #200 Avoid using numpy via cimport in KNN
- PR #228: Bug fix: LinAlg::unaryOp with 0-length input
- PR #279: Removing faiss-gpu references in README
- PR #321: Fix release script typo
- PR #327: Update conda requirements for version 0.6 requirements
- PR #352: Correctly calculating numpy chunk sizing for kNN
- PR #345: Run python import as part of package build to trigger compilation
- PR #347: Lowering memory usage of kNN.
- PR #355: Fixing issues with very large numpy inputs to SPMG OLS and tSVD.
- PR #357: Removing FAISS requirement from README
- PR #362: Fix for matVecOp crashing on large input sizes
- PR #366: Index arithmetic issue fix with TxN_t class
- PR #376: Disabled kmeans tests since they are currently too sensitive (see #71)
- PR #380: Allow arbitrary data size on ingress for numba_utils.row_matrix
- PR #385: Fix for long import cuml time in containers and fix for setup_pip
- PR #630: Fixing a missing kneighbors in nearest neighbors python proxy

# cuML 0.5.1 (05 Feb 2019)

## Bug Fixes

- PR #189 Avoid using numpy via cimport to prevent ABI issues in Cython compilation


# cuML 0.5.0 (28 Jan 2019)

## New Features

- PR #66: OLS Linear Regression
- PR #44: Distance calculation ML primitives
- PR #69: Ridge (L2 Regularized) Linear Regression
- PR #103: Linear Kalman Filter
- PR #117: Pip install support
- PR #64: Device to device support from cuML device pointers into FAISS

## Improvements

- PR #56: Make OpenMP optional for building
- PR #67: Github issue templates
- PR #44: Refactored DBSCAN to use ML primitives
- PR #91: Pytest cleanup and sklearn toyset datasets based pytests for kmeans and dbscan
- PR #75: C++ example to use kmeans
- PR #117: Use cmake extension to find any zlib installed in system
- PR #94: Add cmake flag to set ABI compatibility
- PR #139: Move thirdparty submodules to root and add symlinks to new locations
- PR #151: Replace TravisCI testing and conda pkg builds with gpuCI
- PR #164: Add numba kernel for faster column to row major transform
- PR #114: Adding FAISS to cuml build

## Bug Fixes

- PR #48: CUDA 10 compilation warnings fix
- PR #51: Fixes to Dockerfile and docs for new build system
- PR #72: Fixes for GCC 7
- PR #96: Fix for kmeans stack overflow with high number of clusters
- PR #105: Fix for AttributeError in kmeans fit method
- PR #113: Removed old  glm python/cython files
- PR #118: Fix for AttributeError in kmeans predict method
- PR #125: Remove randomized solver option from PCA python bindings


# cuML 0.4.0 (05 Dec 2018)

## New Features

## Improvements

- PR #42: New build system: separation of libcuml.so and cuml python package
- PR #43: Added changelog.md

## Bug Fixes


# cuML 0.3.0 (30 Nov 2018)

## New Features

- PR #33: Added ability to call cuML algorithms using numpy arrays

## Improvements

- PR #24: Fix references of python package from cuML to cuml and start using versioneer for better versioning
- PR #40: Added support for refactored cuDF 0.3.0, updated Conda files
- PR #33: Major python test cleaning, all tests pass with cuDF 0.2.0 and 0.3.0. Preparation for new build system
- PR #34: Updated batch count calculation logic in DBSCAN
- PR #35: Beginning of DBSCAN refactor to use cuML mlprims and general improvements

## Bug Fixes

- PR #30: Fixed batch size bug in DBSCAN that caused crash. Also fixed various locations for potential integer overflows
- PR #28: Fix readthedocs build documentation
- PR #29: Fix pytests for cuml name change from cuML
- PR #33: Fixed memory bug that would cause segmentation faults due to numba releasing memory before it was used. Also fixed row major/column major bugs for different algorithms
- PR #36: Fix kmeans gtest to use device data
- PR #38: cuda\_free bug removed that caused google tests to sometimes pass and sometimes fail randomly
- PR #39: Updated cmake to correctly link with CUDA libraries, add CUDA runtime linking and include source files in compile target

# cuML 0.2.0 (02 Nov 2018)

## New Features

- PR #11: Kmeans algorithm added
- PR #7: FAISS KNN wrapper added
- PR #21: Added Conda install support

## Improvements

- PR #15: Added compatibility with cuDF (from prior pyGDF)
- PR #13: Added FAISS to Dockerfile
- PR #21: Added TravisCI build system for CI and Conda builds

## Bug Fixes

- PR #4: Fixed explained variance bug in TSVD
- PR #5: Notebook bug fixes and updated results


# cuML 0.1.0

Initial release including PCA, TSVD, DBSCAN, ml-prims and cython wrappers<|MERGE_RESOLUTION|>--- conflicted
+++ resolved
@@ -17,12 +17,9 @@
 - PR #1984: Enable Ninja build
 - PR #2019: Enable doxygen build in our nightly doc build CI script
 - PR #1996: Cythonize in parallel
-<<<<<<< HEAD
-- PR #2032: Decrease tests size for MBSGD classifier to improve CI running time
-=======
+- PR #2032: Reduce number of tests for MBSGD to improve CI running time
 - PR #2031: Encapsulating UCX-py interactions in singleton
 - PR #2029: Add C++ ARIMA log-likelihood benchmark
->>>>>>> 19dfd919
 
 ## Bug Fixes
 - PR #1939: Fix syntax error in cuml.common.array
