# cuML 0.14.0 (Date TBD)

## New Features
- PR #1655: Adds python bindings for homogeneity score
- PR #1704: Adds python bindings for completeness score
- PR #1687: Adds python bindings for mutual info score
- PR #1980: prim: added a new write-only unary op prim
- PR #1867: C++: add logging interface support in cuML based spdlog
- PR #1902: Multi class inference in FIL C++ and importing multi-class forests from treelite
- PR #1906: UMAP MNMG
- PR #2067: python: wrap logging interface in cython
- PR #2083: Added dtype, order, and use_full_low_rank to MNMG `make_regression`
- PR #2074: SG and MNMG `make_classification`
- PR #2127: Added order to SG `make_blobs`, and switch from C++ to cupy based implementation
- PR #2057: Weighted k-means

## Improvements
- PR #1931: C++: enabled doxygen docs for all of the C++ codebase
- PR #1944: Support for dask_cudf.core.Series in _extract_partitions
- PR #1947: Cleaning up cmake
- PR #1927: Use Cython's `new_build_ext` (if available)
- PR #1946: Removed zlib dependency from cmake
- PR #1988: C++: cpp bench refactor
- PR #1873: Remove usage of nvstring and nvcat from LabelEncoder
- PR #1968: Update SVC SVR with cuML Array
- PR #1972: updates to our flow to use conda-forge's clang and clang-tools packages
- PR #1974: Reduce ARIMA testing time
- PR #1984: Enable Ninja build
- PR #1985: C++ UMAP parametrizable tests
- PR #2005: Adding missing algorithms to cuml benchmarks and notebook
- PR #2016: Add capability to setup.py and build.sh to fully clean all cython build files and artifacts
- PR #2044: A cuda-memcheck helper wrapper for devs
- PR #2018: Using `cuml.dask.part_utils.extract_partitions` and removing similar, duplicated code
- PR #2019: Enable doxygen build in our nightly doc build CI script
- PR #1996: Cythonize in parallel
- PR #2032: Reduce number of tests for MBSGD to improve CI running time
- PR #2031: Encapsulating UCX-py interactions in singleton
- PR #2029: Add C++ ARIMA log-likelihood benchmark
- PR #2085: Convert TSNE to use CumlArray
- PR #2051: Reduce the time required to run dask pca and dask tsvd tests
- PR #1981: Using CumlArray in kNN and DistributedDataHandler in dask kNN
- PR #2053: Introduce verbosity level in C++ layer instead of boolean `verbose` flag
- PR #2047: Make internal streams non-blocking w.r.t. NULL stream
- PR #2048: Random forest testing speedup
- PR #2058: Use CumlArray in Random Projection
- PR #2068: Updating knn class probabilities to use make_monotonic instead of binary search
- PR #2062: Adding random state to UMAP mnmg tests
- PR #2064: Speed-up K-Means test
- PR #2015: Renaming .h to .cuh in solver, dbscan and svm
- PR #2080: Improved import of sparse FIL forests from treelite
- PR #2090: Upgrade C++ build to C++14 standard
- PR #2089: CI: enabled cuda-memcheck on ml-prims unit-tests during nightly build
- PR #2128: Update Dask RF code to reduce the time required for GPU predict to run
- PR #2125: Build infrastructure to use RAFT
- PR #2131: Update Dask RF fit to use DistributedDataHandler
- PR #2055: Update the metrics notebook to use important cuML models
- PR #2095: Improved import of src_prims/utils.h, making it less ambiguous
- PR #2118: Updating SGD & mini-batch estimators to use CumlArray
- PR #2120: Speeding up dask RandomForest tests
- PR #1883: Use CumlArray in ARIMA
<<<<<<< HEAD
- PR #877: Adding definition of done criteria to wiki
=======
- PR #2135: A few optimizations to UMAP fuzzy simplicial set
- PR #1914: Change the meaning of ARIMA's intercept to match the literature
- PR #2098: Renaming .h to .cuh in decision_tree, glm, pca
- PR #2150: Remove deprecated RMM calls in RMM allocator adapter
- PR #2146: Remove deprecated kalman filter
- PR #2151: Add pytest duration and pytest timeout
- PR #2156: Add Docker 19 support to local gpuci build
- PR #2124: Expand tutorial docs and sample notebook
- PR #2175: Allow CPU-only and dataset params for benchmark sweeps
- PR #2186: Refactor cython code to build OPG structs in common utils file
- PR #2180: Add fully single GPU singlegpu python build
- PR #2187: CMake improvements to manage conda environment dependencies
- PR #2185: Add has_sklearn function and use it in datasets/classification.
- PR #2193: Order-independent local shuffle in `cuml.dask.make_regression`
- PR #2184: Refoctor headers for holtwinters, rproj, tsvd, tsne, umap
- PR #2199: Remove unncessary notebooks
- PR #2195: Separating fit and transform calls in SG, MNMG PCA to save transform array memory consumption
- PR #2201: Re-enabling UMAP repro tests
- PR #2196: Updates to benchmarks. Moving notebook
- PR #2210: Updating KNN tests to evaluate multiple index partitions
- PR #2205: Use timeout to add 2 hour hard limit to dask tests
- PR #2214: Remove utils folder and refactor to common folder
>>>>>>> 8922fd16

## Bug Fixes
- PR #1939: Fix syntax error in cuml.common.array
- PR #1941: Remove c++ cuda flag that was getting duplicated in CMake
- PR #1971: python: Correctly honor --singlegpu option and CUML_BUILD_PATH env variable
- PR #1969: Update libcumlprims to 0.14
- PR #1973: Add missing mg files for setup.py --singlegpu flag
- PR #1993: Set `umap_transform_reproducibility` tests to xfail
- PR #2004: Refactoring the arguments to `plant()` call
- PR #2017: Fixing memory issue in weak cc prim
- PR #2028: Skipping UMAP knn reproducibility tests until we figure out why its failing in CUDA 10.2
- PR #2024: Fixed cuda-memcheck errors with sample-without-replacement prim
- PR #1540: prims: support for custom math-type used for computation inside adjusted rand index prim
- PR #2077: dask-make blobs arguments to match sklearn
- PR #2059: Make all Scipy imports conditional
- PR #2078: Ignore negative cache indices in get_vecs
- PR #2084: Fixed cuda-memcheck errors with COO unit-tests
- PR #2087: Fixed cuda-memcheck errors with dispersion prim
- PR #2096: Fixed syntax error with nightly build command for memcheck unit-tests
- PR #2115: Fixed contingency matrix prim unit-tests for computing correct golden values
- PR #2107: Fix PCA transform
- PR #2109: input_to_cuml_array __cuda_array_interface__ bugfix
- PR #2117: cuDF __array__ exception small fixes
- PR #2139: CumlArray for adjusted_rand_score
- PR #2140: Returning self in fit model functions
- PR #2144: Remove GPU arch < 60 from CMake build
- PR #2153: Added missing namespaces to some Decision Tree files
- PR #2155: C++: fix doxygen build break
- PR #2161: Replacing depreciated bruteForceKnn
- PR #2162: Use stream in transpose prim
- PR #2165: Fit function test correction
- PR #2166: Fix handling of temp file in RF pickling
- PR #2176: C++: fix for adjusted rand index when input array is all zeros
- PR #2179: Fix clang tools version in libcuml recipe
- PR #2183: Fix RAFT in nightly package
- PR #2191: Fix placement of SVM parameter documentation and add examples
- PR #2217: Fix opg_utils naming to fix singlegpu build
- PR #2223: Fix bug in ARIMA C++ benchmark
- PR #2224: Temporary fix for CI until new Dask version is released
- PR #2228: Update to use __reduce_ex__ in CumlArray to override cudf.Buffer

# cuML 0.13.0 (Date TBD)

## New Features
- PR #1777: Python bindings for entropy
- PR #1742: Mean squared error implementation with cupy
- PR #1817: Confusion matrix implementation with cupy (SNSG and MNMG)
- PR #1766: Mean absolute error implementation with cupy
- PR #1766: Mean squared log error implementation with cupy
- PR #1635: cuML Array shim and configurable output added to cluster methods
- PR #1892: One hot encoder implementation with cupy
- PR #1586: Seasonal ARIMA
- PR #1683: cuml.dask make_regression
- PR #1689: Add framework for cuML Dask serializers
- PR #1709: Add `decision_function()` and `predict_proba()` for LogisticRegression
- PR #1714: Add `print_env.sh` file to gather important environment details
- PR #1750: LinearRegression CumlArray for configurable output
- PR #1814: ROC AUC score implementation with cupy
- PR #1767: Single GPU decomposition models configurable output
- PR #1646: Using FIL to predict in MNMG RF
- PR #1778: Make cuML Handle picklable
- PR #1738: cuml.dask refactor beginning and dask array input option for OLS, Ridge and KMeans
- PR #1874: Add predict_proba function to RF classifier
- PR #1815: Adding KNN parameter to UMAP
- PR #1978: Adding `predict_proba` function to dask RF

## Improvements
- PR #1644: Add `predict_proba()` for FIL binary classifier
- PR #1620: Pickling tests now automatically finds all model classes inheriting from cuml.Base
- PR #1637: Update to newer treelite version with XGBoost 1.0 compatibility
- PR #1632: Fix MBSGD models inheritance, they now inherits from cuml.Base
- PR #1628: Remove submodules from cuML
- PR #1755: Expose the build_treelite function for python
- PR #1649: Add the fil_sparse_format variable option to RF API
- PR #1647: storage_type=AUTO uses SPARSE for large models
- PR #1668: Update the warning statement thrown in RF when the seed is set but n_streams is not 1
- PR #1662: use of direct cusparse calls for coo2csr, instead of depending on nvgraph
- PR #1747: C++: dbscan performance improvements and cleanup
- PR #1697: Making trustworthiness batchable and using proper workspace
- PR #1721: Improving UMAP pytests
- PR #1717: Call `rmm_cupy_allocator` for CuPy allocations
- PR #1718: Import `using_allocator` from `cupy.cuda`
- PR #1723: Update RF Classifier to throw an exception for multi-class pickling
- PR #1726: Decorator to allocate CuPy arrays with RMM
- PR #1719: UMAP random seed reproducibility
- PR #1748: Test serializing `CumlArray` objects
- PR #1776: Refactoring pca/tsvd distributed
- PR #1762: Update CuPy requirement to 7
- PR #1768: C++: Different input and output types for add and subtract prims
- PR #1790: Add support for multiple seeding in k-means++
- PR #1805: Adding new Dask cuda serializers to naive bayes + a trivial perf update
- PR #1812: C++: bench: UMAP benchmark cases added
- PR #1795: Add capability to build CumlArray from bytearray/memoryview objects
- PR #1824: C++: improving the performance of UMAP algo
- PR #1816: Add ARIMA notebook
- PR #1856: Update docs for 0.13
- PR #1827: Add HPO demo Notebook
- PR #1825: `--nvtx` option in `build.sh`
- PR #1847: Update XGBoost version for CI
- PR #1837: Simplify cuML Array construction
- PR #1848: Rely on subclassing for cuML Array serialization
- PR #1866: Minimizing client memory pressure on Naive Bayes
- PR #1788: Removing complexity bottleneck in S-ARIMA
- PR #1873: Remove usage of nvstring and nvcat from LabelEncoder
- PR #1891: Additional improvements to naive bayes tree reduction

## Bug Fixes
- PR #1835 : Fix calling default RF Classification always
- PT #1904: replace cub sort
- PR #1833: Fix depth issue in shallow RF regression estimators
- PR #1770: Warn that KalmanFilter is deprecated
- PR #1775: Allow CumlArray to work with inputs that have no 'strides' in array interface
- PR #1594: Train-test split is now reproducible
- PR #1590: Fix destination directory structure for run-clang-format.py
- PR #1611: Fixing pickling errors for KNN classifier and regressor
- PR #1617: Fixing pickling issues for SVC and SVR
- PR #1634: Fix title in KNN docs
- PR #1627: Adding a check for multi-class data in RF classification
- PR #1654: Skip treelite patch if its already been applied
- PR #1661: Fix nvstring variable name
- PR #1673: Using struct for caching dlsym state in communicator
- PR #1659: TSNE - introduce 'convert_dtype' and refactor class attr 'Y' to 'embedding_'
- PR #1672: Solver 'svd' in Linear and Ridge Regressors when n_cols=1
- PR #1670: Lasso & ElasticNet - cuml Handle added
- PR #1671: Update for accessing cuDF Series pointer
- PR #1652: Support XGBoost 1.0+ models in FIL
- PR #1702: Fix LightGBM-FIL validation test
- PR #1701: test_score kmeans test passing with newer cupy version
- PR #1706: Remove multi-class bug from QuasiNewton
- PR #1699: Limit CuPy to <7.2 temporarily
- PR #1708: Correctly deallocate cuML handles in Cython
- PR #1730: Fixes to KF for test stability (mainly in CUDA 10.2)
- PR #1729: Fixing naive bayes UCX serialization problem in fit()
- PR #1749: bug fix rf classifier/regressor on seg fault in bench
- PR #1751: Updated RF documentation
- PR #1765: Update the checks for using RF GPU predict
- PR #1787: C++: unit-tests to check for RF accuracy. As well as a bug fix to improve RF accuracy
- PR #1793: Updated fil pyx to solve memory leakage issue
- PR #1810: Quickfix - chunkage in dask make_regression
- PR #1842: DistributedDataHandler not properly setting 'multiple'
- PR #1849: Critical fix in ARIMA initial estimate
- PR #1851: Fix for cuDF behavior change for multidimensional arrays
- PR #1852: Remove Thrust warnings
- PR #1868: Turning off IPC caching until it is fixed in UCX-py/UCX
- PR #1876: UMAP exponential decay parameters fix
- PR #1887: Fix hasattr for missing attributes on base models
- PR #1877: Remove resetting index in shuffling in train_test_split
- PR #1893: Updating UCX in comms to match current UCX-py
- PR #1888: Small train_test_split test fix
- PR #1899: Fix dask `extract_partitions()`, remove transformation as instance variable in PCA and TSVD and match sklearn APIs
- PR #1920: Temporarily raising threshold for UMAP reproducibility tests
- PR #1918: Create memleak fixture to skip memleak tests in CI for now
- PR #1926: Update batch matrix test margins
- PR #1925: Fix failing dask tests
- PR #1936: Update DaskRF regression test to xfail
- PR #1932: Isolating cause of make_blobs failure
- PR #1951: Dask Random forest regression CPU predict bug fix
- PR #1948: Adjust BatchedMargin margin and disable tests temporarily
- PR #1950: Fix UMAP test failure



# cuML 0.12.0 (04 Feb 2020)

## New Features
- PR #1483: prims: Fused L2 distance and nearest-neighbor prim
- PR #1494: bench: ml-prims benchmark
- PR #1514: bench: Fused L2 NN prim benchmark
- PR #1411: Cython side of MNMG OLS
- PR #1520: Cython side of MNMG Ridge Regression
- PR #1516: Suppor Vector Regression (epsilon-SVR)

## Improvements
- PR #1638: Update cuml/docs/README.md
- PR #1468: C++: updates to clang format flow to make it more usable among devs
- PR #1473: C++: lazy initialization of "costly" resources inside cumlHandle
- PR #1443: Added a new overloaded GEMM primitive
- PR #1489: Enabling deep trees using Gather tree builder
- PR #1463: Update FAISS submodule to 1.6.1
- PR #1488: Add codeowners
- PR #1432: Row-major (C-style) GPU arrays for benchmarks
- PR #1490: Use dask master instead of conda package for testing
- PR #1375: Naive Bayes & Distributed Naive Bayes
- PR #1377: Add GPU array support for FIL benchmarking
- PR #1493: kmeans: add tiling support for 1-NN computation and use fusedL2-1NN prim for L2 distance metric
- PR #1532: Update CuPy to >= 6.6 and allow 7.0
- PR #1528: Re-enabling KNN using dynamic library loading for UCX in communicator
- PR #1545: Add conda environment version updates to ci script
- PR #1541: Updates for libcudf++ Python refactor
- PR #1555: FIL-SKL, an SKLearn-based benchmark for FIL
- PR #1537: Improve pickling and scoring suppport for many models to support hyperopt
- PR #1551: Change custom kernel to cupy for col/row order transform
- PR #1533: C++: interface header file separation for SVM
- PR #1560: Helper function to allocate all new CuPy arrays with RMM memory management
- PR #1570: Relax nccl in conda recipes to >=2.4 (matching CI)
- PR #1578: Add missing function information to the cuML documenataion
- PR #1584: Add has_scipy utility function for runtime check
- PR #1583: API docs updates for 0.12
- PR #1591: Updated FIL documentation

## Bug Fixes
- PR #1470: Documentation: add make_regression, fix ARIMA section
- PR #1482: Updated the code to remove sklearn from the mbsgd stress test
- PR #1491: Update dev environments for 0.12
- PR #1512: Updating setup_cpu() in SpeedupComparisonRunner
- PR #1498: Add build.sh to code owners
- PR #1505: cmake: added correct dependencies for prims-bench build
- PR #1534: Removed TODO comment in create_ucp_listeners()
- PR #1548: Fixing umap extra unary op in knn graph
- PR #1547: Fixing MNMG kmeans score. Fixing UMAP pickling before fit(). Fixing UMAP test failures.
- PR #1557: Increasing threshold for kmeans score
- PR #1562: Increasing threshold even higher
- PR #1564: Fixed a typo in function cumlMPICommunicator_impl::syncStream
- PR #1569: Remove Scikit-learn exception and depedenncy in SVM
- PR #1575: Add missing dtype parameter in call to strides to order for CuPy 6.6 code path
- PR #1574: Updated the init file to include SVM
- PR #1589: Fixing the default value for RF and updating mnmg predict to accept cudf
- PR #1601: Fixed wrong datatype used in knn voting kernel

# cuML 0.11.0 (11 Dec 2019)

## New Features

- PR #1295: Cython side of MNMG PCA
- PR #1218: prims: histogram prim
- PR #1129: C++: Separate include folder for C++ API distribution
- PR #1282: OPG KNN MNMG Code (disabled for 0.11)
- PR #1242: Initial implementation of FIL sparse forests
- PR #1194: Initial ARIMA time-series modeling support.
- PR #1286: Importing treelite models as FIL sparse forests
- PR #1285: Fea minimum impurity decrease RF param
- PR #1301: Add make_regression to generate regression datasets
- PR #1322: RF pickling using treelite, protobuf and FIL
- PR #1332: Add option to cuml.dask make_blobs to produce dask array
- PR #1307: Add RF regression benchmark
- PR #1327: Update the code to build treelite with protobuf
- PR #1289: Add Python benchmarking support for FIL
- PR #1371: Cython side of MNMG tSVD
- PR #1386: Expose SVC decision function value

## Improvements
- PR #1170: Use git to clone subprojects instead of git submodules
- PR #1239: Updated the treelite version
- PR #1225: setup.py clone dependencies like cmake and correct include paths
- PR #1224: Refactored FIL to prepare for sparse trees
- PR #1249: Include libcuml.so C API in installed targets
- PR #1259: Conda dev environment updates and use libcumlprims current version in CI
- PR #1277: Change dependency order in cmake for better printing at compile time
- PR #1264: Add -s flag to GPU CI pytest for better error printing
- PR #1271: Updated the Ridge regression documentation
- PR #1283: Updated the cuMl docs to include MBSGD and adjusted_rand_score
- PR #1300: Lowercase parameter versions for FIL algorithms
- PR #1312: Update CuPy to version 6.5 and use conda-forge channel
- PR #1336: Import SciKit-Learn models into FIL
- PR #1314: Added options needed for ASVDb output (CUDA ver, etc.), added option
  to select algos
- PR #1335: Options to print available algorithms and datasets
  in the Python benchmark
- PR #1338: Remove BUILD_ABI references in CI scripts
- PR #1340: Updated unit tests to uses larger dataset
- PR #1351: Build treelite temporarily for GPU CI testing of FIL Scikit-learn
  model importing
- PR #1367: --test-split benchmark parameter for train-test split
- PR #1360: Improved tests for importing SciKit-Learn models into FIL
- PR #1368: Add --num-rows benchmark command line argument
- PR #1351: Build treelite temporarily for GPU CI testing of FIL Scikit-learn model importing
- PR #1366: Modify train_test_split to use CuPy and accept device arrays
- PR #1258: Documenting new MPI communicator for multi-node multi-GPU testing
- PR #1345: Removing deprecated should_downcast argument
- PR #1362: device_buffer in UMAP + Sparse prims
- PR #1376: AUTO value for FIL algorithm
- PR #1408: Updated pickle tests to delete the pre-pickled model to prevent pointer leakage
- PR #1357: Run benchmarks multiple times for CI
- PR #1382: ARIMA optimization: move functions to C++ side
- PR #1392: Updated RF code to reduce duplication of the code
- PR #1444: UCX listener running in its own isolated thread
- PR #1445: Improved performance of FIL sparse trees
- PR #1431: Updated API docs
- PR #1441: Remove unused CUDA conda labels
- PR #1439: Match sklearn 0.22 default n_estimators for RF and fix test errors
- PR #1461: Add kneighbors to API docs

## Bug Fixes
- PR #1281: Making rng.h threadsafe
- PR #1212: Fix cmake git cloning always running configure in subprojects
- PR #1261: Fix comms build errors due to cuml++ include folder changes
- PR #1267: Update build.sh for recent change of building comms in main CMakeLists
- PR #1278: Removed incorrect overloaded instance of eigJacobi
- PR #1302: Updates for numba 0.46
- PR #1313: Updated the RF tests to set the seed and n_streams
- PR #1319: Using machineName arg passed in instead of default for ASV reporting
- PR #1326: Fix illegal memory access in make_regression (bounds issue)
- PR #1330: Fix C++ unit test utils for better handling of differences near zero
- PR #1342: Fix to prevent memory leakage in Lasso and ElasticNet
- PR #1337: Fix k-means init from preset cluster centers
- PR #1354: Fix SVM gamma=scale implementation
- PR #1344: Change other solver based methods to create solver object in init
- PR #1373: Fixing a few small bugs in make_blobs and adding asserts to pytests
- PR #1361: Improve SMO error handling
- PR #1384: Lower expectations on batched matrix tests to prevent CI failures
- PR #1380: Fix memory leaks in ARIMA
- PR #1391: Lower expectations on batched matrix tests even more
- PR #1394: Warning added in svd for cuda version 10.1
- PR #1407: Resolved RF predict issues and updated RF docstring
- PR #1401: Patch for lbfgs solver for logistic regression with no l1 penalty
- PR #1416: train_test_split numba and rmm device_array output bugfix
- PR #1419: UMAP pickle tests are using wrong n_neighbors value for trustworthiness
- PR #1438: KNN Classifier to properly return Dataframe with Dataframe input
- PR #1425: Deprecate seed and use random_state similar to Scikit-learn in train_test_split
- PR #1458: Add joblib as an explicit requirement
- PR #1474: Defer knn mnmg to 0.12 nightly builds and disable ucx-py dependency

# cuML 0.10.0 (16 Oct 2019)

## New Features
- PR #1148: C++ benchmark tool for c++/CUDA code inside cuML
- PR #1071: Selective eigen solver of cuSolver
- PR #1073: Updating RF wrappers to use FIL for GPU accelerated prediction
- PR #1104: CUDA 10.1 support
- PR #1113: prims: new batched make-symmetric-matrix primitive
- PR #1112: prims: new batched-gemv primitive
- PR #855: Added benchmark tools
- PR #1149 Add YYMMDD to version tag for nightly conda packages
- PR #892: General Gram matrices prim
- PR #912: Support Vector Machine
- PR #1274: Updated the RF score function to use GPU predict

## Improvements
- PR #961: High Peformance RF; HIST algo
- PR #1028: Dockerfile updates after dir restructure. Conda env yaml to add statsmodels as a dependency
- PR #1047: Consistent OPG interface for kmeans, based on internal libcumlprims update
- PR #763: Add examples to train_test_split documentation
- PR #1093: Unified inference kernels for different FIL algorithms
- PR #1076: Paying off some UMAP / Spectral tech debt.
- PR #1086: Ensure RegressorMixin scorer uses device arrays
- PR #1110: Adding tests to use default values of parameters of the models
- PR #1108: input_to_host_array function in input_utils for input processing to host arrays
- PR #1114: K-means: Exposing useful params, removing unused params, proxying params in Dask
- PR #1138: Implementing ANY_RANK semantics on irecv
- PR #1142: prims: expose separate InType and OutType for unaryOp and binaryOp
- PR #1115: Moving dask_make_blobs to cuml.dask.datasets. Adding conversion to dask.DataFrame
- PR #1136: CUDA 10.1 CI updates
- PR #1135: K-means: add boundary cases for kmeans||, support finer control with convergence
- PR #1163: Some more correctness improvements. Better verbose printing
- PR #1165: Adding except + in all remaining cython
- PR #1186: Using LocalCUDACluster Pytest fixture
- PR #1173: Docs: Barnes Hut TSNE documentation
- PR #1176: Use new RMM API based on Cython
- PR #1219: Adding custom bench_func and verbose logging to cuml.benchmark
- PR #1247: Improved MNMG RF error checking

## Bug Fixes

- PR #1231: RF respect number of cuda streams from cuml handle
- PR #1230: Rf bugfix memleak in regression
- PR #1208: compile dbscan bug
- PR #1016: Use correct libcumlprims version in GPU CI
- PR #1040: Update version of numba in development conda yaml files
- PR #1043: Updates to accomodate cuDF python code reorganization
- PR #1044: Remove nvidia driver installation from ci/cpu/build.sh
- PR #991: Barnes Hut TSNE Memory Issue Fixes
- PR #1075: Pinning Dask version for consistent CI results
- PR #990: Barnes Hut TSNE Memory Issue Fixes
- PR #1066: Using proper set of workers to destroy nccl comms
- PR #1072: Remove pip requirements and setup
- PR #1074: Fix flake8 CI style check
- PR #1087: Accuracy improvement for sqrt/log in RF max_feature
- PR #1088: Change straggling numba python allocations to use RMM
- PR #1106: Pinning Distributed version to match Dask for consistent CI results
- PR #1116: TSNE CUDA 10.1 Bug Fixes
- PR #1132: DBSCAN Batching Bug Fix
- PR #1162: DASK RF random seed bug fix
- PR #1164: Fix check_dtype arg handling for input_to_dev_array
- PR #1171: SVM prediction bug fix
- PR #1177: Update dask and distributed to 2.5
- PR #1204: Fix SVM crash on Turing
- PR #1199: Replaced sprintf() with snprintf() in THROW()
- PR #1205: Update dask-cuda in yml envs
- PR #1211: Fixing Dask k-means transform bug and adding test
- PR #1236: Improve fix for SMO solvers potential crash on Turing
- PR #1251: Disable compiler optimization for CUDA 10.1 for distance prims
- PR #1260: Small bugfix for major conversion in input_utils
- PR #1276: Fix float64 prediction crash in test_random_forest

# cuML 0.9.0 (21 Aug 2019)

## New Features

- PR #894: Convert RF to treelite format
- PR #826: Jones transformation of params for ARIMA models timeSeries ml-prim
- PR #697: Silhouette Score metric ml-prim
- PR #674: KL Divergence metric ml-prim
- PR #787: homogeneity, completeness and v-measure metrics ml-prim
- PR #711: Mutual Information metric ml-prim
- PR #724: Entropy metric ml-prim
- PR #766: Expose score method based on inertia for KMeans
- PR #823: prims: cluster dispersion metric
- PR #816: Added inverse_transform() for LabelEncoder
- PR #789: prims: sampling without replacement
- PR #813: prims: Col major istance prim
- PR #635: Random Forest & Decision Tree Regression (Single-GPU)
- PR #819: Forest Inferencing Library (FIL)
- PR #829: C++: enable nvtx ranges
- PR #835: Holt-Winters algorithm
- PR #837: treelite for decision forest exchange format
- PR #871: Wrapper for FIL
- PR #870: make_blobs python function
- PR #881: wrappers for accuracy_score and adjusted_rand_score functions
- PR #840: Dask RF classification and regression
- PR #870: make_blobs python function
- PR #879: import of treelite models to FIL
- PR #892: General Gram matrices prim
- PR #883: Adding MNMG Kmeans
- PR #930: Dask RF
- PR #882: TSNE - T-Distributed Stochastic Neighbourhood Embedding
- PR #624: Internals API & Graph Based Dimensionality Reductions Callback
- PR #926: Wrapper for FIL
- PR #994: Adding MPI comm impl for testing / benchmarking MNMG CUDA
- PR #960: Enable using libcumlprims for MG algorithms/prims

## Improvements
- PR #822: build: build.sh update to club all make targets together
- PR #807: Added development conda yml files
- PR #840: Require cmake >= 3.14
- PR #832: Stateless Decision Tree and Random Forest API
- PR #857: Small modifications to comms for utilizing IB w/ Dask
- PR #851: Random forest Stateless API wrappers
- PR #865: High Performance RF
- PR #895: Pretty prints arguments!
- PR #920: Add an empty marker kernel for tracing purposes
- PR #915: syncStream added to cumlCommunicator
- PR #922: Random Forest support in FIL
- PR #911: Update headers to credit CannyLabs BH TSNE implementation
- PR #918: Streamline CUDA_REL environment variable
- PR #924: kmeans: updated APIs to be stateless, refactored code for mnmg support
- PR #950: global_bias support in FIL
- PR #773: Significant improvements to input checking of all classes and common input API for Python
- PR #957: Adding docs to RF & KMeans MNMG. Small fixes for release
- PR #965: Making dask-ml a hard dependency
- PR #976: Update api.rst for new 0.9 classes
- PR #973: Use cudaDeviceGetAttribute instead of relying on cudaDeviceProp object being passed
- PR #978: Update README for 0.9
- PR #1009: Fix references to notebooks-contrib
- PR #1015: Ability to control the number of internal streams in cumlHandle_impl via cumlHandle
- PR #1175: Add more modules to docs ToC

## Bug Fixes

- PR #923: Fix misshapen level/trend/season HoltWinters output
- PR #831: Update conda package dependencies to cudf 0.9
- PR #772: Add missing cython headers to SGD and CD
- PR #849: PCA no attribute trans_input_ transform bug fix
- PR #869: Removing incorrect information from KNN Docs
- PR #885: libclang installation fix for GPUCI
- PR #896: Fix typo in comms build instructions
- PR #921: Fix build scripts using incorrect cudf version
- PR #928: TSNE Stability Adjustments
- PR #934: Cache cudaDeviceProp in cumlHandle for perf reasons
- PR #932: Change default param value for RF classifier
- PR #949: Fix dtype conversion tests for unsupported cudf dtypes
- PR #908: Fix local build generated file ownerships
- PR #983: Change RF max_depth default to 16
- PR #987: Change default values for knn
- PR #988: Switch to exact tsne
- PR #991: Cleanup python code in cuml.dask.cluster
- PR #996: ucx_initialized being properly set in CommsContext
- PR #1007: Throws a well defined error when mutigpu is not enabled
- PR #1018: Hint location of nccl in build.sh for CI
- PR #1022: Using random_state to make K-Means MNMG tests deterministic
- PR #1034: Fix typos and formatting issues in RF docs
- PR #1052: Fix the rows_sample dtype to float

# cuML 0.8.0 (27 June 2019)

## New Features

- PR #652: Adjusted Rand Index metric ml-prim
- PR #679: Class label manipulation ml-prim
- PR #636: Rand Index metric ml-prim
- PR #515: Added Random Projection feature
- PR #504: Contingency matrix ml-prim
- PR #644: Add train_test_split utility for cuDF dataframes
- PR #612: Allow Cuda Array Interface, Numba inputs and input code refactor
- PR #641: C: Separate C-wrapper library build to generate libcuml.so
- PR #631: Add nvcategory based ordinal label encoder
- PR #681: Add MBSGDClassifier and MBSGDRegressor classes around SGD
- PR #705: Quasi Newton solver and LogisticRegression Python classes
- PR #670: Add test skipping functionality to build.sh
- PR #678: Random Forest Python class
- PR #684: prims: make_blobs primitive
- PR #673: prims: reduce cols by key primitive
- PR #812: Add cuML Communications API & consolidate Dask cuML

## Improvements

- PR #597: C++ cuML and ml-prims folder refactor
- PR #590: QN Recover from numeric errors
- PR #482: Introduce cumlHandle for pca and tsvd
- PR #573: Remove use of unnecessary cuDF column and series copies
- PR #601: Cython PEP8 cleanup and CI integration
- PR #596: Introduce cumlHandle for ols and ridge
- PR #579: Introduce cumlHandle for cd and sgd, and propagate C++ errors in cython level for cd and sgd
- PR #604: Adding cumlHandle to kNN, spectral methods, and UMAP
- PR #616: Enable clang-format for enforcing coding style
- PR #618: CI: Enable copyright header checks
- PR #622: Updated to use 0.8 dependencies
- PR #626: Added build.sh script, updated CI scripts and documentation
- PR #633: build: Auto-detection of GPU_ARCHS during cmake
- PR #650: Moving brute force kNN to prims. Creating stateless kNN API.
- PR #662: C++: Bulk clang-format updates
- PR #671: Added pickle pytests and correct pickling of Base class
- PR #675: atomicMin/Max(float, double) with integer atomics and bit flipping
- PR #677: build: 'deep-clean' to build.sh to clean faiss build as well
- PR #683: Use stateless c++ API in KNN so that it can be pickled properly
- PR #686: Use stateless c++ API in UMAP so that it can be pickled properly
- PR #695: prims: Refactor pairwise distance
- PR #707: Added stress test and updated documentation for RF
- PR #701: Added emacs temporary file patterns to .gitignore
- PR #606: C++: Added tests for host_buffer and improved device_buffer and host_buffer implementation
- PR #726: Updated RF docs and stress test
- PR #730: Update README and RF docs for 0.8
- PR #744: Random projections generating binomial on device. Fixing tests.
- PR #741: Update API docs for 0.8
- PR #754: Pickling of UMAP/KNN
- PR #753: Made PCA and TSVD picklable
- PR #746: LogisticRegression and QN API docstrings
- PR #820: Updating DEVELOPER GUIDE threading guidelines

## Bug Fixes
- PR #584: Added missing virtual destructor to deviceAllocator and hostAllocator
- PR #620: C++: Removed old unit-test files in ml-prims
- PR #627: C++: Fixed dbscan crash issue filed in 613
- PR #640: Remove setuptools from conda run dependency
- PR #646: Update link in contributing.md
- PR #649: Bug fix to LinAlg::reduce_rows_by_key prim filed in issue #648
- PR #666: fixes to gitutils.py to resolve both string decode and handling of uncommitted files
- PR #676: Fix template parameters in `bernoulli()` implementation.
- PR #685: Make CuPy optional to avoid nccl conda package conflicts
- PR #687: prims: updated tolerance for reduce_cols_by_key unit-tests
- PR #689: Removing extra prints from NearestNeighbors cython
- PR #718: Bug fix for DBSCAN and increasing batch size of sgd
- PR #719: Adding additional checks for dtype of the data
- PR #736: Bug fix for RF wrapper and .cu print function
- PR #547: Fixed issue if C++ compiler is specified via CXX during configure.
- PR #759: Configure Sphinx to render params correctly
- PR #762: Apply threshold to remove flakiness of UMAP tests.
- PR #768: Fixing memory bug from stateless refactor
- PR #782: Nearest neighbors checking properly whether memory should be freed
- PR #783: UMAP was using wrong size for knn computation
- PR #776: Hotfix for self.variables in RF
- PR #777: Fix numpy input bug
- PR #784: Fix jit of shuffle_idx python function
- PR #790: Fix rows_sample input type for RF
- PR #793: Fix for dtype conversion utility for numba arrays without cupy installed
- PR #806: Add a seed for sklearn model in RF test file
- PR #843: Rf quantile fix

# cuML 0.7.0 (10 May 2019)

## New Features

- PR #405: Quasi-Newton GLM Solvers
- PR #277: Add row- and column-wise weighted mean primitive
- PR #424: Add a grid-sync struct for inter-block synchronization
- PR #430: Add R-Squared Score to ml primitives
- PR #463: Add matrix gather to ml primitives
- PR #435: Expose cumlhandle in cython + developer guide
- PR #455: Remove default-stream arguement across ml-prims and cuML
- PR #375: cuml cpp shared library renamed to libcuml++.so
- PR #460: Random Forest & Decision Trees (Single-GPU, Classification)
- PR #491: Add doxygen build target for ml-prims
- PR #505: Add R-Squared Score to python interface
- PR #507: Add coordinate descent for lasso and elastic-net
- PR #511: Add a minmax ml-prim
- PR #516: Added Trustworthiness score feature
- PR #520: Add local build script to mimic gpuCI
- PR #503: Add column-wise matrix sort primitive
- PR #525: Add docs build script to cuML
- PR #528: Remove current KMeans and replace it with a new single GPU implementation built using ML primitives

## Improvements

- PR #481: Refactoring Quasi-Newton to use cumlHandle
- PR #467: Added validity check on cumlHandle_t
- PR #461: Rewrote permute and added column major version
- PR #440: README updates
- PR #295: Improve build-time and the interface e.g., enable bool-OutType, for distance()
- PR #390: Update docs version
- PR #272: Add stream parameters to cublas and cusolver wrapper functions
- PR #447: Added building and running mlprims tests to CI
- PR #445: Lower dbscan memory usage by computing adjacency matrix directly
- PR #431: Add support for fancy iterator input types to LinAlg::reduce_rows_by_key
- PR #394: Introducing cumlHandle API to dbscan and add example
- PR #500: Added CI check for black listed CUDA Runtime API calls
- PR #475: exposing cumlHandle for dbscan from python-side
- PR #395: Edited the CONTRIBUTING.md file
- PR #407: Test files to run stress, correctness and unit tests for cuml algos
- PR #512: generic copy method for copying buffers between device/host
- PR #533: Add cudatoolkit conda dependency
- PR #524: Use cmake find blas and find lapack to pass configure options to faiss
- PR #527: Added notes on UMAP differences from reference implementation
- PR #540: Use latest release version in update-version CI script
- PR #552: Re-enable assert in kmeans tests with xfail as needed
- PR #581: Add shared memory fast col major to row major function back with bound checks
- PR #592: More efficient matrix copy/reverse methods
- PR #721: Added pickle tests for DBSCAN and Random Projections

## Bug Fixes

- PR #334: Fixed segfault in `ML::cumlHandle_impl::destroyResources`
- PR #349: Developer guide clarifications for cumlHandle and cumlHandle_impl
- PR #398: Fix CI scripts to allow nightlies to be uploaded
- PR #399: Skip PCA tests to allow CI to run with driver 418
- PR #422: Issue in the PCA tests was solved and CI can run with driver 418
- PR #409: Add entry to gitmodules to ignore build artifacts
- PR #412: Fix for svdQR function in ml-prims
- PR #438: Code that depended on FAISS was building everytime.
- PR #358: Fixed an issue when switching streams on MLCommon::device_buffer and MLCommon::host_buffer
- PR #434: Fixing bug in CSR tests
- PR #443: Remove defaults channel from ci scripts
- PR #384: 64b index arithmetic updates to the kernels inside ml-prims
- PR #459: Fix for runtime library path of pip package
- PR #464: Fix for C++11 destructor warning in qn
- PR #466: Add support for column-major in LinAlg::*Norm methods
- PR #465: Fixing deadlock issue in GridSync due to consecutive sync calls
- PR #468: Fix dbscan example build failure
- PR #470: Fix resource leakage in Kalman filter python wrapper
- PR #473: Fix gather ml-prim test for change in rng uniform API
- PR #477: Fixes default stream initialization in cumlHandle
- PR #480: Replaced qn_fit() declaration with #include of file containing definition to fix linker error
- PR #495: Update cuDF and RMM versions in GPU ci test scripts
- PR #499: DEVELOPER_GUIDE.md: fixed links and clarified ML::detail::streamSyncer example
- PR #506: Re enable ml-prim tests in CI
- PR #508: Fix for an error with default argument in LinAlg::meanSquaredError
- PR #519: README.md Updates and adding BUILD.md back
- PR #526: Fix the issue of wrong results when fit and transform of PCA are called separately
- PR #531: Fixing missing arguments in updateDevice() for RF
- PR #543: Exposing dbscan batch size through cython API and fixing broken batching
- PR #551: Made use of ZLIB_LIBRARIES consistent between ml_test and ml_mg_test
- PR #557: Modified CI script to run cuML tests before building mlprims and removed lapack flag
- PR #578: Updated Readme.md to add lasso and elastic-net
- PR #580: Fixing cython garbage collection bug in KNN
- PR #577: Use find libz in prims cmake
- PR #594: fixed cuda-memcheck mean_center test failures


# cuML 0.6.1 (09 Apr 2019)

## Bug Fixes

- PR #462 Runtime library path fix for cuML pip package


# cuML 0.6.0 (22 Mar 2019)

## New Features

- PR #249: Single GPU Stochastic Gradient Descent for linear regression, logistic regression, and linear svm with L1, L2, and elastic-net penalties.
- PR #247: Added "proper" CUDA API to cuML
- PR #235: NearestNeighbors MG Support
- PR #261: UMAP Algorithm
- PR #290: NearestNeighbors numpy MG Support
- PR #303: Reusable spectral embedding / clustering
- PR #325: Initial support for single process multi-GPU OLS and tSVD
- PR #271: Initial support for hyperparameter optimization with dask for many models

## Improvements

- PR #144: Dockerfile update and docs for LinearRegression and Kalman Filter.
- PR #168: Add /ci/gpu/build.sh file to cuML
- PR #167: Integrating full-n-final ml-prims repo inside cuml
- PR #198: (ml-prims) Removal of *MG calls + fixed a bug in permute method
- PR #194: Added new ml-prims for supporting LASSO regression.
- PR #114: Building faiss C++ api into libcuml
- PR #64: Using FAISS C++ API in cuML and exposing bindings through cython
- PR #208: Issue ml-common-3: Math.h: swap thrust::for_each with binaryOp,unaryOp
- PR #224: Improve doc strings for readable rendering with readthedocs
- PR #209: Simplify README.md, move build instructions to BUILD.md
- PR #218: Fix RNG to use given seed and adjust RNG test tolerances.
- PR #225: Support for generating random integers
- PR #215: Refactored LinAlg::norm to Stats::rowNorm and added Stats::colNorm
- PR #234: Support for custom output type and passing index value to main_op in *Reduction kernels
- PR #230: Refactored the cuda_utils header
- PR #236: Refactored cuml python package structure to be more sklearn like
- PR #232: Added reduce_rows_by_key
- PR #246: Support for 2 vectors in the matrix vector operator
- PR #244: Fix for single GPU OLS and Ridge to support one column training data
- PR #271: Added get_params and set_params functions for linear and ridge regression
- PR #253: Fix for issue #250-reduce_rows_by_key failed memcheck for small nkeys
- PR #269: LinearRegression, Ridge Python docs update and cleaning
- PR #322: set_params updated
- PR #237: Update build instructions
- PR #275: Kmeans use of faster gpu_matrix
- PR #288: Add n_neighbors to NearestNeighbors constructor
- PR #302: Added FutureWarning for deprecation of current kmeans algorithm
- PR #312: Last minute cleanup before release
- PR #315: Documentation updating and enhancements
- PR #330: Added ignored argument to pca.fit_transform to map to sklearn's implemenation
- PR #342: Change default ABI to ON
- PR #572: Pulling DBSCAN components into reusable primitives


## Bug Fixes

- PR #193: Fix AttributeError in PCA and TSVD
- PR #211: Fixing inconsistent use of proper batch size calculation in DBSCAN
- PR #202: Adding back ability for users to define their own BLAS
- PR #201: Pass CMAKE CUDA path to faiss/configure script
- PR #200 Avoid using numpy via cimport in KNN
- PR #228: Bug fix: LinAlg::unaryOp with 0-length input
- PR #279: Removing faiss-gpu references in README
- PR #321: Fix release script typo
- PR #327: Update conda requirements for version 0.6 requirements
- PR #352: Correctly calculating numpy chunk sizing for kNN
- PR #345: Run python import as part of package build to trigger compilation
- PR #347: Lowering memory usage of kNN.
- PR #355: Fixing issues with very large numpy inputs to SPMG OLS and tSVD.
- PR #357: Removing FAISS requirement from README
- PR #362: Fix for matVecOp crashing on large input sizes
- PR #366: Index arithmetic issue fix with TxN_t class
- PR #376: Disabled kmeans tests since they are currently too sensitive (see #71)
- PR #380: Allow arbitrary data size on ingress for numba_utils.row_matrix
- PR #385: Fix for long import cuml time in containers and fix for setup_pip
- PR #630: Fixing a missing kneighbors in nearest neighbors python proxy

# cuML 0.5.1 (05 Feb 2019)

## Bug Fixes

- PR #189 Avoid using numpy via cimport to prevent ABI issues in Cython compilation


# cuML 0.5.0 (28 Jan 2019)

## New Features

- PR #66: OLS Linear Regression
- PR #44: Distance calculation ML primitives
- PR #69: Ridge (L2 Regularized) Linear Regression
- PR #103: Linear Kalman Filter
- PR #117: Pip install support
- PR #64: Device to device support from cuML device pointers into FAISS

## Improvements

- PR #56: Make OpenMP optional for building
- PR #67: Github issue templates
- PR #44: Refactored DBSCAN to use ML primitives
- PR #91: Pytest cleanup and sklearn toyset datasets based pytests for kmeans and dbscan
- PR #75: C++ example to use kmeans
- PR #117: Use cmake extension to find any zlib installed in system
- PR #94: Add cmake flag to set ABI compatibility
- PR #139: Move thirdparty submodules to root and add symlinks to new locations
- PR #151: Replace TravisCI testing and conda pkg builds with gpuCI
- PR #164: Add numba kernel for faster column to row major transform
- PR #114: Adding FAISS to cuml build

## Bug Fixes

- PR #48: CUDA 10 compilation warnings fix
- PR #51: Fixes to Dockerfile and docs for new build system
- PR #72: Fixes for GCC 7
- PR #96: Fix for kmeans stack overflow with high number of clusters
- PR #105: Fix for AttributeError in kmeans fit method
- PR #113: Removed old  glm python/cython files
- PR #118: Fix for AttributeError in kmeans predict method
- PR #125: Remove randomized solver option from PCA python bindings


# cuML 0.4.0 (05 Dec 2018)

## New Features

## Improvements

- PR #42: New build system: separation of libcuml.so and cuml python package
- PR #43: Added changelog.md

## Bug Fixes


# cuML 0.3.0 (30 Nov 2018)

## New Features

- PR #33: Added ability to call cuML algorithms using numpy arrays

## Improvements

- PR #24: Fix references of python package from cuML to cuml and start using versioneer for better versioning
- PR #40: Added support for refactored cuDF 0.3.0, updated Conda files
- PR #33: Major python test cleaning, all tests pass with cuDF 0.2.0 and 0.3.0. Preparation for new build system
- PR #34: Updated batch count calculation logic in DBSCAN
- PR #35: Beginning of DBSCAN refactor to use cuML mlprims and general improvements

## Bug Fixes

- PR #30: Fixed batch size bug in DBSCAN that caused crash. Also fixed various locations for potential integer overflows
- PR #28: Fix readthedocs build documentation
- PR #29: Fix pytests for cuml name change from cuML
- PR #33: Fixed memory bug that would cause segmentation faults due to numba releasing memory before it was used. Also fixed row major/column major bugs for different algorithms
- PR #36: Fix kmeans gtest to use device data
- PR #38: cuda\_free bug removed that caused google tests to sometimes pass and sometimes fail randomly
- PR #39: Updated cmake to correctly link with CUDA libraries, add CUDA runtime linking and include source files in compile target

# cuML 0.2.0 (02 Nov 2018)

## New Features

- PR #11: Kmeans algorithm added
- PR #7: FAISS KNN wrapper added
- PR #21: Added Conda install support

## Improvements

- PR #15: Added compatibility with cuDF (from prior pyGDF)
- PR #13: Added FAISS to Dockerfile
- PR #21: Added TravisCI build system for CI and Conda builds

## Bug Fixes

- PR #4: Fixed explained variance bug in TSVD
- PR #5: Notebook bug fixes and updated results


# cuML 0.1.0

Initial release including PCA, TSVD, DBSCAN, ml-prims and cython wrappers<|MERGE_RESOLUTION|>--- conflicted
+++ resolved
@@ -58,9 +58,7 @@
 - PR #2118: Updating SGD & mini-batch estimators to use CumlArray
 - PR #2120: Speeding up dask RandomForest tests
 - PR #1883: Use CumlArray in ARIMA
-<<<<<<< HEAD
 - PR #877: Adding definition of done criteria to wiki
-=======
 - PR #2135: A few optimizations to UMAP fuzzy simplicial set
 - PR #1914: Change the meaning of ARIMA's intercept to match the literature
 - PR #2098: Renaming .h to .cuh in decision_tree, glm, pca
@@ -83,7 +81,6 @@
 - PR #2210: Updating KNN tests to evaluate multiple index partitions
 - PR #2205: Use timeout to add 2 hour hard limit to dask tests
 - PR #2214: Remove utils folder and refactor to common folder
->>>>>>> 8922fd16
 
 ## Bug Fixes
 - PR #1939: Fix syntax error in cuml.common.array
