--- conflicted
+++ resolved
@@ -1,11 +1,7 @@
 # cuML 0.15.0 (Date TBD)
 
 ## New Features
-<<<<<<< HEAD
 - PR #2261: Exposing new FAISS metrics through Python API
-
-
-=======
 
 ## Improvements
 - PR #2262: Using fully shared PartDescriptor in MNMG decomposiition, linear models, and solvers
@@ -14,7 +10,6 @@
 - PR #1945: enable clang tidy
 
 ## Bug Fixes
->>>>>>> 1d3fbc9b
 
 # cuML 0.14.0 (Date TBD)
 
