# cuML 0.15.0 (Date TBD)

## New Features
- PR #2554: Hashing Vectorizer and general vectorizer improvements
- PR #2240: Making Dask models pickleable
- PR #2267: CountVectorizer estimator
- PR #2261: Exposing new FAISS metrics through Python API
- PR #2287: Single-GPU TfidfTransformer implementation
- PR #2289: QR SVD solver for MNMG PCA
- PR #2312: column-major support for make_blobs
- PR #2172: Initial support for auto-ARIMA
- PR #2394: Adding cosine & correlation distance for KNN
- PR #2392: PCA can accept sparse inputs, and sparse prim for computing covariance
- PR #2465: Support pandas 1.0+
- PR #2550: Single GPU Target Encoder
- PR #2519: Precision recall curve using cupy
- PR #2500: Replace UMAP functionality dependency on nvgraph with RAFT Spectral Clustering
- PR #2502: cuML Implementation of `sklearn.metrics.pairwise_distances`
- PR #2520: TfidfVectorizer estimator
- PR #2211: MNMG KNN Classifier & Regressor
- PR #2461: Add KNN Sparse Output Functionality
- PR #2594: Confidence intervals for ARIMA forecasts
- PR #2607: Add support for probability estimates in SVC
- PR #2618: SVM class and sample weights
- PR #2661: CUDA-11 support for single-gpu code
- PR #2322: Sparse FIL forests with 8-byte nodes

## Improvements
- PR #2336: Eliminate `rmm.device_array` usage
- PR #2262: Using fully shared PartDescriptor in MNMG decomposiition, linear models, and solvers
- PR #2310: Pinning ucx-py to 0.14 to make 0.15 CI pass
- PR #1945: enable clang tidy
- PR #2339: umap performance improvements
- PR #2308: Using fixture for Dask client to eliminate possiblity of not closing
- PR #2345: make C++ logger level definition to be the same as python layer
- PR #2329: Add short commit hash to conda package name
- PR #2362: Implement binary/multi-classification log loss with cupy
- PR #2363: Update threshold and make other changes for stress tests
- PR #2371: Updating MBSGD tests to use larger batches
- PR #2380: Pinning libcumlprims version to ease future updates
- PR #2405: Remove references to deprecated RMM headers.
- PR #2340: Import ARIMA in the root init file and fix the `test_fit_function` test
- PR #2408: Install meta packages for dependencies
- PR #2417: Move doc customization scripts to Jenkins
- PR #2427: Moving MNMG decomposition to cuml
- PR #2433: Add libcumlprims_mg to CMake
- PR #2420: Add and set convert_dtype default to True in estimator fit methods
- PR #2411: Refactor Mixin classes and use in classifier/regressor estimators
- PR #2442: fix setting RAFT_DIR from the RAFT_PATH env var
- PR #2469: Updating KNN c-api to document all arguments
- PR #2453: Add CumlArray to API doc
- PR #2440: Use Treelite Conda package
- PR #2403: Support for input and output type consistency in logistic regression predict_proba
- PR #2473: Add metrics.roc_auc_score to API docs. Additional readability and minor docs bug fixes
- PR #2468: Add `_n_features_in_` attribute to all single GPU estimators that implement fit
- PR #2489: Removing explicit FAISS build and adding dependency on libfaiss conda package
- PR #2480: Moving MNMG glm and solvers to cuml
- PR #2490: Moving MNMG KMeans to cuml
- PR #2483: Moving MNMG KNN to cuml
- PR #2492: Adding additional assertions to mnmg nearest neighbors pytests
- PR #2439: Update dask RF code to have print_detailed function
- PR #2431: Match output of classifier predict with target dtype
- PR #2237: Refactor RF cython code
- PR #2513: Fixing LGTM Analysis Issues
- PR #2099: Raise an error when float64 data is used with dask RF
- PR #2522: Renaming a few arguments in KNeighbors* to be more readable
- PR #2499: Provide access to `cuml.DBSCAN` core samples
- PR #2526: Removing PCA TSQR as a solver due to scalability issues
- PR #2536: Update conda upload versions for new supported CUDA/Python
- PR #2538: Remove Protobuf dependency
- PR #2553: Test pickle protocol 5 support
- PR #2570: Accepting single df or array input in train_test_split
- PR #2566: Remove deprecated cuDF from_gpu_matrix calls
- PR #2583: findpackage.cmake.in template for cmake dependencies
- PR #2577: Fully removing NVGraph dependency for CUDA 11 compatibility
- PR #2575: Speed up TfidfTransformer
- PR #2584: Removing dependency on sklearn's NotFittedError
- PR #2591: Generate benchmark datsets using `cuml.datasets`
- PR #2548: Fix limitation on number of rows usable with tSNE and refactor memory allocation
- PR #2589: including cuda-11 build fixes into raft
- PR #2599: Add Stratified train_test_split
- PR #2487: Set classes_ attribute during classifier fit
- PR #2605: Reduce memory usage in tSNE
- PR #2611: Adding building doxygen docs to gpu ci
- PR #2629: Add naive_bayes api docs
- PR #2643: 'dense' and 'sparse' values of `storage_type` for FIL

## Bug Fixes
- PR #2369: Update RF code to fix set_params memory leak
- PR #2364: Fix for random projection
- PR #2373: Use Treelite Pip package in GPU testing
- PR #2376: Update documentation Links
- PR #2407: fixed batch count in DBScan for integer overflow case
- PR #2413: CumlArray and related methods updates to account for cuDF.Buffer contiguity update
- PR #2424: --singlegpu flag fix on build.sh script
- PR #2432: Using correct algo_name for UMAP in benchmark tests
- PR #2445: Restore access to coef_ property of Lasso
- PR #2441: Change p2p_enabled definition to work without ucx
- PR #2447: Drop `nvstrings`
- PR #2450: Update local build to use new gpuCI image
- PR #2454: Mark RF memleak test as XFAIL, because we can't detect memleak reliably
- PR #2455: Use correct field to store data type in `LabelEncoder.fit_transform`
- PR #2475: Fix typo in build.sh
- PR #2496: Fixing indentation for simulate_data in test_fil.py
- PR #2494: Set QN regularization strength consistent with scikit-learn
- PR #2486: Fix cupy input to kmeans init
- PR #2497: Changes to accomodate cuDF unsigned categorical changes
- PR #2209: Fix FIL benchmark for gpuarray-c input
- PR #2507: Import `treelite.sklearn`
- PR #2521: Fixing invalid smem calculation in KNeighborsCLassifier
- PR #2515: Increase tolerance for LogisticRegression test
- PR #2532: Updating doxygen in new MG headers
- PR #2521: Fixing invalid smem calculation in KNeighborsCLassifier
- PR #2515: Increase tolerance for LogisticRegression test
- PR #2545: Fix documentation of n_iter_without_progress in tSNE Python bindings
- PR #2543: Improve numerical stability of QN solver
- PR #2544: Fix Barnes-Hut tSNE not using specified post_learning_rate
- PR #2558: Disabled a long-running FIL test
- PR #2540: Update default value for n_epochs in UMAP to match documentation & sklearn API
- PR #2535: Fix issue with incorrect docker image being used in local build script
- PR #2542: Fix small memory leak in TSNE
- PR #2552: Fixed the length argument of updateDevice calls in RF test
- PR #2565: Fix cell allocation code to avoid loops in quad-tree. Prevent NaNs causing infinite descent
- PR #2563: Update scipy call for arima gradient test
- PR #2569: Fix for cuDF update
- PR #2508: Use keyword parameters in sklearn.datasets.make_* functions
- PR #2587: Attributes for estimators relying on solvers
- PR #2586: Fix SVC decision function data type
- PR #2573: Considering managed memory as device type on checking for KMeans
- PR #2574: Fixing include path in `tsvd_mg.pyx`
- PR #2506: Fix usage of CumlArray attributes on `cuml.common.base.Base`
- PR #2593: Fix inconsistency in train_test_split
- PR #2609: Fix small doxygen issues
- PR #2610: Remove cuDF tolist call
- PR #2613: Removing thresholds from kmeans score tests (SG+MG)
- PR #2616: Small test code fix for pandas dtype tests
- PR #2625: Update Estimator notebook to resolve errors
- PR #2634: singlegpu build option fixes
- PR #2651: AutoARIMA Python bug fix
- PR #2654: Fix for vectorizer concatenations
<<<<<<< HEAD
- PR #2655: Fix C++ RF predict function access of rows/samples array
- PR #2649: Cleanup sphinx doc warnings for 0.15
=======
- PR #2669: Revert PR 2655 Revert "Fixes C++ RF predict function"
>>>>>>> 6768ab56

# cuML 0.14.0 (03 Jun 2020)

## New Features
- PR #1994: Support for distributed OneHotEncoder
- PR #1892: One hot encoder implementation with cupy
- PR #1655: Adds python bindings for homogeneity score
- PR #1704: Adds python bindings for completeness score
- PR #1687: Adds python bindings for mutual info score
- PR #1980: prim: added a new write-only unary op prim
- PR #1867: C++: add logging interface support in cuML based spdlog
- PR #1902: Multi class inference in FIL C++ and importing multi-class forests from treelite
- PR #1906: UMAP MNMG
- PR #2067: python: wrap logging interface in cython
- PR #2083: Added dtype, order, and use_full_low_rank to MNMG `make_regression`
- PR #2074: SG and MNMG `make_classification`
- PR #2127: Added order to SG `make_blobs`, and switch from C++ to cupy based implementation
- PR #2057: Weighted k-means
- PR #2256: Add a `make_arima` generator
- PR #2245: ElasticNet, Lasso and Coordinate Descent MNMG
- PR #2242: Pandas input support with output as NumPy arrays by default
- PR #2551: Add cuML RF multiclass prediction using FIL from python
- PR #1728: Added notebook testing to gpuCI gpu build

## Improvements
- PR #1931: C++: enabled doxygen docs for all of the C++ codebase
- PR #1944: Support for dask_cudf.core.Series in _extract_partitions
- PR #1947: Cleaning up cmake
- PR #1927: Use Cython's `new_build_ext` (if available)
- PR #1946: Removed zlib dependency from cmake
- PR #1988: C++: cpp bench refactor
- PR #1873: Remove usage of nvstring and nvcat from LabelEncoder
- PR #1968: Update SVC SVR with cuML Array
- PR #1972: updates to our flow to use conda-forge's clang and clang-tools packages
- PR #1974: Reduce ARIMA testing time
- PR #1984: Enable Ninja build
- PR #1985: C++ UMAP parametrizable tests
- PR #2005: Adding missing algorithms to cuml benchmarks and notebook
- PR #2016: Add capability to setup.py and build.sh to fully clean all cython build files and artifacts
- PR #2044: A cuda-memcheck helper wrapper for devs
- PR #2018: Using `cuml.dask.part_utils.extract_partitions` and removing similar, duplicated code
- PR #2019: Enable doxygen build in our nightly doc build CI script
- PR #1996: Cythonize in parallel
- PR #2032: Reduce number of tests for MBSGD to improve CI running time
- PR #2031: Encapsulating UCX-py interactions in singleton
- PR #2029: Add C++ ARIMA log-likelihood benchmark
- PR #2085: Convert TSNE to use CumlArray
- PR #2051: Reduce the time required to run dask pca and dask tsvd tests
- PR #1981: Using CumlArray in kNN and DistributedDataHandler in dask kNN
- PR #2053: Introduce verbosity level in C++ layer instead of boolean `verbose` flag
- PR #2047: Make internal streams non-blocking w.r.t. NULL stream
- PR #2048: Random forest testing speedup
- PR #2058: Use CumlArray in Random Projection
- PR #2068: Updating knn class probabilities to use make_monotonic instead of binary search
- PR #2062: Adding random state to UMAP mnmg tests
- PR #2064: Speed-up K-Means test
- PR #2015: Renaming .h to .cuh in solver, dbscan and svm
- PR #2080: Improved import of sparse FIL forests from treelite
- PR #2090: Upgrade C++ build to C++14 standard
- PR #2089: CI: enabled cuda-memcheck on ml-prims unit-tests during nightly build
- PR #2128: Update Dask RF code to reduce the time required for GPU predict to run
- PR #2125: Build infrastructure to use RAFT
- PR #2131: Update Dask RF fit to use DistributedDataHandler
- PR #2055: Update the metrics notebook to use important cuML models
- PR #2095: Improved import of src_prims/utils.h, making it less ambiguous
- PR #2118: Updating SGD & mini-batch estimators to use CumlArray
- PR #2120: Speeding up dask RandomForest tests
- PR #1883: Use CumlArray in ARIMA
- PR #877: Adding definition of done criteria to wiki
- PR #2135: A few optimizations to UMAP fuzzy simplicial set
- PR #1914: Change the meaning of ARIMA's intercept to match the literature
- PR #2098: Renaming .h to .cuh in decision_tree, glm, pca
- PR #2150: Remove deprecated RMM calls in RMM allocator adapter
- PR #2146: Remove deprecated kalman filter
- PR #2151: Add pytest duration and pytest timeout
- PR #2156: Add Docker 19 support to local gpuci build
- PR #2178: Reduce duplicated code in RF
- PR #2124: Expand tutorial docs and sample notebook
- PR #2175: Allow CPU-only and dataset params for benchmark sweeps
- PR #2186: Refactor cython code to build OPG structs in common utils file
- PR #2180: Add fully single GPU singlegpu python build
- PR #2187: CMake improvements to manage conda environment dependencies
- PR #2185: Add has_sklearn function and use it in datasets/classification.
- PR #2193: Order-independent local shuffle in `cuml.dask.make_regression`
- PR #2204: Update python layer to use the logger interface
- PR #2184: Refoctor headers for holtwinters, rproj, tsvd, tsne, umap
- PR #2199: Remove unncessary notebooks
- PR #2195: Separating fit and transform calls in SG, MNMG PCA to save transform array memory consumption
- PR #2201: Re-enabling UMAP repro tests
- PR #2132: Add SVM C++ benchmarks
- PR #2196: Updates to benchmarks. Moving notebook
- PR #2208: Coordinate Descent, Lasso and ElasticNet CumlArray updates
- PR #2210: Updating KNN tests to evaluate multiple index partitions
- PR #2205: Use timeout to add 2 hour hard limit to dask tests
- PR #2212: Improve DBScan batch count / memory estimation
- PR #2213: Standardized include statements across all cpp source files, updated copyright on all modified files
- PR #2214: Remove utils folder and refactor to common folder
- PR #2220: Final refactoring of all src_prims header files following rules as specified in #1675
- PR #2225: input_to_cuml_array keep order option, test updates and cleanup
- PR #2244: Re-enable slow ARIMA tests as stress tests
- PR #2231: Using OPG structs from `cuml.common` in decomposition algorithms
- PR #2257: Update QN and LogisticRegression to use CumlArray
- PR #2259: Add CumlArray support to Naive Bayes
- PR #2252: Add benchmark for the Gram matrix prims
- PR #2263: Faster serialization for Treelite objects with RF
- PR #2264: Reduce build time for cuML by using make_blobs from libcuml++ interface
- PR #2269: Add docs targets to build.sh and fix python cuml.common docs
- PR #2271: Clarify doc for `_unique` default implementation in OneHotEncoder
- PR #2272: Add docs build.sh script to repository
- PR #2276: Ensure `CumlArray` provided `dtype` conforms
- PR #2281: Rely on cuDF's `Serializable` in `CumlArray`
- PR #2284: Reduce dataset size in SG RF notebook to reduce run time of sklearn
- PR #2285: Increase the threshold for elastic_net test in dask/test_coordinate_descent
- PR #2314: Update FIL default values, documentation and test
- PR #2316: 0.14 release docs additions and fixes
- PR #2320: Add prediction notes to RF docs
- PR #2323: Change verbose levels and parameter name to match Scikit-learn API
- PR #2324: Raise an error if n_bins > number of training samples in RF
- PR #2335: Throw a warning if treelite cannot be imported and `load_from_sklearn` is used

## Bug Fixes
- PR #1939: Fix syntax error in cuml.common.array
- PR #1941: Remove c++ cuda flag that was getting duplicated in CMake
- PR #1971: python: Correctly honor --singlegpu option and CUML_BUILD_PATH env variable
- PR #1969: Update libcumlprims to 0.14
- PR #1973: Add missing mg files for setup.py --singlegpu flag
- PR #1993: Set `umap_transform_reproducibility` tests to xfail
- PR #2004: Refactoring the arguments to `plant()` call
- PR #2017: Fixing memory issue in weak cc prim
- PR #2028: Skipping UMAP knn reproducibility tests until we figure out why its failing in CUDA 10.2
- PR #2024: Fixed cuda-memcheck errors with sample-without-replacement prim
- PR #1540: prims: support for custom math-type used for computation inside adjusted rand index prim
- PR #2077: dask-make blobs arguments to match sklearn
- PR #2059: Make all Scipy imports conditional
- PR #2078: Ignore negative cache indices in get_vecs
- PR #2084: Fixed cuda-memcheck errors with COO unit-tests
- PR #2087: Fixed cuda-memcheck errors with dispersion prim
- PR #2096: Fixed syntax error with nightly build command for memcheck unit-tests
- PR #2115: Fixed contingency matrix prim unit-tests for computing correct golden values
- PR #2107: Fix PCA transform
- PR #2109: input_to_cuml_array __cuda_array_interface__ bugfix
- PR #2117: cuDF __array__ exception small fixes
- PR #2139: CumlArray for adjusted_rand_score
- PR #2140: Returning self in fit model functions
- PR #2144: Remove GPU arch < 60 from CMake build
- PR #2153: Added missing namespaces to some Decision Tree files
- PR #2155: C++: fix doxygen build break
- PR #2161: Replacing depreciated bruteForceKnn
- PR #2162: Use stream in transpose prim
- PR #2165: Fit function test correction
- PR #2166: Fix handling of temp file in RF pickling
- PR #2176: C++: fix for adjusted rand index when input array is all zeros
- PR #2179: Fix clang tools version in libcuml recipe
- PR #2183: Fix RAFT in nightly package
- PR #2191: Fix placement of SVM parameter documentation and add examples
- PR #2212: Fix DBScan results (no propagation of labels through border points)
- PR #2215: Fix the printing of forest object
- PR #2217: Fix opg_utils naming to fix singlegpu build
- PR #2223: Fix bug in ARIMA C++ benchmark
- PR #2224: Temporary fix for CI until new Dask version is released
- PR #2228: Update to use __reduce_ex__ in CumlArray to override cudf.Buffer
- PR #2249: Fix bug in UMAP continuous target metrics
- PR #2258: Fix doxygen build break
- PR #2255: Set random_state for train_test_split function in dask RF
- PR #2275: Fix RF fit memory leak
- PR #2274: Fix parameter name verbose to verbosity in mnmg OneHotEncoder
- PR #2277: Updated cub repo path and branch name
- PR #2282: Fix memory leak in Dask RF concatenation
- PR #2301: Scaling KNN dask tests sample size with n GPUs
- PR #2293: Contiguity fixes for input_to_cuml_array and train_test_split
- PR #2295: Fix convert_to_dtype copy even with same dtype
- PR #2305: Fixed race condition in DBScan
- PR #2354: Fix broken links in README
- PR #2619: Explicitly skip raft test folder for pytest 6.0.0

# cuML 0.13.0 (31 Mar 2020)

## New Features
- PR #1777: Python bindings for entropy
- PR #1742: Mean squared error implementation with cupy
- PR #1817: Confusion matrix implementation with cupy (SNSG and MNMG)
- PR #1766: Mean absolute error implementation with cupy
- PR #1766: Mean squared log error implementation with cupy
- PR #1635: cuML Array shim and configurable output added to cluster methods
- PR #1586: Seasonal ARIMA
- PR #1683: cuml.dask make_regression
- PR #1689: Add framework for cuML Dask serializers
- PR #1709: Add `decision_function()` and `predict_proba()` for LogisticRegression
- PR #1714: Add `print_env.sh` file to gather important environment details
- PR #1750: LinearRegression CumlArray for configurable output
- PR #1814: ROC AUC score implementation with cupy
- PR #1767: Single GPU decomposition models configurable output
- PR #1646: Using FIL to predict in MNMG RF
- PR #1778: Make cuML Handle picklable
- PR #1738: cuml.dask refactor beginning and dask array input option for OLS, Ridge and KMeans
- PR #1874: Add predict_proba function to RF classifier
- PR #1815: Adding KNN parameter to UMAP
- PR #1978: Adding `predict_proba` function to dask RF

## Improvements
- PR #1644: Add `predict_proba()` for FIL binary classifier
- PR #1620: Pickling tests now automatically finds all model classes inheriting from cuml.Base
- PR #1637: Update to newer treelite version with XGBoost 1.0 compatibility
- PR #1632: Fix MBSGD models inheritance, they now inherits from cuml.Base
- PR #1628: Remove submodules from cuML
- PR #1755: Expose the build_treelite function for python
- PR #1649: Add the fil_sparse_format variable option to RF API
- PR #1647: storage_type=AUTO uses SPARSE for large models
- PR #1668: Update the warning statement thrown in RF when the seed is set but n_streams is not 1
- PR #1662: use of direct cusparse calls for coo2csr, instead of depending on nvgraph
- PR #1747: C++: dbscan performance improvements and cleanup
- PR #1697: Making trustworthiness batchable and using proper workspace
- PR #1721: Improving UMAP pytests
- PR #1717: Call `rmm_cupy_allocator` for CuPy allocations
- PR #1718: Import `using_allocator` from `cupy.cuda`
- PR #1723: Update RF Classifier to throw an exception for multi-class pickling
- PR #1726: Decorator to allocate CuPy arrays with RMM
- PR #1719: UMAP random seed reproducibility
- PR #1748: Test serializing `CumlArray` objects
- PR #1776: Refactoring pca/tsvd distributed
- PR #1762: Update CuPy requirement to 7
- PR #1768: C++: Different input and output types for add and subtract prims
- PR #1790: Add support for multiple seeding in k-means++
- PR #1805: Adding new Dask cuda serializers to naive bayes + a trivial perf update
- PR #1812: C++: bench: UMAP benchmark cases added
- PR #1795: Add capability to build CumlArray from bytearray/memoryview objects
- PR #1824: C++: improving the performance of UMAP algo
- PR #1816: Add ARIMA notebook
- PR #1856: Update docs for 0.13
- PR #1827: Add HPO demo Notebook
- PR #1825: `--nvtx` option in `build.sh`
- PR #1847: Update XGBoost version for CI
- PR #1837: Simplify cuML Array construction
- PR #1848: Rely on subclassing for cuML Array serialization
- PR #1866: Minimizing client memory pressure on Naive Bayes
- PR #1788: Removing complexity bottleneck in S-ARIMA
- PR #1873: Remove usage of nvstring and nvcat from LabelEncoder
- PR #1891: Additional improvements to naive bayes tree reduction

## Bug Fixes
- PR #1835 : Fix calling default RF Classification always
- PT #1904: replace cub sort
- PR #1833: Fix depth issue in shallow RF regression estimators
- PR #1770: Warn that KalmanFilter is deprecated
- PR #1775: Allow CumlArray to work with inputs that have no 'strides' in array interface
- PR #1594: Train-test split is now reproducible
- PR #1590: Fix destination directory structure for run-clang-format.py
- PR #1611: Fixing pickling errors for KNN classifier and regressor
- PR #1617: Fixing pickling issues for SVC and SVR
- PR #1634: Fix title in KNN docs
- PR #1627: Adding a check for multi-class data in RF classification
- PR #1654: Skip treelite patch if its already been applied
- PR #1661: Fix nvstring variable name
- PR #1673: Using struct for caching dlsym state in communicator
- PR #1659: TSNE - introduce 'convert_dtype' and refactor class attr 'Y' to 'embedding_'
- PR #1672: Solver 'svd' in Linear and Ridge Regressors when n_cols=1
- PR #1670: Lasso & ElasticNet - cuml Handle added
- PR #1671: Update for accessing cuDF Series pointer
- PR #1652: Support XGBoost 1.0+ models in FIL
- PR #1702: Fix LightGBM-FIL validation test
- PR #1701: test_score kmeans test passing with newer cupy version
- PR #1706: Remove multi-class bug from QuasiNewton
- PR #1699: Limit CuPy to <7.2 temporarily
- PR #1708: Correctly deallocate cuML handles in Cython
- PR #1730: Fixes to KF for test stability (mainly in CUDA 10.2)
- PR #1729: Fixing naive bayes UCX serialization problem in fit()
- PR #1749: bug fix rf classifier/regressor on seg fault in bench
- PR #1751: Updated RF documentation
- PR #1765: Update the checks for using RF GPU predict
- PR #1787: C++: unit-tests to check for RF accuracy. As well as a bug fix to improve RF accuracy
- PR #1793: Updated fil pyx to solve memory leakage issue
- PR #1810: Quickfix - chunkage in dask make_regression
- PR #1842: DistributedDataHandler not properly setting 'multiple'
- PR #1849: Critical fix in ARIMA initial estimate
- PR #1851: Fix for cuDF behavior change for multidimensional arrays
- PR #1852: Remove Thrust warnings
- PR #1868: Turning off IPC caching until it is fixed in UCX-py/UCX
- PR #1876: UMAP exponential decay parameters fix
- PR #1887: Fix hasattr for missing attributes on base models
- PR #1877: Remove resetting index in shuffling in train_test_split
- PR #1893: Updating UCX in comms to match current UCX-py
- PR #1888: Small train_test_split test fix
- PR #1899: Fix dask `extract_partitions()`, remove transformation as instance variable in PCA and TSVD and match sklearn APIs
- PR #1920: Temporarily raising threshold for UMAP reproducibility tests
- PR #1918: Create memleak fixture to skip memleak tests in CI for now
- PR #1926: Update batch matrix test margins
- PR #1925: Fix failing dask tests
- PR #1936: Update DaskRF regression test to xfail
- PR #1932: Isolating cause of make_blobs failure
- PR #1951: Dask Random forest regression CPU predict bug fix
- PR #1948: Adjust BatchedMargin margin and disable tests temporarily
- PR #1950: Fix UMAP test failure


# cuML 0.12.0 (04 Feb 2020)

## New Features
- PR #1483: prims: Fused L2 distance and nearest-neighbor prim
- PR #1494: bench: ml-prims benchmark
- PR #1514: bench: Fused L2 NN prim benchmark
- PR #1411: Cython side of MNMG OLS
- PR #1520: Cython side of MNMG Ridge Regression
- PR #1516: Suppor Vector Regression (epsilon-SVR)

## Improvements
- PR #1638: Update cuml/docs/README.md
- PR #1468: C++: updates to clang format flow to make it more usable among devs
- PR #1473: C++: lazy initialization of "costly" resources inside cumlHandle
- PR #1443: Added a new overloaded GEMM primitive
- PR #1489: Enabling deep trees using Gather tree builder
- PR #1463: Update FAISS submodule to 1.6.1
- PR #1488: Add codeowners
- PR #1432: Row-major (C-style) GPU arrays for benchmarks
- PR #1490: Use dask master instead of conda package for testing
- PR #1375: Naive Bayes & Distributed Naive Bayes
- PR #1377: Add GPU array support for FIL benchmarking
- PR #1493: kmeans: add tiling support for 1-NN computation and use fusedL2-1NN prim for L2 distance metric
- PR #1532: Update CuPy to >= 6.6 and allow 7.0
- PR #1528: Re-enabling KNN using dynamic library loading for UCX in communicator
- PR #1545: Add conda environment version updates to ci script
- PR #1541: Updates for libcudf++ Python refactor
- PR #1555: FIL-SKL, an SKLearn-based benchmark for FIL
- PR #1537: Improve pickling and scoring suppport for many models to support hyperopt
- PR #1551: Change custom kernel to cupy for col/row order transform
- PR #1533: C++: interface header file separation for SVM
- PR #1560: Helper function to allocate all new CuPy arrays with RMM memory management
- PR #1570: Relax nccl in conda recipes to >=2.4 (matching CI)
- PR #1578: Add missing function information to the cuML documenataion
- PR #1584: Add has_scipy utility function for runtime check
- PR #1583: API docs updates for 0.12
- PR #1591: Updated FIL documentation

## Bug Fixes
- PR #1470: Documentation: add make_regression, fix ARIMA section
- PR #1482: Updated the code to remove sklearn from the mbsgd stress test
- PR #1491: Update dev environments for 0.12
- PR #1512: Updating setup_cpu() in SpeedupComparisonRunner
- PR #1498: Add build.sh to code owners
- PR #1505: cmake: added correct dependencies for prims-bench build
- PR #1534: Removed TODO comment in create_ucp_listeners()
- PR #1548: Fixing umap extra unary op in knn graph
- PR #1547: Fixing MNMG kmeans score. Fixing UMAP pickling before fit(). Fixing UMAP test failures.
- PR #1557: Increasing threshold for kmeans score
- PR #1562: Increasing threshold even higher
- PR #1564: Fixed a typo in function cumlMPICommunicator_impl::syncStream
- PR #1569: Remove Scikit-learn exception and depedenncy in SVM
- PR #1575: Add missing dtype parameter in call to strides to order for CuPy 6.6 code path
- PR #1574: Updated the init file to include SVM
- PR #1589: Fixing the default value for RF and updating mnmg predict to accept cudf
- PR #1601: Fixed wrong datatype used in knn voting kernel

# cuML 0.11.0 (11 Dec 2019)

## New Features

- PR #1295: Cython side of MNMG PCA
- PR #1218: prims: histogram prim
- PR #1129: C++: Separate include folder for C++ API distribution
- PR #1282: OPG KNN MNMG Code (disabled for 0.11)
- PR #1242: Initial implementation of FIL sparse forests
- PR #1194: Initial ARIMA time-series modeling support.
- PR #1286: Importing treelite models as FIL sparse forests
- PR #1285: Fea minimum impurity decrease RF param
- PR #1301: Add make_regression to generate regression datasets
- PR #1322: RF pickling using treelite, protobuf and FIL
- PR #1332: Add option to cuml.dask make_blobs to produce dask array
- PR #1307: Add RF regression benchmark
- PR #1327: Update the code to build treelite with protobuf
- PR #1289: Add Python benchmarking support for FIL
- PR #1371: Cython side of MNMG tSVD
- PR #1386: Expose SVC decision function value

## Improvements
- PR #1170: Use git to clone subprojects instead of git submodules
- PR #1239: Updated the treelite version
- PR #1225: setup.py clone dependencies like cmake and correct include paths
- PR #1224: Refactored FIL to prepare for sparse trees
- PR #1249: Include libcuml.so C API in installed targets
- PR #1259: Conda dev environment updates and use libcumlprims current version in CI
- PR #1277: Change dependency order in cmake for better printing at compile time
- PR #1264: Add -s flag to GPU CI pytest for better error printing
- PR #1271: Updated the Ridge regression documentation
- PR #1283: Updated the cuMl docs to include MBSGD and adjusted_rand_score
- PR #1300: Lowercase parameter versions for FIL algorithms
- PR #1312: Update CuPy to version 6.5 and use conda-forge channel
- PR #1336: Import SciKit-Learn models into FIL
- PR #1314: Added options needed for ASVDb output (CUDA ver, etc.), added option
  to select algos
- PR #1335: Options to print available algorithms and datasets
  in the Python benchmark
- PR #1338: Remove BUILD_ABI references in CI scripts
- PR #1340: Updated unit tests to uses larger dataset
- PR #1351: Build treelite temporarily for GPU CI testing of FIL Scikit-learn
  model importing
- PR #1367: --test-split benchmark parameter for train-test split
- PR #1360: Improved tests for importing SciKit-Learn models into FIL
- PR #1368: Add --num-rows benchmark command line argument
- PR #1351: Build treelite temporarily for GPU CI testing of FIL Scikit-learn model importing
- PR #1366: Modify train_test_split to use CuPy and accept device arrays
- PR #1258: Documenting new MPI communicator for multi-node multi-GPU testing
- PR #1345: Removing deprecated should_downcast argument
- PR #1362: device_buffer in UMAP + Sparse prims
- PR #1376: AUTO value for FIL algorithm
- PR #1408: Updated pickle tests to delete the pre-pickled model to prevent pointer leakage
- PR #1357: Run benchmarks multiple times for CI
- PR #1382: ARIMA optimization: move functions to C++ side
- PR #1392: Updated RF code to reduce duplication of the code
- PR #1444: UCX listener running in its own isolated thread
- PR #1445: Improved performance of FIL sparse trees
- PR #1431: Updated API docs
- PR #1441: Remove unused CUDA conda labels
- PR #1439: Match sklearn 0.22 default n_estimators for RF and fix test errors
- PR #1461: Add kneighbors to API docs

## Bug Fixes
- PR #1281: Making rng.h threadsafe
- PR #1212: Fix cmake git cloning always running configure in subprojects
- PR #1261: Fix comms build errors due to cuml++ include folder changes
- PR #1267: Update build.sh for recent change of building comms in main CMakeLists
- PR #1278: Removed incorrect overloaded instance of eigJacobi
- PR #1302: Updates for numba 0.46
- PR #1313: Updated the RF tests to set the seed and n_streams
- PR #1319: Using machineName arg passed in instead of default for ASV reporting
- PR #1326: Fix illegal memory access in make_regression (bounds issue)
- PR #1330: Fix C++ unit test utils for better handling of differences near zero
- PR #1342: Fix to prevent memory leakage in Lasso and ElasticNet
- PR #1337: Fix k-means init from preset cluster centers
- PR #1354: Fix SVM gamma=scale implementation
- PR #1344: Change other solver based methods to create solver object in init
- PR #1373: Fixing a few small bugs in make_blobs and adding asserts to pytests
- PR #1361: Improve SMO error handling
- PR #1384: Lower expectations on batched matrix tests to prevent CI failures
- PR #1380: Fix memory leaks in ARIMA
- PR #1391: Lower expectations on batched matrix tests even more
- PR #1394: Warning added in svd for cuda version 10.1
- PR #1407: Resolved RF predict issues and updated RF docstring
- PR #1401: Patch for lbfgs solver for logistic regression with no l1 penalty
- PR #1416: train_test_split numba and rmm device_array output bugfix
- PR #1419: UMAP pickle tests are using wrong n_neighbors value for trustworthiness
- PR #1438: KNN Classifier to properly return Dataframe with Dataframe input
- PR #1425: Deprecate seed and use random_state similar to Scikit-learn in train_test_split
- PR #1458: Add joblib as an explicit requirement
- PR #1474: Defer knn mnmg to 0.12 nightly builds and disable ucx-py dependency

# cuML 0.10.0 (16 Oct 2019)

## New Features
- PR #1148: C++ benchmark tool for c++/CUDA code inside cuML
- PR #1071: Selective eigen solver of cuSolver
- PR #1073: Updating RF wrappers to use FIL for GPU accelerated prediction
- PR #1104: CUDA 10.1 support
- PR #1113: prims: new batched make-symmetric-matrix primitive
- PR #1112: prims: new batched-gemv primitive
- PR #855: Added benchmark tools
- PR #1149 Add YYMMDD to version tag for nightly conda packages
- PR #892: General Gram matrices prim
- PR #912: Support Vector Machine
- PR #1274: Updated the RF score function to use GPU predict

## Improvements
- PR #961: High Peformance RF; HIST algo
- PR #1028: Dockerfile updates after dir restructure. Conda env yaml to add statsmodels as a dependency
- PR #1047: Consistent OPG interface for kmeans, based on internal libcumlprims update
- PR #763: Add examples to train_test_split documentation
- PR #1093: Unified inference kernels for different FIL algorithms
- PR #1076: Paying off some UMAP / Spectral tech debt.
- PR #1086: Ensure RegressorMixin scorer uses device arrays
- PR #1110: Adding tests to use default values of parameters of the models
- PR #1108: input_to_host_array function in input_utils for input processing to host arrays
- PR #1114: K-means: Exposing useful params, removing unused params, proxying params in Dask
- PR #1138: Implementing ANY_RANK semantics on irecv
- PR #1142: prims: expose separate InType and OutType for unaryOp and binaryOp
- PR #1115: Moving dask_make_blobs to cuml.dask.datasets. Adding conversion to dask.DataFrame
- PR #1136: CUDA 10.1 CI updates
- PR #1135: K-means: add boundary cases for kmeans||, support finer control with convergence
- PR #1163: Some more correctness improvements. Better verbose printing
- PR #1165: Adding except + in all remaining cython
- PR #1186: Using LocalCUDACluster Pytest fixture
- PR #1173: Docs: Barnes Hut TSNE documentation
- PR #1176: Use new RMM API based on Cython
- PR #1219: Adding custom bench_func and verbose logging to cuml.benchmark
- PR #1247: Improved MNMG RF error checking

## Bug Fixes

- PR #1231: RF respect number of cuda streams from cuml handle
- PR #1230: Rf bugfix memleak in regression
- PR #1208: compile dbscan bug
- PR #1016: Use correct libcumlprims version in GPU CI
- PR #1040: Update version of numba in development conda yaml files
- PR #1043: Updates to accomodate cuDF python code reorganization
- PR #1044: Remove nvidia driver installation from ci/cpu/build.sh
- PR #991: Barnes Hut TSNE Memory Issue Fixes
- PR #1075: Pinning Dask version for consistent CI results
- PR #990: Barnes Hut TSNE Memory Issue Fixes
- PR #1066: Using proper set of workers to destroy nccl comms
- PR #1072: Remove pip requirements and setup
- PR #1074: Fix flake8 CI style check
- PR #1087: Accuracy improvement for sqrt/log in RF max_feature
- PR #1088: Change straggling numba python allocations to use RMM
- PR #1106: Pinning Distributed version to match Dask for consistent CI results
- PR #1116: TSNE CUDA 10.1 Bug Fixes
- PR #1132: DBSCAN Batching Bug Fix
- PR #1162: DASK RF random seed bug fix
- PR #1164: Fix check_dtype arg handling for input_to_dev_array
- PR #1171: SVM prediction bug fix
- PR #1177: Update dask and distributed to 2.5
- PR #1204: Fix SVM crash on Turing
- PR #1199: Replaced sprintf() with snprintf() in THROW()
- PR #1205: Update dask-cuda in yml envs
- PR #1211: Fixing Dask k-means transform bug and adding test
- PR #1236: Improve fix for SMO solvers potential crash on Turing
- PR #1251: Disable compiler optimization for CUDA 10.1 for distance prims
- PR #1260: Small bugfix for major conversion in input_utils
- PR #1276: Fix float64 prediction crash in test_random_forest

# cuML 0.9.0 (21 Aug 2019)

## New Features

- PR #894: Convert RF to treelite format
- PR #826: Jones transformation of params for ARIMA models timeSeries ml-prim
- PR #697: Silhouette Score metric ml-prim
- PR #674: KL Divergence metric ml-prim
- PR #787: homogeneity, completeness and v-measure metrics ml-prim
- PR #711: Mutual Information metric ml-prim
- PR #724: Entropy metric ml-prim
- PR #766: Expose score method based on inertia for KMeans
- PR #823: prims: cluster dispersion metric
- PR #816: Added inverse_transform() for LabelEncoder
- PR #789: prims: sampling without replacement
- PR #813: prims: Col major istance prim
- PR #635: Random Forest & Decision Tree Regression (Single-GPU)
- PR #819: Forest Inferencing Library (FIL)
- PR #829: C++: enable nvtx ranges
- PR #835: Holt-Winters algorithm
- PR #837: treelite for decision forest exchange format
- PR #871: Wrapper for FIL
- PR #870: make_blobs python function
- PR #881: wrappers for accuracy_score and adjusted_rand_score functions
- PR #840: Dask RF classification and regression
- PR #870: make_blobs python function
- PR #879: import of treelite models to FIL
- PR #892: General Gram matrices prim
- PR #883: Adding MNMG Kmeans
- PR #930: Dask RF
- PR #882: TSNE - T-Distributed Stochastic Neighbourhood Embedding
- PR #624: Internals API & Graph Based Dimensionality Reductions Callback
- PR #926: Wrapper for FIL
- PR #994: Adding MPI comm impl for testing / benchmarking MNMG CUDA
- PR #960: Enable using libcumlprims for MG algorithms/prims

## Improvements
- PR #822: build: build.sh update to club all make targets together
- PR #807: Added development conda yml files
- PR #840: Require cmake >= 3.14
- PR #832: Stateless Decision Tree and Random Forest API
- PR #857: Small modifications to comms for utilizing IB w/ Dask
- PR #851: Random forest Stateless API wrappers
- PR #865: High Performance RF
- PR #895: Pretty prints arguments!
- PR #920: Add an empty marker kernel for tracing purposes
- PR #915: syncStream added to cumlCommunicator
- PR #922: Random Forest support in FIL
- PR #911: Update headers to credit CannyLabs BH TSNE implementation
- PR #918: Streamline CUDA_REL environment variable
- PR #924: kmeans: updated APIs to be stateless, refactored code for mnmg support
- PR #950: global_bias support in FIL
- PR #773: Significant improvements to input checking of all classes and common input API for Python
- PR #957: Adding docs to RF & KMeans MNMG. Small fixes for release
- PR #965: Making dask-ml a hard dependency
- PR #976: Update api.rst for new 0.9 classes
- PR #973: Use cudaDeviceGetAttribute instead of relying on cudaDeviceProp object being passed
- PR #978: Update README for 0.9
- PR #1009: Fix references to notebooks-contrib
- PR #1015: Ability to control the number of internal streams in cumlHandle_impl via cumlHandle
- PR #1175: Add more modules to docs ToC

## Bug Fixes

- PR #923: Fix misshapen level/trend/season HoltWinters output
- PR #831: Update conda package dependencies to cudf 0.9
- PR #772: Add missing cython headers to SGD and CD
- PR #849: PCA no attribute trans_input_ transform bug fix
- PR #869: Removing incorrect information from KNN Docs
- PR #885: libclang installation fix for GPUCI
- PR #896: Fix typo in comms build instructions
- PR #921: Fix build scripts using incorrect cudf version
- PR #928: TSNE Stability Adjustments
- PR #934: Cache cudaDeviceProp in cumlHandle for perf reasons
- PR #932: Change default param value for RF classifier
- PR #949: Fix dtype conversion tests for unsupported cudf dtypes
- PR #908: Fix local build generated file ownerships
- PR #983: Change RF max_depth default to 16
- PR #987: Change default values for knn
- PR #988: Switch to exact tsne
- PR #991: Cleanup python code in cuml.dask.cluster
- PR #996: ucx_initialized being properly set in CommsContext
- PR #1007: Throws a well defined error when mutigpu is not enabled
- PR #1018: Hint location of nccl in build.sh for CI
- PR #1022: Using random_state to make K-Means MNMG tests deterministic
- PR #1034: Fix typos and formatting issues in RF docs
- PR #1052: Fix the rows_sample dtype to float

# cuML 0.8.0 (27 June 2019)

## New Features

- PR #652: Adjusted Rand Index metric ml-prim
- PR #679: Class label manipulation ml-prim
- PR #636: Rand Index metric ml-prim
- PR #515: Added Random Projection feature
- PR #504: Contingency matrix ml-prim
- PR #644: Add train_test_split utility for cuDF dataframes
- PR #612: Allow Cuda Array Interface, Numba inputs and input code refactor
- PR #641: C: Separate C-wrapper library build to generate libcuml.so
- PR #631: Add nvcategory based ordinal label encoder
- PR #681: Add MBSGDClassifier and MBSGDRegressor classes around SGD
- PR #705: Quasi Newton solver and LogisticRegression Python classes
- PR #670: Add test skipping functionality to build.sh
- PR #678: Random Forest Python class
- PR #684: prims: make_blobs primitive
- PR #673: prims: reduce cols by key primitive
- PR #812: Add cuML Communications API & consolidate Dask cuML

## Improvements

- PR #597: C++ cuML and ml-prims folder refactor
- PR #590: QN Recover from numeric errors
- PR #482: Introduce cumlHandle for pca and tsvd
- PR #573: Remove use of unnecessary cuDF column and series copies
- PR #601: Cython PEP8 cleanup and CI integration
- PR #596: Introduce cumlHandle for ols and ridge
- PR #579: Introduce cumlHandle for cd and sgd, and propagate C++ errors in cython level for cd and sgd
- PR #604: Adding cumlHandle to kNN, spectral methods, and UMAP
- PR #616: Enable clang-format for enforcing coding style
- PR #618: CI: Enable copyright header checks
- PR #622: Updated to use 0.8 dependencies
- PR #626: Added build.sh script, updated CI scripts and documentation
- PR #633: build: Auto-detection of GPU_ARCHS during cmake
- PR #650: Moving brute force kNN to prims. Creating stateless kNN API.
- PR #662: C++: Bulk clang-format updates
- PR #671: Added pickle pytests and correct pickling of Base class
- PR #675: atomicMin/Max(float, double) with integer atomics and bit flipping
- PR #677: build: 'deep-clean' to build.sh to clean faiss build as well
- PR #683: Use stateless c++ API in KNN so that it can be pickled properly
- PR #686: Use stateless c++ API in UMAP so that it can be pickled properly
- PR #695: prims: Refactor pairwise distance
- PR #707: Added stress test and updated documentation for RF
- PR #701: Added emacs temporary file patterns to .gitignore
- PR #606: C++: Added tests for host_buffer and improved device_buffer and host_buffer implementation
- PR #726: Updated RF docs and stress test
- PR #730: Update README and RF docs for 0.8
- PR #744: Random projections generating binomial on device. Fixing tests.
- PR #741: Update API docs for 0.8
- PR #754: Pickling of UMAP/KNN
- PR #753: Made PCA and TSVD picklable
- PR #746: LogisticRegression and QN API docstrings
- PR #820: Updating DEVELOPER GUIDE threading guidelines

## Bug Fixes
- PR #584: Added missing virtual destructor to deviceAllocator and hostAllocator
- PR #620: C++: Removed old unit-test files in ml-prims
- PR #627: C++: Fixed dbscan crash issue filed in 613
- PR #640: Remove setuptools from conda run dependency
- PR #646: Update link in contributing.md
- PR #649: Bug fix to LinAlg::reduce_rows_by_key prim filed in issue #648
- PR #666: fixes to gitutils.py to resolve both string decode and handling of uncommitted files
- PR #676: Fix template parameters in `bernoulli()` implementation.
- PR #685: Make CuPy optional to avoid nccl conda package conflicts
- PR #687: prims: updated tolerance for reduce_cols_by_key unit-tests
- PR #689: Removing extra prints from NearestNeighbors cython
- PR #718: Bug fix for DBSCAN and increasing batch size of sgd
- PR #719: Adding additional checks for dtype of the data
- PR #736: Bug fix for RF wrapper and .cu print function
- PR #547: Fixed issue if C++ compiler is specified via CXX during configure.
- PR #759: Configure Sphinx to render params correctly
- PR #762: Apply threshold to remove flakiness of UMAP tests.
- PR #768: Fixing memory bug from stateless refactor
- PR #782: Nearest neighbors checking properly whether memory should be freed
- PR #783: UMAP was using wrong size for knn computation
- PR #776: Hotfix for self.variables in RF
- PR #777: Fix numpy input bug
- PR #784: Fix jit of shuffle_idx python function
- PR #790: Fix rows_sample input type for RF
- PR #793: Fix for dtype conversion utility for numba arrays without cupy installed
- PR #806: Add a seed for sklearn model in RF test file
- PR #843: Rf quantile fix

# cuML 0.7.0 (10 May 2019)

## New Features

- PR #405: Quasi-Newton GLM Solvers
- PR #277: Add row- and column-wise weighted mean primitive
- PR #424: Add a grid-sync struct for inter-block synchronization
- PR #430: Add R-Squared Score to ml primitives
- PR #463: Add matrix gather to ml primitives
- PR #435: Expose cumlhandle in cython + developer guide
- PR #455: Remove default-stream arguement across ml-prims and cuML
- PR #375: cuml cpp shared library renamed to libcuml++.so
- PR #460: Random Forest & Decision Trees (Single-GPU, Classification)
- PR #491: Add doxygen build target for ml-prims
- PR #505: Add R-Squared Score to python interface
- PR #507: Add coordinate descent for lasso and elastic-net
- PR #511: Add a minmax ml-prim
- PR #516: Added Trustworthiness score feature
- PR #520: Add local build script to mimic gpuCI
- PR #503: Add column-wise matrix sort primitive
- PR #525: Add docs build script to cuML
- PR #528: Remove current KMeans and replace it with a new single GPU implementation built using ML primitives

## Improvements

- PR #481: Refactoring Quasi-Newton to use cumlHandle
- PR #467: Added validity check on cumlHandle_t
- PR #461: Rewrote permute and added column major version
- PR #440: README updates
- PR #295: Improve build-time and the interface e.g., enable bool-OutType, for distance()
- PR #390: Update docs version
- PR #272: Add stream parameters to cublas and cusolver wrapper functions
- PR #447: Added building and running mlprims tests to CI
- PR #445: Lower dbscan memory usage by computing adjacency matrix directly
- PR #431: Add support for fancy iterator input types to LinAlg::reduce_rows_by_key
- PR #394: Introducing cumlHandle API to dbscan and add example
- PR #500: Added CI check for black listed CUDA Runtime API calls
- PR #475: exposing cumlHandle for dbscan from python-side
- PR #395: Edited the CONTRIBUTING.md file
- PR #407: Test files to run stress, correctness and unit tests for cuml algos
- PR #512: generic copy method for copying buffers between device/host
- PR #533: Add cudatoolkit conda dependency
- PR #524: Use cmake find blas and find lapack to pass configure options to faiss
- PR #527: Added notes on UMAP differences from reference implementation
- PR #540: Use latest release version in update-version CI script
- PR #552: Re-enable assert in kmeans tests with xfail as needed
- PR #581: Add shared memory fast col major to row major function back with bound checks
- PR #592: More efficient matrix copy/reverse methods
- PR #721: Added pickle tests for DBSCAN and Random Projections

## Bug Fixes

- PR #334: Fixed segfault in `ML::cumlHandle_impl::destroyResources`
- PR #349: Developer guide clarifications for cumlHandle and cumlHandle_impl
- PR #398: Fix CI scripts to allow nightlies to be uploaded
- PR #399: Skip PCA tests to allow CI to run with driver 418
- PR #422: Issue in the PCA tests was solved and CI can run with driver 418
- PR #409: Add entry to gitmodules to ignore build artifacts
- PR #412: Fix for svdQR function in ml-prims
- PR #438: Code that depended on FAISS was building everytime.
- PR #358: Fixed an issue when switching streams on MLCommon::device_buffer and MLCommon::host_buffer
- PR #434: Fixing bug in CSR tests
- PR #443: Remove defaults channel from ci scripts
- PR #384: 64b index arithmetic updates to the kernels inside ml-prims
- PR #459: Fix for runtime library path of pip package
- PR #464: Fix for C++11 destructor warning in qn
- PR #466: Add support for column-major in LinAlg::*Norm methods
- PR #465: Fixing deadlock issue in GridSync due to consecutive sync calls
- PR #468: Fix dbscan example build failure
- PR #470: Fix resource leakage in Kalman filter python wrapper
- PR #473: Fix gather ml-prim test for change in rng uniform API
- PR #477: Fixes default stream initialization in cumlHandle
- PR #480: Replaced qn_fit() declaration with #include of file containing definition to fix linker error
- PR #495: Update cuDF and RMM versions in GPU ci test scripts
- PR #499: DEVELOPER_GUIDE.md: fixed links and clarified ML::detail::streamSyncer example
- PR #506: Re enable ml-prim tests in CI
- PR #508: Fix for an error with default argument in LinAlg::meanSquaredError
- PR #519: README.md Updates and adding BUILD.md back
- PR #526: Fix the issue of wrong results when fit and transform of PCA are called separately
- PR #531: Fixing missing arguments in updateDevice() for RF
- PR #543: Exposing dbscan batch size through cython API and fixing broken batching
- PR #551: Made use of ZLIB_LIBRARIES consistent between ml_test and ml_mg_test
- PR #557: Modified CI script to run cuML tests before building mlprims and removed lapack flag
- PR #578: Updated Readme.md to add lasso and elastic-net
- PR #580: Fixing cython garbage collection bug in KNN
- PR #577: Use find libz in prims cmake
- PR #594: fixed cuda-memcheck mean_center test failures


# cuML 0.6.1 (09 Apr 2019)

## Bug Fixes

- PR #462 Runtime library path fix for cuML pip package


# cuML 0.6.0 (22 Mar 2019)

## New Features

- PR #249: Single GPU Stochastic Gradient Descent for linear regression, logistic regression, and linear svm with L1, L2, and elastic-net penalties.
- PR #247: Added "proper" CUDA API to cuML
- PR #235: NearestNeighbors MG Support
- PR #261: UMAP Algorithm
- PR #290: NearestNeighbors numpy MG Support
- PR #303: Reusable spectral embedding / clustering
- PR #325: Initial support for single process multi-GPU OLS and tSVD
- PR #271: Initial support for hyperparameter optimization with dask for many models

## Improvements

- PR #144: Dockerfile update and docs for LinearRegression and Kalman Filter.
- PR #168: Add /ci/gpu/build.sh file to cuML
- PR #167: Integrating full-n-final ml-prims repo inside cuml
- PR #198: (ml-prims) Removal of *MG calls + fixed a bug in permute method
- PR #194: Added new ml-prims for supporting LASSO regression.
- PR #114: Building faiss C++ api into libcuml
- PR #64: Using FAISS C++ API in cuML and exposing bindings through cython
- PR #208: Issue ml-common-3: Math.h: swap thrust::for_each with binaryOp,unaryOp
- PR #224: Improve doc strings for readable rendering with readthedocs
- PR #209: Simplify README.md, move build instructions to BUILD.md
- PR #218: Fix RNG to use given seed and adjust RNG test tolerances.
- PR #225: Support for generating random integers
- PR #215: Refactored LinAlg::norm to Stats::rowNorm and added Stats::colNorm
- PR #234: Support for custom output type and passing index value to main_op in *Reduction kernels
- PR #230: Refactored the cuda_utils header
- PR #236: Refactored cuml python package structure to be more sklearn like
- PR #232: Added reduce_rows_by_key
- PR #246: Support for 2 vectors in the matrix vector operator
- PR #244: Fix for single GPU OLS and Ridge to support one column training data
- PR #271: Added get_params and set_params functions for linear and ridge regression
- PR #253: Fix for issue #250-reduce_rows_by_key failed memcheck for small nkeys
- PR #269: LinearRegression, Ridge Python docs update and cleaning
- PR #322: set_params updated
- PR #237: Update build instructions
- PR #275: Kmeans use of faster gpu_matrix
- PR #288: Add n_neighbors to NearestNeighbors constructor
- PR #302: Added FutureWarning for deprecation of current kmeans algorithm
- PR #312: Last minute cleanup before release
- PR #315: Documentation updating and enhancements
- PR #330: Added ignored argument to pca.fit_transform to map to sklearn's implemenation
- PR #342: Change default ABI to ON
- PR #572: Pulling DBSCAN components into reusable primitives


## Bug Fixes

- PR #193: Fix AttributeError in PCA and TSVD
- PR #211: Fixing inconsistent use of proper batch size calculation in DBSCAN
- PR #202: Adding back ability for users to define their own BLAS
- PR #201: Pass CMAKE CUDA path to faiss/configure script
- PR #200 Avoid using numpy via cimport in KNN
- PR #228: Bug fix: LinAlg::unaryOp with 0-length input
- PR #279: Removing faiss-gpu references in README
- PR #321: Fix release script typo
- PR #327: Update conda requirements for version 0.6 requirements
- PR #352: Correctly calculating numpy chunk sizing for kNN
- PR #345: Run python import as part of package build to trigger compilation
- PR #347: Lowering memory usage of kNN.
- PR #355: Fixing issues with very large numpy inputs to SPMG OLS and tSVD.
- PR #357: Removing FAISS requirement from README
- PR #362: Fix for matVecOp crashing on large input sizes
- PR #366: Index arithmetic issue fix with TxN_t class
- PR #376: Disabled kmeans tests since they are currently too sensitive (see #71)
- PR #380: Allow arbitrary data size on ingress for numba_utils.row_matrix
- PR #385: Fix for long import cuml time in containers and fix for setup_pip
- PR #630: Fixing a missing kneighbors in nearest neighbors python proxy

# cuML 0.5.1 (05 Feb 2019)

## Bug Fixes

- PR #189 Avoid using numpy via cimport to prevent ABI issues in Cython compilation


# cuML 0.5.0 (28 Jan 2019)

## New Features

- PR #66: OLS Linear Regression
- PR #44: Distance calculation ML primitives
- PR #69: Ridge (L2 Regularized) Linear Regression
- PR #103: Linear Kalman Filter
- PR #117: Pip install support
- PR #64: Device to device support from cuML device pointers into FAISS

## Improvements

- PR #56: Make OpenMP optional for building
- PR #67: Github issue templates
- PR #44: Refactored DBSCAN to use ML primitives
- PR #91: Pytest cleanup and sklearn toyset datasets based pytests for kmeans and dbscan
- PR #75: C++ example to use kmeans
- PR #117: Use cmake extension to find any zlib installed in system
- PR #94: Add cmake flag to set ABI compatibility
- PR #139: Move thirdparty submodules to root and add symlinks to new locations
- PR #151: Replace TravisCI testing and conda pkg builds with gpuCI
- PR #164: Add numba kernel for faster column to row major transform
- PR #114: Adding FAISS to cuml build

## Bug Fixes

- PR #48: CUDA 10 compilation warnings fix
- PR #51: Fixes to Dockerfile and docs for new build system
- PR #72: Fixes for GCC 7
- PR #96: Fix for kmeans stack overflow with high number of clusters
- PR #105: Fix for AttributeError in kmeans fit method
- PR #113: Removed old  glm python/cython files
- PR #118: Fix for AttributeError in kmeans predict method
- PR #125: Remove randomized solver option from PCA python bindings


# cuML 0.4.0 (05 Dec 2018)

## New Features

## Improvements

- PR #42: New build system: separation of libcuml.so and cuml python package
- PR #43: Added changelog.md

## Bug Fixes


# cuML 0.3.0 (30 Nov 2018)

## New Features

- PR #33: Added ability to call cuML algorithms using numpy arrays

## Improvements

- PR #24: Fix references of python package from cuML to cuml and start using versioneer for better versioning
- PR #40: Added support for refactored cuDF 0.3.0, updated Conda files
- PR #33: Major python test cleaning, all tests pass with cuDF 0.2.0 and 0.3.0. Preparation for new build system
- PR #34: Updated batch count calculation logic in DBSCAN
- PR #35: Beginning of DBSCAN refactor to use cuML mlprims and general improvements

## Bug Fixes

- PR #30: Fixed batch size bug in DBSCAN that caused crash. Also fixed various locations for potential integer overflows
- PR #28: Fix readthedocs build documentation
- PR #29: Fix pytests for cuml name change from cuML
- PR #33: Fixed memory bug that would cause segmentation faults due to numba releasing memory before it was used. Also fixed row major/column major bugs for different algorithms
- PR #36: Fix kmeans gtest to use device data
- PR #38: cuda\_free bug removed that caused google tests to sometimes pass and sometimes fail randomly
- PR #39: Updated cmake to correctly link with CUDA libraries, add CUDA runtime linking and include source files in compile target

# cuML 0.2.0 (02 Nov 2018)

## New Features

- PR #11: Kmeans algorithm added
- PR #7: FAISS KNN wrapper added
- PR #21: Added Conda install support

## Improvements

- PR #15: Added compatibility with cuDF (from prior pyGDF)
- PR #13: Added FAISS to Dockerfile
- PR #21: Added TravisCI build system for CI and Conda builds

## Bug Fixes

- PR #4: Fixed explained variance bug in TSVD
- PR #5: Notebook bug fixes and updated results


# cuML 0.1.0

Initial release including PCA, TSVD, DBSCAN, ml-prims and cython wrappers<|MERGE_RESOLUTION|>--- conflicted
+++ resolved
@@ -138,12 +138,9 @@
 - PR #2634: singlegpu build option fixes
 - PR #2651: AutoARIMA Python bug fix
 - PR #2654: Fix for vectorizer concatenations
-<<<<<<< HEAD
 - PR #2655: Fix C++ RF predict function access of rows/samples array
 - PR #2649: Cleanup sphinx doc warnings for 0.15
-=======
 - PR #2669: Revert PR 2655 Revert "Fixes C++ RF predict function"
->>>>>>> 6768ab56
 
 # cuML 0.14.0 (03 Jun 2020)
 
