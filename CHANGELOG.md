--- conflicted
+++ resolved
@@ -38,11 +38,9 @@
 - PR #915: syncStream added to cumlCommunicator
 - PR #922: Random Forest support in FIL
 - PR #911: Update headers to credit CannyLabs BH TSNE implementation
-<<<<<<< HEAD
 - PR #918: Streamline CUDA_REL environment variable
-=======
 - PR #924: kmeans: updated APIs to be stateless, refactored code for mnmg support
->>>>>>> 96212164
+
 
 ## Bug Fixes
 
