--- conflicted
+++ resolved
@@ -12,11 +12,8 @@
 - PR #1463: Update FAISS submodule to 1.6.1
 - PR #1488: Add codeowners
 - PR #1490: Use dask master instead of conda package for testing
-<<<<<<< HEAD
 - PR #1375: Naive Bayes & Distributed Naive Bayes
-=======
 - PR #1377: Add GPU array support for FIL benchmarking
->>>>>>> 0563c27c
 - PR #1493: kmeans: add tiling support for 1-NN computation and use fusedL2-1NN prim for L2 distance metric
 - PR #1528: Re-enabling KNN using dynamic library loading for UCX in communicator
 
