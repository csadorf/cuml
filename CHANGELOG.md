--- conflicted
+++ resolved
@@ -78,12 +78,9 @@
 - PR #543: Exposing dbscan batch size through cython API and fixing broken batching
 - PR #551: Made use of ZLIB_LIBRARIES consistent between ml_test and ml_mg_test
 - PR #557: Modified CI script to run cuML tests before building mlprims and removed lapack flag
-<<<<<<< HEAD
 - PR #578: Updated Readme.md to add lasso and elastic-net
-=======
 - PR #580: Fixing cython garbage collection bug in KNN
 - PR #577: Use find libz in prims cmake
->>>>>>> 9fffc480
 
 # cuML 0.6.0 (22 Mar 2019)
 
