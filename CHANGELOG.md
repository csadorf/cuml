# cuML 0.14.0 (Date TBD)

## New Features
- PR #1867: C++: add logging interface support in cuML based spdlog
- PR #1906: UMAP MNMG

## Improvements
- PR #1931: C++: enabled doxygen docs for all of the C++ codebase
- PR #1944: Support for dask_cudf.core.Series in _extract_partitions
- PR #1947: Cleaning up cmake
- PR #1927: Use Cython's `new_build_ext` (if available)
- PR #1946: Removed zlib dependency from cmake
- PR #1873: Remove usage of nvstring and nvcat from LabelEncoder
- PR #1968: Update SVC SVR with cuML Array
- PR #1972: updates to our flow to use conda-forge's clang and clang-tools packages
- PR #1974: Reduce ARIMA testing time
- PR #1984: Enable Ninja build
- PR #2018: Using `cuml.dask.part_utils.extract_partitions` and removing similar, duplicated code
- PR #2019: Enable doxygen build in our nightly doc build CI script
- PR #1996: Cythonize in parallel
- PR #2031: Encapsulating UCX-py interactions in singleton
- PR #2029: Add C++ ARIMA log-likelihood benchmark
<<<<<<< HEAD
- PR #2051: Reduce the time required to run dask pca and dask tsvd tests
=======
- PR #2058: Use CumlArray in Random Projection
>>>>>>> e5f57efd

## Bug Fixes
- PR #1939: Fix syntax error in cuml.common.array
- PR #1941: Remove c++ cuda flag that was getting duplicated in CMake
- PR #1971: python: Correctly honor --singlegpu option and CUML_BUILD_PATH env variable
- PR #1969: Update libcumlprims to 0.14
- PR #1973: Add missing mg files for setup.py --singlegpu flag
- PR #1993: Set `umap_transform_reproducibility` tests to xfail
- PR #2017: Fixing memory issue in weak cc prim
- PR #2028: Skipping UMAP knn reproducibility tests until we figure out why its failing in CUDA 10.2
- PR #2024: Fixed cuda-memcheck errors with sample-without-replacement prim
- PR #1540: prims: support for custom math-type used for computation inside adjusted rand index prim

# cuML 0.13.0 (Date TBD)

## New Features
- PR #1777: Python bindings for entropy
- PR #1742: Mean squared error implementation with cupy
- PR #1766: Mean absolute error implementation with cupy
- PR #1766: Mean squared log error implementation with cupy
- PR #1635: cuML Array shim and configurable output added to cluster methods
- PR #1586: Seasonal ARIMA
- PR #1683: cuml.dask make_regression
- PR #1689: Add framework for cuML Dask serializers
- PR #1709: Add `decision_function()` and `predict_proba()` for LogisticRegression
- PR #1714: Add `print_env.sh` file to gather important environment details
- PR #1750: LinearRegression CumlArray for configurable output
- PR #1767: Single GPU decomposition models configurable output
- PR #1646: Using FIL to predict in MNMG RF
- PR #1778: Make cuML Handle picklable
- PR #1738: cuml.dask refactor beginning and dask array input option for OLS, Ridge and KMeans
- PR #1874: Add predict_proba function to RF classifier
- PR #1815: Adding KNN parameter to UMAP

## Improvements
- PR #1644: Add `predict_proba()` for FIL binary classifier
- PR #1620: Pickling tests now automatically finds all model classes inheriting from cuml.Base
- PR #1637: Update to newer treelite version with XGBoost 1.0 compatibility
- PR #1632: Fix MBSGD models inheritance, they now inherits from cuml.Base
- PR #1628: Remove submodules from cuML
- PR #1755: Expose the build_treelite function for python
- PR #1649: Add the fil_sparse_format variable option to RF API
- PR #1647: storage_type=AUTO uses SPARSE for large models
- PR #1668: Update the warning statement thrown in RF when the seed is set but n_streams is not 1
- PR #1662: use of direct cusparse calls for coo2csr, instead of depending on nvgraph
- PR #1747: C++: dbscan performance improvements and cleanup
- PR #1697: Making trustworthiness batchable and using proper workspace
- PR #1721: Improving UMAP pytests
- PR #1717: Call `rmm_cupy_allocator` for CuPy allocations
- PR #1718: Import `using_allocator` from `cupy.cuda`
- PR #1723: Update RF Classifier to throw an exception for multi-class pickling
- PR #1726: Decorator to allocate CuPy arrays with RMM
- PR #1719: UMAP random seed reproducibility
- PR #1748: Test serializing `CumlArray` objects
- PR #1776: Refactoring pca/tsvd distributed
- PR #1762: Update CuPy requirement to 7
- PR #1768: C++: Different input and output types for add and subtract prims
- PR #1790: Add support for multiple seeding in k-means++
- PR #1805: Adding new Dask cuda serializers to naive bayes + a trivial perf update
- PR #1812: C++: bench: UMAP benchmark cases added
- PR #1795: Add capability to build CumlArray from bytearray/memoryview objects
- PR #1824: C++: improving the performance of UMAP algo
- PR #1816: Add ARIMA notebook
- PR #1856: Update docs for 0.13
- PR #1827: Add HPO demo Notebook
- PR #1825: `--nvtx` option in `build.sh`
- PR #1847: Update XGBoost version for CI
- PR #1837: Simplify cuML Array construction
- PR #1848: Rely on subclassing for cuML Array serialization
- PR #1866: Minimizing client memory pressure on Naive Bayes
- PR #1788: Removing complexity bottleneck in S-ARIMA
- PR #1891: Additional improvements to naive bayes tree reduction

## Bug Fixes
- PR #1835 : Fix calling default RF Classification always
- PT #1904: replace cub sort
- PR #1833: Fix depth issue in shallow RF regression estimators
- PR #1770: Warn that KalmanFilter is deprecated
- PR #1775: Allow CumlArray to work with inputs that have no 'strides' in array interface
- PR #1594: Train-test split is now reproducible
- PR #1590: Fix destination directory structure for run-clang-format.py
- PR #1611: Fixing pickling errors for KNN classifier and regressor
- PR #1617: Fixing pickling issues for SVC and SVR
- PR #1634: Fix title in KNN docs
- PR #1627: Adding a check for multi-class data in RF classification
- PR #1654: Skip treelite patch if its already been applied
- PR #1661: Fix nvstring variable name
- PR #1673: Using struct for caching dlsym state in communicator
- PR #1659: TSNE - introduce 'convert_dtype' and refactor class attr 'Y' to 'embedding_'
- PR #1672: Solver 'svd' in Linear and Ridge Regressors when n_cols=1
- PR #1670: Lasso & ElasticNet - cuml Handle added
- PR #1671: Update for accessing cuDF Series pointer
- PR #1652: Support XGBoost 1.0+ models in FIL
- PR #1702: Fix LightGBM-FIL validation test
- PR #1701: test_score kmeans test passing with newer cupy version
- PR #1706: Remove multi-class bug from QuasiNewton
- PR #1699: Limit CuPy to <7.2 temporarily
- PR #1708: Correctly deallocate cuML handles in Cython
- PR #1730: Fixes to KF for test stability (mainly in CUDA 10.2)
- PR #1729: Fixing naive bayes UCX serialization problem in fit()
- PR #1749: bug fix rf classifier/regressor on seg fault in bench
- PR #1751: Updated RF documentation
- PR #1765: Update the checks for using RF GPU predict
- PR #1787: C++: unit-tests to check for RF accuracy. As well as a bug fix to improve RF accuracy
- PR #1793: Updated fil pyx to solve memory leakage issue
- PR #1810: Quickfix - chunkage in dask make_regression
- PR #1842: DistributedDataHandler not properly setting 'multiple'
- PR #1849: Critical fix in ARIMA initial estimate
- PR #1851: Fix for cuDF behavior change for multidimensional arrays
- PR #1852: Remove Thrust warnings
- PR #1868: Turning off IPC caching until it is fixed in UCX-py/UCX
- PR #1876: UMAP exponential decay parameters fix
- PR #1887: Fix hasattr for missing attributes on base models
- PR #1877: Remove resetting index in shuffling in train_test_split
- PR #1893: Updating UCX in comms to match current UCX-py
- PR #1888: Small train_test_split test fix
- PR #1899: Fix dask `extract_partitions()`, remove transformation as instance variable in PCA and TSVD and match sklearn APIs
- PR #1920: Temporarily raising threshold for UMAP reproducibility tests
- PR #1918: Create memleak fixture to skip memleak tests in CI for now
- PR #1926: Update batch matrix test margins
- PR #1925: Fix failing dask tests
- PR #1936: Update DaskRF regression test to xfail
- PR #1932: Isolating cause of make_blobs failure
- PR #1951: Dask Random forest regression CPU predict bug fix
- PR #1948: Adjust BatchedMargin margin and disable tests temporarily
- PR #1950: Fix UMAP test failure



# cuML 0.12.0 (04 Feb 2020)

## New Features
- PR #1483: prims: Fused L2 distance and nearest-neighbor prim
- PR #1494: bench: ml-prims benchmark
- PR #1514: bench: Fused L2 NN prim benchmark
- PR #1411: Cython side of MNMG OLS
- PR #1520: Cython side of MNMG Ridge Regression
- PR #1516: Suppor Vector Regression (epsilon-SVR)

## Improvements
- PR #1638: Update cuml/docs/README.md
- PR #1468: C++: updates to clang format flow to make it more usable among devs
- PR #1473: C++: lazy initialization of "costly" resources inside cumlHandle
- PR #1443: Added a new overloaded GEMM primitive
- PR #1489: Enabling deep trees using Gather tree builder
- PR #1463: Update FAISS submodule to 1.6.1
- PR #1488: Add codeowners
- PR #1432: Row-major (C-style) GPU arrays for benchmarks
- PR #1490: Use dask master instead of conda package for testing
- PR #1375: Naive Bayes & Distributed Naive Bayes
- PR #1377: Add GPU array support for FIL benchmarking
- PR #1493: kmeans: add tiling support for 1-NN computation and use fusedL2-1NN prim for L2 distance metric
- PR #1532: Update CuPy to >= 6.6 and allow 7.0
- PR #1528: Re-enabling KNN using dynamic library loading for UCX in communicator
- PR #1545: Add conda environment version updates to ci script
- PR #1541: Updates for libcudf++ Python refactor
- PR #1555: FIL-SKL, an SKLearn-based benchmark for FIL
- PR #1537: Improve pickling and scoring suppport for many models to support hyperopt
- PR #1551: Change custom kernel to cupy for col/row order transform
- PR #1533: C++: interface header file separation for SVM
- PR #1560: Helper function to allocate all new CuPy arrays with RMM memory management
- PR #1570: Relax nccl in conda recipes to >=2.4 (matching CI)
- PR #1578: Add missing function information to the cuML documenataion
- PR #1584: Add has_scipy utility function for runtime check
- PR #1583: API docs updates for 0.12
- PR #1591: Updated FIL documentation

## Bug Fixes
- PR #1470: Documentation: add make_regression, fix ARIMA section
- PR #1482: Updated the code to remove sklearn from the mbsgd stress test
- PR #1491: Update dev environments for 0.12
- PR #1512: Updating setup_cpu() in SpeedupComparisonRunner
- PR #1498: Add build.sh to code owners
- PR #1505: cmake: added correct dependencies for prims-bench build
- PR #1534: Removed TODO comment in create_ucp_listeners()
- PR #1548: Fixing umap extra unary op in knn graph
- PR #1547: Fixing MNMG kmeans score. Fixing UMAP pickling before fit(). Fixing UMAP test failures.
- PR #1557: Increasing threshold for kmeans score
- PR #1562: Increasing threshold even higher
- PR #1564: Fixed a typo in function cumlMPICommunicator_impl::syncStream
- PR #1569: Remove Scikit-learn exception and depedenncy in SVM
- PR #1575: Add missing dtype parameter in call to strides to order for CuPy 6.6 code path
- PR #1574: Updated the init file to include SVM
- PR #1589: Fixing the default value for RF and updating mnmg predict to accept cudf
- PR #1601: Fixed wrong datatype used in knn voting kernel

# cuML 0.11.0 (11 Dec 2019)

## New Features

- PR #1295: Cython side of MNMG PCA
- PR #1218: prims: histogram prim
- PR #1129: C++: Separate include folder for C++ API distribution
- PR #1282: OPG KNN MNMG Code (disabled for 0.11)
- PR #1242: Initial implementation of FIL sparse forests
- PR #1194: Initial ARIMA time-series modeling support.
- PR #1286: Importing treelite models as FIL sparse forests
- PR #1285: Fea minimum impurity decrease RF param
- PR #1301: Add make_regression to generate regression datasets
- PR #1322: RF pickling using treelite, protobuf and FIL
- PR #1332: Add option to cuml.dask make_blobs to produce dask array
- PR #1307: Add RF regression benchmark
- PR #1327: Update the code to build treelite with protobuf
- PR #1289: Add Python benchmarking support for FIL
- PR #1371: Cython side of MNMG tSVD
- PR #1386: Expose SVC decision function value

## Improvements
- PR #1170: Use git to clone subprojects instead of git submodules
- PR #1239: Updated the treelite version
- PR #1225: setup.py clone dependencies like cmake and correct include paths
- PR #1224: Refactored FIL to prepare for sparse trees
- PR #1249: Include libcuml.so C API in installed targets
- PR #1259: Conda dev environment updates and use libcumlprims current version in CI
- PR #1277: Change dependency order in cmake for better printing at compile time
- PR #1264: Add -s flag to GPU CI pytest for better error printing
- PR #1271: Updated the Ridge regression documentation
- PR #1283: Updated the cuMl docs to include MBSGD and adjusted_rand_score
- PR #1300: Lowercase parameter versions for FIL algorithms
- PR #1312: Update CuPy to version 6.5 and use conda-forge channel
- PR #1336: Import SciKit-Learn models into FIL
- PR #1314: Added options needed for ASVDb output (CUDA ver, etc.), added option
  to select algos
- PR #1335: Options to print available algorithms and datasets
  in the Python benchmark
- PR #1338: Remove BUILD_ABI references in CI scripts
- PR #1340: Updated unit tests to uses larger dataset
- PR #1351: Build treelite temporarily for GPU CI testing of FIL Scikit-learn
  model importing
- PR #1367: --test-split benchmark parameter for train-test split
- PR #1360: Improved tests for importing SciKit-Learn models into FIL
- PR #1368: Add --num-rows benchmark command line argument
- PR #1351: Build treelite temporarily for GPU CI testing of FIL Scikit-learn model importing
- PR #1366: Modify train_test_split to use CuPy and accept device arrays
- PR #1258: Documenting new MPI communicator for multi-node multi-GPU testing
- PR #1345: Removing deprecated should_downcast argument
- PR #1362: device_buffer in UMAP + Sparse prims
- PR #1376: AUTO value for FIL algorithm
- PR #1408: Updated pickle tests to delete the pre-pickled model to prevent pointer leakage
- PR #1357: Run benchmarks multiple times for CI
- PR #1382: ARIMA optimization: move functions to C++ side
- PR #1392: Updated RF code to reduce duplication of the code
- PR #1444: UCX listener running in its own isolated thread
- PR #1445: Improved performance of FIL sparse trees
- PR #1431: Updated API docs
- PR #1441: Remove unused CUDA conda labels
- PR #1439: Match sklearn 0.22 default n_estimators for RF and fix test errors
- PR #1461: Add kneighbors to API docs

## Bug Fixes
- PR #1281: Making rng.h threadsafe
- PR #1212: Fix cmake git cloning always running configure in subprojects
- PR #1261: Fix comms build errors due to cuml++ include folder changes
- PR #1267: Update build.sh for recent change of building comms in main CMakeLists
- PR #1278: Removed incorrect overloaded instance of eigJacobi
- PR #1302: Updates for numba 0.46
- PR #1313: Updated the RF tests to set the seed and n_streams
- PR #1319: Using machineName arg passed in instead of default for ASV reporting
- PR #1326: Fix illegal memory access in make_regression (bounds issue)
- PR #1330: Fix C++ unit test utils for better handling of differences near zero
- PR #1342: Fix to prevent memory leakage in Lasso and ElasticNet
- PR #1337: Fix k-means init from preset cluster centers
- PR #1354: Fix SVM gamma=scale implementation
- PR #1344: Change other solver based methods to create solver object in init
- PR #1373: Fixing a few small bugs in make_blobs and adding asserts to pytests
- PR #1361: Improve SMO error handling
- PR #1384: Lower expectations on batched matrix tests to prevent CI failures
- PR #1380: Fix memory leaks in ARIMA
- PR #1391: Lower expectations on batched matrix tests even more
- PR #1394: Warning added in svd for cuda version 10.1
- PR #1407: Resolved RF predict issues and updated RF docstring
- PR #1401: Patch for lbfgs solver for logistic regression with no l1 penalty
- PR #1416: train_test_split numba and rmm device_array output bugfix
- PR #1419: UMAP pickle tests are using wrong n_neighbors value for trustworthiness
- PR #1438: KNN Classifier to properly return Dataframe with Dataframe input
- PR #1425: Deprecate seed and use random_state similar to Scikit-learn in train_test_split
- PR #1458: Add joblib as an explicit requirement
- PR #1474: Defer knn mnmg to 0.12 nightly builds and disable ucx-py dependency

# cuML 0.10.0 (16 Oct 2019)

## New Features
- PR #1148: C++ benchmark tool for c++/CUDA code inside cuML
- PR #1071: Selective eigen solver of cuSolver
- PR #1073: Updating RF wrappers to use FIL for GPU accelerated prediction
- PR #1104: CUDA 10.1 support
- PR #1113: prims: new batched make-symmetric-matrix primitive
- PR #1112: prims: new batched-gemv primitive
- PR #855: Added benchmark tools
- PR #1149 Add YYMMDD to version tag for nightly conda packages
- PR #892: General Gram matrices prim
- PR #912: Support Vector Machine
- PR #1274: Updated the RF score function to use GPU predict

## Improvements
- PR #961: High Peformance RF; HIST algo
- PR #1028: Dockerfile updates after dir restructure. Conda env yaml to add statsmodels as a dependency
- PR #1047: Consistent OPG interface for kmeans, based on internal libcumlprims update
- PR #763: Add examples to train_test_split documentation
- PR #1093: Unified inference kernels for different FIL algorithms
- PR #1076: Paying off some UMAP / Spectral tech debt.
- PR #1086: Ensure RegressorMixin scorer uses device arrays
- PR #1110: Adding tests to use default values of parameters of the models
- PR #1108: input_to_host_array function in input_utils for input processing to host arrays
- PR #1114: K-means: Exposing useful params, removing unused params, proxying params in Dask
- PR #1138: Implementing ANY_RANK semantics on irecv
- PR #1142: prims: expose separate InType and OutType for unaryOp and binaryOp
- PR #1115: Moving dask_make_blobs to cuml.dask.datasets. Adding conversion to dask.DataFrame
- PR #1136: CUDA 10.1 CI updates
- PR #1135: K-means: add boundary cases for kmeans||, support finer control with convergence
- PR #1163: Some more correctness improvements. Better verbose printing
- PR #1165: Adding except + in all remaining cython
- PR #1186: Using LocalCUDACluster Pytest fixture
- PR #1173: Docs: Barnes Hut TSNE documentation
- PR #1176: Use new RMM API based on Cython
- PR #1219: Adding custom bench_func and verbose logging to cuml.benchmark
- PR #1247: Improved MNMG RF error checking

## Bug Fixes

- PR #1231: RF respect number of cuda streams from cuml handle
- PR #1230: Rf bugfix memleak in regression
- PR #1208: compile dbscan bug
- PR #1016: Use correct libcumlprims version in GPU CI
- PR #1040: Update version of numba in development conda yaml files
- PR #1043: Updates to accomodate cuDF python code reorganization
- PR #1044: Remove nvidia driver installation from ci/cpu/build.sh
- PR #991: Barnes Hut TSNE Memory Issue Fixes
- PR #1075: Pinning Dask version for consistent CI results
- PR #990: Barnes Hut TSNE Memory Issue Fixes
- PR #1066: Using proper set of workers to destroy nccl comms
- PR #1072: Remove pip requirements and setup
- PR #1074: Fix flake8 CI style check
- PR #1087: Accuracy improvement for sqrt/log in RF max_feature
- PR #1088: Change straggling numba python allocations to use RMM
- PR #1106: Pinning Distributed version to match Dask for consistent CI results
- PR #1116: TSNE CUDA 10.1 Bug Fixes
- PR #1132: DBSCAN Batching Bug Fix
- PR #1162: DASK RF random seed bug fix
- PR #1164: Fix check_dtype arg handling for input_to_dev_array
- PR #1171: SVM prediction bug fix
- PR #1177: Update dask and distributed to 2.5
- PR #1204: Fix SVM crash on Turing
- PR #1199: Replaced sprintf() with snprintf() in THROW()
- PR #1205: Update dask-cuda in yml envs
- PR #1211: Fixing Dask k-means transform bug and adding test
- PR #1236: Improve fix for SMO solvers potential crash on Turing
- PR #1251: Disable compiler optimization for CUDA 10.1 for distance prims
- PR #1260: Small bugfix for major conversion in input_utils
- PR #1276: Fix float64 prediction crash in test_random_forest

# cuML 0.9.0 (21 Aug 2019)

## New Features

- PR #894: Convert RF to treelite format
- PR #826: Jones transformation of params for ARIMA models timeSeries ml-prim
- PR #697: Silhouette Score metric ml-prim
- PR #674: KL Divergence metric ml-prim
- PR #787: homogeneity, completeness and v-measure metrics ml-prim
- PR #711: Mutual Information metric ml-prim
- PR #724: Entropy metric ml-prim
- PR #766: Expose score method based on inertia for KMeans
- PR #823: prims: cluster dispersion metric
- PR #816: Added inverse_transform() for LabelEncoder
- PR #789: prims: sampling without replacement
- PR #813: prims: Col major istance prim
- PR #635: Random Forest & Decision Tree Regression (Single-GPU)
- PR #819: Forest Inferencing Library (FIL)
- PR #829: C++: enable nvtx ranges
- PR #835: Holt-Winters algorithm
- PR #837: treelite for decision forest exchange format
- PR #871: Wrapper for FIL
- PR #870: make_blobs python function
- PR #881: wrappers for accuracy_score and adjusted_rand_score functions
- PR #840: Dask RF classification and regression
- PR #870: make_blobs python function
- PR #879: import of treelite models to FIL
- PR #892: General Gram matrices prim
- PR #883: Adding MNMG Kmeans
- PR #930: Dask RF
- PR #882: TSNE - T-Distributed Stochastic Neighbourhood Embedding
- PR #624: Internals API & Graph Based Dimensionality Reductions Callback
- PR #926: Wrapper for FIL
- PR #994: Adding MPI comm impl for testing / benchmarking MNMG CUDA
- PR #960: Enable using libcumlprims for MG algorithms/prims

## Improvements
- PR #822: build: build.sh update to club all make targets together
- PR #807: Added development conda yml files
- PR #840: Require cmake >= 3.14
- PR #832: Stateless Decision Tree and Random Forest API
- PR #857: Small modifications to comms for utilizing IB w/ Dask
- PR #851: Random forest Stateless API wrappers
- PR #865: High Performance RF
- PR #895: Pretty prints arguments!
- PR #920: Add an empty marker kernel for tracing purposes
- PR #915: syncStream added to cumlCommunicator
- PR #922: Random Forest support in FIL
- PR #911: Update headers to credit CannyLabs BH TSNE implementation
- PR #918: Streamline CUDA_REL environment variable
- PR #924: kmeans: updated APIs to be stateless, refactored code for mnmg support
- PR #950: global_bias support in FIL
- PR #773: Significant improvements to input checking of all classes and common input API for Python
- PR #957: Adding docs to RF & KMeans MNMG. Small fixes for release
- PR #965: Making dask-ml a hard dependency
- PR #976: Update api.rst for new 0.9 classes
- PR #973: Use cudaDeviceGetAttribute instead of relying on cudaDeviceProp object being passed
- PR #978: Update README for 0.9
- PR #1009: Fix references to notebooks-contrib
- PR #1015: Ability to control the number of internal streams in cumlHandle_impl via cumlHandle
- PR #1175: Add more modules to docs ToC

## Bug Fixes

- PR #923: Fix misshapen level/trend/season HoltWinters output
- PR #831: Update conda package dependencies to cudf 0.9
- PR #772: Add missing cython headers to SGD and CD
- PR #849: PCA no attribute trans_input_ transform bug fix
- PR #869: Removing incorrect information from KNN Docs
- PR #885: libclang installation fix for GPUCI
- PR #896: Fix typo in comms build instructions
- PR #921: Fix build scripts using incorrect cudf version
- PR #928: TSNE Stability Adjustments
- PR #934: Cache cudaDeviceProp in cumlHandle for perf reasons
- PR #932: Change default param value for RF classifier
- PR #949: Fix dtype conversion tests for unsupported cudf dtypes
- PR #908: Fix local build generated file ownerships
- PR #983: Change RF max_depth default to 16
- PR #987: Change default values for knn
- PR #988: Switch to exact tsne
- PR #991: Cleanup python code in cuml.dask.cluster
- PR #996: ucx_initialized being properly set in CommsContext
- PR #1007: Throws a well defined error when mutigpu is not enabled
- PR #1018: Hint location of nccl in build.sh for CI
- PR #1022: Using random_state to make K-Means MNMG tests deterministic
- PR #1034: Fix typos and formatting issues in RF docs
- PR #1052: Fix the rows_sample dtype to float

# cuML 0.8.0 (27 June 2019)

## New Features

- PR #652: Adjusted Rand Index metric ml-prim
- PR #679: Class label manipulation ml-prim
- PR #636: Rand Index metric ml-prim
- PR #515: Added Random Projection feature
- PR #504: Contingency matrix ml-prim
- PR #644: Add train_test_split utility for cuDF dataframes
- PR #612: Allow Cuda Array Interface, Numba inputs and input code refactor
- PR #641: C: Separate C-wrapper library build to generate libcuml.so
- PR #631: Add nvcategory based ordinal label encoder
- PR #681: Add MBSGDClassifier and MBSGDRegressor classes around SGD
- PR #705: Quasi Newton solver and LogisticRegression Python classes
- PR #670: Add test skipping functionality to build.sh
- PR #678: Random Forest Python class
- PR #684: prims: make_blobs primitive
- PR #673: prims: reduce cols by key primitive
- PR #812: Add cuML Communications API & consolidate Dask cuML

## Improvements

- PR #597: C++ cuML and ml-prims folder refactor
- PR #590: QN Recover from numeric errors
- PR #482: Introduce cumlHandle for pca and tsvd
- PR #573: Remove use of unnecessary cuDF column and series copies
- PR #601: Cython PEP8 cleanup and CI integration
- PR #596: Introduce cumlHandle for ols and ridge
- PR #579: Introduce cumlHandle for cd and sgd, and propagate C++ errors in cython level for cd and sgd
- PR #604: Adding cumlHandle to kNN, spectral methods, and UMAP
- PR #616: Enable clang-format for enforcing coding style
- PR #618: CI: Enable copyright header checks
- PR #622: Updated to use 0.8 dependencies
- PR #626: Added build.sh script, updated CI scripts and documentation
- PR #633: build: Auto-detection of GPU_ARCHS during cmake
- PR #650: Moving brute force kNN to prims. Creating stateless kNN API.
- PR #662: C++: Bulk clang-format updates
- PR #671: Added pickle pytests and correct pickling of Base class
- PR #675: atomicMin/Max(float, double) with integer atomics and bit flipping
- PR #677: build: 'deep-clean' to build.sh to clean faiss build as well
- PR #683: Use stateless c++ API in KNN so that it can be pickled properly
- PR #686: Use stateless c++ API in UMAP so that it can be pickled properly
- PR #695: prims: Refactor pairwise distance
- PR #707: Added stress test and updated documentation for RF
- PR #701: Added emacs temporary file patterns to .gitignore
- PR #606: C++: Added tests for host_buffer and improved device_buffer and host_buffer implementation
- PR #726: Updated RF docs and stress test
- PR #730: Update README and RF docs for 0.8
- PR #744: Random projections generating binomial on device. Fixing tests.
- PR #741: Update API docs for 0.8
- PR #754: Pickling of UMAP/KNN
- PR #753: Made PCA and TSVD picklable
- PR #746: LogisticRegression and QN API docstrings
- PR #820: Updating DEVELOPER GUIDE threading guidelines

## Bug Fixes
- PR #584: Added missing virtual destructor to deviceAllocator and hostAllocator
- PR #620: C++: Removed old unit-test files in ml-prims
- PR #627: C++: Fixed dbscan crash issue filed in 613
- PR #640: Remove setuptools from conda run dependency
- PR #646: Update link in contributing.md
- PR #649: Bug fix to LinAlg::reduce_rows_by_key prim filed in issue #648
- PR #666: fixes to gitutils.py to resolve both string decode and handling of uncommitted files
- PR #676: Fix template parameters in `bernoulli()` implementation.
- PR #685: Make CuPy optional to avoid nccl conda package conflicts
- PR #687: prims: updated tolerance for reduce_cols_by_key unit-tests
- PR #689: Removing extra prints from NearestNeighbors cython
- PR #718: Bug fix for DBSCAN and increasing batch size of sgd
- PR #719: Adding additional checks for dtype of the data
- PR #736: Bug fix for RF wrapper and .cu print function
- PR #547: Fixed issue if C++ compiler is specified via CXX during configure.
- PR #759: Configure Sphinx to render params correctly
- PR #762: Apply threshold to remove flakiness of UMAP tests.
- PR #768: Fixing memory bug from stateless refactor
- PR #782: Nearest neighbors checking properly whether memory should be freed
- PR #783: UMAP was using wrong size for knn computation
- PR #776: Hotfix for self.variables in RF
- PR #777: Fix numpy input bug
- PR #784: Fix jit of shuffle_idx python function
- PR #790: Fix rows_sample input type for RF
- PR #793: Fix for dtype conversion utility for numba arrays without cupy installed
- PR #806: Add a seed for sklearn model in RF test file
- PR #843: Rf quantile fix

# cuML 0.7.0 (10 May 2019)

## New Features

- PR #405: Quasi-Newton GLM Solvers
- PR #277: Add row- and column-wise weighted mean primitive
- PR #424: Add a grid-sync struct for inter-block synchronization
- PR #430: Add R-Squared Score to ml primitives
- PR #463: Add matrix gather to ml primitives
- PR #435: Expose cumlhandle in cython + developer guide
- PR #455: Remove default-stream arguement across ml-prims and cuML
- PR #375: cuml cpp shared library renamed to libcuml++.so
- PR #460: Random Forest & Decision Trees (Single-GPU, Classification)
- PR #491: Add doxygen build target for ml-prims
- PR #505: Add R-Squared Score to python interface
- PR #507: Add coordinate descent for lasso and elastic-net
- PR #511: Add a minmax ml-prim
- PR #516: Added Trustworthiness score feature
- PR #520: Add local build script to mimic gpuCI
- PR #503: Add column-wise matrix sort primitive
- PR #525: Add docs build script to cuML
- PR #528: Remove current KMeans and replace it with a new single GPU implementation built using ML primitives

## Improvements

- PR #481: Refactoring Quasi-Newton to use cumlHandle
- PR #467: Added validity check on cumlHandle_t
- PR #461: Rewrote permute and added column major version
- PR #440: README updates
- PR #295: Improve build-time and the interface e.g., enable bool-OutType, for distance()
- PR #390: Update docs version
- PR #272: Add stream parameters to cublas and cusolver wrapper functions
- PR #447: Added building and running mlprims tests to CI
- PR #445: Lower dbscan memory usage by computing adjacency matrix directly
- PR #431: Add support for fancy iterator input types to LinAlg::reduce_rows_by_key
- PR #394: Introducing cumlHandle API to dbscan and add example
- PR #500: Added CI check for black listed CUDA Runtime API calls
- PR #475: exposing cumlHandle for dbscan from python-side
- PR #395: Edited the CONTRIBUTING.md file
- PR #407: Test files to run stress, correctness and unit tests for cuml algos
- PR #512: generic copy method for copying buffers between device/host
- PR #533: Add cudatoolkit conda dependency
- PR #524: Use cmake find blas and find lapack to pass configure options to faiss
- PR #527: Added notes on UMAP differences from reference implementation
- PR #540: Use latest release version in update-version CI script
- PR #552: Re-enable assert in kmeans tests with xfail as needed
- PR #581: Add shared memory fast col major to row major function back with bound checks
- PR #592: More efficient matrix copy/reverse methods
- PR #721: Added pickle tests for DBSCAN and Random Projections

## Bug Fixes

- PR #334: Fixed segfault in `ML::cumlHandle_impl::destroyResources`
- PR #349: Developer guide clarifications for cumlHandle and cumlHandle_impl
- PR #398: Fix CI scripts to allow nightlies to be uploaded
- PR #399: Skip PCA tests to allow CI to run with driver 418
- PR #422: Issue in the PCA tests was solved and CI can run with driver 418
- PR #409: Add entry to gitmodules to ignore build artifacts
- PR #412: Fix for svdQR function in ml-prims
- PR #438: Code that depended on FAISS was building everytime.
- PR #358: Fixed an issue when switching streams on MLCommon::device_buffer and MLCommon::host_buffer
- PR #434: Fixing bug in CSR tests
- PR #443: Remove defaults channel from ci scripts
- PR #384: 64b index arithmetic updates to the kernels inside ml-prims
- PR #459: Fix for runtime library path of pip package
- PR #464: Fix for C++11 destructor warning in qn
- PR #466: Add support for column-major in LinAlg::*Norm methods
- PR #465: Fixing deadlock issue in GridSync due to consecutive sync calls
- PR #468: Fix dbscan example build failure
- PR #470: Fix resource leakage in Kalman filter python wrapper
- PR #473: Fix gather ml-prim test for change in rng uniform API
- PR #477: Fixes default stream initialization in cumlHandle
- PR #480: Replaced qn_fit() declaration with #include of file containing definition to fix linker error
- PR #495: Update cuDF and RMM versions in GPU ci test scripts
- PR #499: DEVELOPER_GUIDE.md: fixed links and clarified ML::detail::streamSyncer example
- PR #506: Re enable ml-prim tests in CI
- PR #508: Fix for an error with default argument in LinAlg::meanSquaredError
- PR #519: README.md Updates and adding BUILD.md back
- PR #526: Fix the issue of wrong results when fit and transform of PCA are called separately
- PR #531: Fixing missing arguments in updateDevice() for RF
- PR #543: Exposing dbscan batch size through cython API and fixing broken batching
- PR #551: Made use of ZLIB_LIBRARIES consistent between ml_test and ml_mg_test
- PR #557: Modified CI script to run cuML tests before building mlprims and removed lapack flag
- PR #578: Updated Readme.md to add lasso and elastic-net
- PR #580: Fixing cython garbage collection bug in KNN
- PR #577: Use find libz in prims cmake
- PR #594: fixed cuda-memcheck mean_center test failures


# cuML 0.6.1 (09 Apr 2019)

## Bug Fixes

- PR #462 Runtime library path fix for cuML pip package


# cuML 0.6.0 (22 Mar 2019)

## New Features

- PR #249: Single GPU Stochastic Gradient Descent for linear regression, logistic regression, and linear svm with L1, L2, and elastic-net penalties.
- PR #247: Added "proper" CUDA API to cuML
- PR #235: NearestNeighbors MG Support
- PR #261: UMAP Algorithm
- PR #290: NearestNeighbors numpy MG Support
- PR #303: Reusable spectral embedding / clustering
- PR #325: Initial support for single process multi-GPU OLS and tSVD
- PR #271: Initial support for hyperparameter optimization with dask for many models

## Improvements

- PR #144: Dockerfile update and docs for LinearRegression and Kalman Filter.
- PR #168: Add /ci/gpu/build.sh file to cuML
- PR #167: Integrating full-n-final ml-prims repo inside cuml
- PR #198: (ml-prims) Removal of *MG calls + fixed a bug in permute method
- PR #194: Added new ml-prims for supporting LASSO regression.
- PR #114: Building faiss C++ api into libcuml
- PR #64: Using FAISS C++ API in cuML and exposing bindings through cython
- PR #208: Issue ml-common-3: Math.h: swap thrust::for_each with binaryOp,unaryOp
- PR #224: Improve doc strings for readable rendering with readthedocs
- PR #209: Simplify README.md, move build instructions to BUILD.md
- PR #218: Fix RNG to use given seed and adjust RNG test tolerances.
- PR #225: Support for generating random integers
- PR #215: Refactored LinAlg::norm to Stats::rowNorm and added Stats::colNorm
- PR #234: Support for custom output type and passing index value to main_op in *Reduction kernels
- PR #230: Refactored the cuda_utils header
- PR #236: Refactored cuml python package structure to be more sklearn like
- PR #232: Added reduce_rows_by_key
- PR #246: Support for 2 vectors in the matrix vector operator
- PR #244: Fix for single GPU OLS and Ridge to support one column training data
- PR #271: Added get_params and set_params functions for linear and ridge regression
- PR #253: Fix for issue #250-reduce_rows_by_key failed memcheck for small nkeys
- PR #269: LinearRegression, Ridge Python docs update and cleaning
- PR #322: set_params updated
- PR #237: Update build instructions
- PR #275: Kmeans use of faster gpu_matrix
- PR #288: Add n_neighbors to NearestNeighbors constructor
- PR #302: Added FutureWarning for deprecation of current kmeans algorithm
- PR #312: Last minute cleanup before release
- PR #315: Documentation updating and enhancements
- PR #330: Added ignored argument to pca.fit_transform to map to sklearn's implemenation
- PR #342: Change default ABI to ON
- PR #572: Pulling DBSCAN components into reusable primitives


## Bug Fixes

- PR #193: Fix AttributeError in PCA and TSVD
- PR #211: Fixing inconsistent use of proper batch size calculation in DBSCAN
- PR #202: Adding back ability for users to define their own BLAS
- PR #201: Pass CMAKE CUDA path to faiss/configure script
- PR #200 Avoid using numpy via cimport in KNN
- PR #228: Bug fix: LinAlg::unaryOp with 0-length input
- PR #279: Removing faiss-gpu references in README
- PR #321: Fix release script typo
- PR #327: Update conda requirements for version 0.6 requirements
- PR #352: Correctly calculating numpy chunk sizing for kNN
- PR #345: Run python import as part of package build to trigger compilation
- PR #347: Lowering memory usage of kNN.
- PR #355: Fixing issues with very large numpy inputs to SPMG OLS and tSVD.
- PR #357: Removing FAISS requirement from README
- PR #362: Fix for matVecOp crashing on large input sizes
- PR #366: Index arithmetic issue fix with TxN_t class
- PR #376: Disabled kmeans tests since they are currently too sensitive (see #71)
- PR #380: Allow arbitrary data size on ingress for numba_utils.row_matrix
- PR #385: Fix for long import cuml time in containers and fix for setup_pip
- PR #630: Fixing a missing kneighbors in nearest neighbors python proxy

# cuML 0.5.1 (05 Feb 2019)

## Bug Fixes

- PR #189 Avoid using numpy via cimport to prevent ABI issues in Cython compilation


# cuML 0.5.0 (28 Jan 2019)

## New Features

- PR #66: OLS Linear Regression
- PR #44: Distance calculation ML primitives
- PR #69: Ridge (L2 Regularized) Linear Regression
- PR #103: Linear Kalman Filter
- PR #117: Pip install support
- PR #64: Device to device support from cuML device pointers into FAISS

## Improvements

- PR #56: Make OpenMP optional for building
- PR #67: Github issue templates
- PR #44: Refactored DBSCAN to use ML primitives
- PR #91: Pytest cleanup and sklearn toyset datasets based pytests for kmeans and dbscan
- PR #75: C++ example to use kmeans
- PR #117: Use cmake extension to find any zlib installed in system
- PR #94: Add cmake flag to set ABI compatibility
- PR #139: Move thirdparty submodules to root and add symlinks to new locations
- PR #151: Replace TravisCI testing and conda pkg builds with gpuCI
- PR #164: Add numba kernel for faster column to row major transform
- PR #114: Adding FAISS to cuml build

## Bug Fixes

- PR #48: CUDA 10 compilation warnings fix
- PR #51: Fixes to Dockerfile and docs for new build system
- PR #72: Fixes for GCC 7
- PR #96: Fix for kmeans stack overflow with high number of clusters
- PR #105: Fix for AttributeError in kmeans fit method
- PR #113: Removed old  glm python/cython files
- PR #118: Fix for AttributeError in kmeans predict method
- PR #125: Remove randomized solver option from PCA python bindings


# cuML 0.4.0 (05 Dec 2018)

## New Features

## Improvements

- PR #42: New build system: separation of libcuml.so and cuml python package
- PR #43: Added changelog.md

## Bug Fixes


# cuML 0.3.0 (30 Nov 2018)

## New Features

- PR #33: Added ability to call cuML algorithms using numpy arrays

## Improvements

- PR #24: Fix references of python package from cuML to cuml and start using versioneer for better versioning
- PR #40: Added support for refactored cuDF 0.3.0, updated Conda files
- PR #33: Major python test cleaning, all tests pass with cuDF 0.2.0 and 0.3.0. Preparation for new build system
- PR #34: Updated batch count calculation logic in DBSCAN
- PR #35: Beginning of DBSCAN refactor to use cuML mlprims and general improvements

## Bug Fixes

- PR #30: Fixed batch size bug in DBSCAN that caused crash. Also fixed various locations for potential integer overflows
- PR #28: Fix readthedocs build documentation
- PR #29: Fix pytests for cuml name change from cuML
- PR #33: Fixed memory bug that would cause segmentation faults due to numba releasing memory before it was used. Also fixed row major/column major bugs for different algorithms
- PR #36: Fix kmeans gtest to use device data
- PR #38: cuda\_free bug removed that caused google tests to sometimes pass and sometimes fail randomly
- PR #39: Updated cmake to correctly link with CUDA libraries, add CUDA runtime linking and include source files in compile target

# cuML 0.2.0 (02 Nov 2018)

## New Features

- PR #11: Kmeans algorithm added
- PR #7: FAISS KNN wrapper added
- PR #21: Added Conda install support

## Improvements

- PR #15: Added compatibility with cuDF (from prior pyGDF)
- PR #13: Added FAISS to Dockerfile
- PR #21: Added TravisCI build system for CI and Conda builds

## Bug Fixes

- PR #4: Fixed explained variance bug in TSVD
- PR #5: Notebook bug fixes and updated results


# cuML 0.1.0

Initial release including PCA, TSVD, DBSCAN, ml-prims and cython wrappers<|MERGE_RESOLUTION|>--- conflicted
+++ resolved
@@ -20,11 +20,8 @@
 - PR #1996: Cythonize in parallel
 - PR #2031: Encapsulating UCX-py interactions in singleton
 - PR #2029: Add C++ ARIMA log-likelihood benchmark
-<<<<<<< HEAD
 - PR #2051: Reduce the time required to run dask pca and dask tsvd tests
-=======
 - PR #2058: Use CumlArray in Random Projection
->>>>>>> e5f57efd
 
 ## Bug Fixes
 - PR #1939: Fix syntax error in cuml.common.array
