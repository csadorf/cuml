# cuML 0.7.0 (Date TBD)

## New Features

- PR #405: Quasi-Newton GLM Solvers

## New Features

- PR #277: Added row- and column-wise weighted mean primitive
- PR #424: Added a grid-sync struct for inter-block synchronization
- PR #430: Adding R-Squared Score to ml primitives
- PR #463: Added matrix gather to ml primitives
- PR #435: Exposing cumlhandle in cython + developer guide
- PR #455: Remove default-stream arguement across ml-prims and cuML
- PR #375: cuml cpp shared library renamed to libcuml++.so
<<<<<<< HEAD
- PR #460: Random Forest & Decision Trees (Single-GPU, Classification)
=======
- PR #491: added doxygen build target for ml-prims
- PR #520: Add local build script to mimic gpuCI
- PR #503: Added column-wise matrix sort primitive
>>>>>>> 2d53f3f7

## Improvements

- PR #467: Added validity check on cumlHandle_t
- PR #461: Rewrote permute and added column major version
- PR #440: README updates
- PR #295: Improve build-time and the interface e.g., enable bool-OutType, for distance()
- PR #390: Update docs version
- PR #272: Add stream parameters to cublas and cusolver wrapper functions
- PR #447: Added building and running mlprims tests to CI
- PR #445: Lower dbscan memory usage by computing adjacency matrix directly
- PR #431: Add support for fancy iterator input types to LinAlg::reduce_rows_by_key
- PR #394: Introducing cumlHandle API to dbscan and add example
- PR #500: Added CI check for black listed CUDA Runtime API calls
- PR #475: exposing cumlHandle for dbscan from python-side
- PR #395: Edited the CONTRIBUTING.md file
- PR #512: generic copy method for copying buffers between device/host

## Bug Fixes

- PR #334: Fixed segfault in `ML::cumlHandle_impl::destroyResources`
- PR #349: Developer guide clarifications for cumlHandle and cumlHandle_impl
- PR #398: Fix CI scripts to allow nightlies to be uploaded
- PR #399: Skip PCA tests to allow CI to run with driver 418
- PR #422: Issue in the PCA tests was solved and CI can run with driver 418
- PR #409: Add entry to gitmodules to ignore build artifacts
- PR #412: Fix for svdQR function in ml-prims
- PR #438: Code that depended on FAISS was building everytime.
- PR #358: Fixed an issue when switching streams on MLCommon::device_buffer and MLCommon::host_buffer
- PR #434: Fixing bug in CSR tests
- PR #443: Remove defaults channel from ci scripts
- PR #384: 64b index arithmetic updates to the kernels inside ml-prims
- PR #459: Fix for runtime library path of pip package
- PR #464: Fix for C++11 destructor warning in qn
- PR #466: Add support for column-major in LinAlg::*Norm methods
- PR #465: Fixing deadlock issue in GridSync due to consecutive sync calls
- PR #468: Fix dbscan example build failure
- PR #470: Fix resource leakage in Kalman filter python wrapper
- PR #473: Fix gather ml-prim test for change in rng uniform API
- PR #477: Fixes default stream initialization in cumlHandle
- PR #480: Replaced qn_fit() declaration with #include of file containing definition to fix linker error
- PR #495: Update cuDF and RMM versions in GPU ci test scripts
- PR #499: DEVELOPER_GUIDE.md: fixed links and clarified ML::detail::streamSyncer example
- PR #506: Re enable ml-prim tests in CI
- PR #508: Fix for an error with default argument in LinAlg::meanSquaredError

# cuML 0.6.0 (22 Mar 2019)

## New Features

- PR #249: Single GPU Stochastic Gradient Descent for linear regression, logistic regression, and linear svm with L1, L2, and elastic-net penalties.
- PR #247: Added "proper" CUDA API to cuML
- PR #235: NearestNeighbors MG Support
- PR #261: UMAP Algorithm
- PR #290: NearestNeighbors numpy MG Support
- PR #303: Reusable spectral embedding / clustering
- PR #325: Initial support for single process multi-GPU OLS and tSVD
- PR #271: Initial support for hyperparameter optimization with dask for many models

## Improvements

- PR #144: Dockerfile update and docs for LinearRegression and Kalman Filter.
- PR #168: Add /ci/gpu/build.sh file to cuML
- PR #167: Integrating full-n-final ml-prims repo inside cuml
- PR #198: (ml-prims) Removal of *MG calls + fixed a bug in permute method
- PR #194: Added new ml-prims for supporting LASSO regression.
- PR #114: Building faiss C++ api into libcuml
- PR #64: Using FAISS C++ API in cuML and exposing bindings through cython
- PR #208: Issue ml-common-3: Math.h: swap thrust::for_each with binaryOp,unaryOp
- PR #224: Improve doc strings for readable rendering with readthedocs
- PR #209: Simplify README.md, move build instructions to BUILD.md
- PR #218: Fix RNG to use given seed and adjust RNG test tolerances.
- PR #225: Support for generating random integers
- PR #215: Refactored LinAlg::norm to Stats::rowNorm and added Stats::colNorm
- PR #234: Support for custom output type and passing index value to main_op in *Reduction kernels
- PR #230: Refactored the cuda_utils header
- PR #236: Refactored cuml python package structure to be more sklearn like
- PR #232: Added reduce_rows_by_key
- PR #246: Support for 2 vectors in the matrix vector operator
- PR #244: Fix for single GPU OLS and Ridge to support one column training data
- PR #271: Added get_params and set_params functions for linear and ridge regression
- PR #253: Fix for issue #250-reduce_rows_by_key failed memcheck for small nkeys
- PR #269: LinearRegression, Ridge Python docs update and cleaning
- PR #322: set_params updated
- PR #237: Update build instructions
- PR #275: Kmeans use of faster gpu_matrix
- PR #288: Add n_neighbors to NearestNeighbors constructor
- PR #302: Added FutureWarning for deprecation of current kmeans algorithm
- PR #312: Last minute cleanup before release
- PR #315: Documentation updating and enhancements
- PR #330: Added ignored argument to pca.fit_transform to map to sklearn's implemenation
- PR #342: Change default ABI to ON

## Bug Fixes

- PR #193: Fix AttributeError in PCA and TSVD
- PR #211: Fixing inconsistent use of proper batch size calculation in DBSCAN
- PR #202: Adding back ability for users to define their own BLAS
- PR #201: Pass CMAKE CUDA path to faiss/configure script
- PR #200 Avoid using numpy via cimport in KNN
- PR #228: Bug fix: LinAlg::unaryOp with 0-length input
- PR #279: Removing faiss-gpu references in README
- PR #321: Fix release script typo
- PR #327: Update conda requirements for version 0.6 requirements
- PR #352: Correctly calculating numpy chunk sizing for kNN
- PR #345: Run python import as part of package build to trigger compilation
- PR #347: Lowering memory usage of kNN.
- PR #355: Fixing issues with very large numpy inputs to SPMG OLS and tSVD.
- PR #357: Removing FAISS requirement from README
- PR #362: Fix for matVecOp crashing on large input sizes
- PR #366: Index arithmetic issue fix with TxN_t class
- PR #376: Disabled kmeans tests since they are currently too sensitive (see #71)
- PR #380: Allow arbitrary data size on ingress for numba_utils.row_matrix
- PR #385: Fix for long import cuml time in containers and fix for setup_pip

# cuML 0.5.1 (05 Feb 2019)

## Bug Fixes

- PR #189 Avoid using numpy via cimport to prevent ABI issues in Cython compilation


# cuML 0.5.0 (28 Jan 2019)

## New Features

- PR #66: OLS Linear Regression
- PR #44: Distance calculation ML primitives
- PR #69: Ridge (L2 Regularized) Linear Regression
- PR #103: Linear Kalman Filter
- PR #117: Pip install support
- PR #64: Device to device support from cuML device pointers into FAISS

## Improvements

- PR #56: Make OpenMP optional for building
- PR #67: Github issue templates
- PR #44: Refactored DBSCAN to use ML primitives
- PR #91: Pytest cleanup and sklearn toyset datasets based pytests for kmeans and dbscan
- PR #75: C++ example to use kmeans
- PR #117: Use cmake extension to find any zlib installed in system
- PR #94: Add cmake flag to set ABI compatibility
- PR #139: Move thirdparty submodules to root and add symlinks to new locations
- PR #151: Replace TravisCI testing and conda pkg builds with gpuCI
- PR #164: Add numba kernel for faster column to row major transform
- PR #114: Adding FAISS to cuml build

## Bug Fixes

- PR #48: CUDA 10 compilation warnings fix
- PR #51: Fixes to Dockerfile and docs for new build system
- PR #72: Fixes for GCC 7
- PR #96: Fix for kmeans stack overflow with high number of clusters
- PR #105: Fix for AttributeError in kmeans fit method
- PR #113: Removed old  glm python/cython files
- PR #118: Fix for AttributeError in kmeans predict method
- PR #125: Remove randomized solver option from PCA python bindings


# cuML 0.4.0 (05 Dec 2018)

## New Features

## Improvements

- PR #42: New build system: separation of libcuml.so and cuml python package
- PR #43: Added changelog.md

## Bug Fixes


# cuML 0.3.0 (30 Nov 2018)

## New Features

- PR #33: Added ability to call cuML algorithms using numpy arrays

## Improvements

- PR #24: Fix references of python package from cuML to cuml and start using versioneer for better versioning
- PR #40: Added support for refactored cuDF 0.3.0, updated Conda files
- PR #33: Major python test cleaning, all tests pass with cuDF 0.2.0 and 0.3.0. Preparation for new build system
- PR #34: Updated batch count calculation logic in DBSCAN
- PR #35: Beginning of DBSCAN refactor to use cuML mlprims and general improvements

## Bug Fixes

- PR #30: Fixed batch size bug in DBSCAN that caused crash. Also fixed various locations for potential integer overflows
- PR #28: Fix readthedocs build documentation
- PR #29: Fix pytests for cuml name change from cuML
- PR #33: Fixed memory bug that would cause segmentation faults due to numba releasing memory before it was used. Also fixed row major/column major bugs for different algorithms
- PR #36: Fix kmeans gtest to use device data
- PR #38: cuda\_free bug removed that caused google tests to sometimes pass and sometimes fail randomly
- PR #39: Updated cmake to correctly link with CUDA libraries, add CUDA runtime linking and include source files in compile target

# cuML 0.2.0 (02 Nov 2018)

## New Features

- PR #11: Kmeans algorithm added
- PR #7: FAISS KNN wrapper added
- PR #21: Added Conda install support

## Improvements

- PR #15: Added compatibility with cuDF (from prior pyGDF)
- PR #13: Added FAISS to Dockerfile
- PR #21: Added TravisCI build system for CI and Conda builds

## Bug Fixes

- PR #4: Fixed explained variance bug in TSVD
- PR #5: Notebook bug fixes and updated results


# cuML 0.1.0

Initial release including PCA, TSVD, DBSCAN, ml-prims and cython wrappers<|MERGE_RESOLUTION|>--- conflicted
+++ resolved
@@ -13,13 +13,10 @@
 - PR #435: Exposing cumlhandle in cython + developer guide
 - PR #455: Remove default-stream arguement across ml-prims and cuML
 - PR #375: cuml cpp shared library renamed to libcuml++.so
-<<<<<<< HEAD
-- PR #460: Random Forest & Decision Trees (Single-GPU, Classification)
-=======
+- PR #460: Random Forest & Decision Trees (Single-GPU, Classification
 - PR #491: added doxygen build target for ml-prims
 - PR #520: Add local build script to mimic gpuCI
 - PR #503: Added column-wise matrix sort primitive
->>>>>>> 2d53f3f7
 
 ## Improvements
 
