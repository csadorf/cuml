--- conflicted
+++ resolved
@@ -27,18 +27,12 @@
 - PR #435: Expose cumlhandle in cython + developer guide
 - PR #455: Remove default-stream arguement across ml-prims and cuML
 - PR #375: cuml cpp shared library renamed to libcuml++.so
-<<<<<<< HEAD
-- PR #460: Random Forest & Decision Trees (Single-GPU, Classification
-- PR #491: added doxygen build target for ml-prims
-- PR #516: Added Trustworthiness score feature
-=======
-- PR #444: Add supervised training to UMAP
 - PR #460: Random Forest & Decision Trees (Single-GPU, Classification)
 - PR #491: Add doxygen build target for ml-prims
 - PR #505: Add R-Squared Score to python interface
 - PR #507: Add coordinate descent for lasso and elastic-net
 - PR #511: Add a minmax ml-prim
->>>>>>> 4958177e
+- PR #516: Added Trustworthiness score feature
 - PR #520: Add local build script to mimic gpuCI
 - PR #503: Add column-wise matrix sort primitive
 - PR #525: Add docs build script to cuML
