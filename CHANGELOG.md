# cuML 0.14.0 (Date TBD)

## New Features
- PR #1655: Adds python bindings for homogeneity score
- PR #1704: Adds python bindings for completeness score
- PR #1687: Adds python bindings for mutual info score
- PR #1980: prim: added a new write-only unary op prim
- PR #1867: C++: add logging interface support in cuML based spdlog
- PR #1902: Multi class inference in FIL C++ and importing multi-class forests from treelite
- PR #1906: UMAP MNMG
- PR #2067: python: wrap logging interface in cython
- PR #2083: Added dtype, order, and use_full_low_rank to MNMG `make_regression`
- PR #2074: SG and MNMG `make_classification`

## Improvements
- PR #1931: C++: enabled doxygen docs for all of the C++ codebase
- PR #1944: Support for dask_cudf.core.Series in _extract_partitions
- PR #1947: Cleaning up cmake
- PR #1927: Use Cython's `new_build_ext` (if available)
- PR #1946: Removed zlib dependency from cmake
- PR #1988: C++: cpp bench refactor
- PR #1873: Remove usage of nvstring and nvcat from LabelEncoder
- PR #1968: Update SVC SVR with cuML Array
- PR #1972: updates to our flow to use conda-forge's clang and clang-tools packages
- PR #1974: Reduce ARIMA testing time
- PR #1984: Enable Ninja build
- PR #2005: Adding missing algorithms to cuml benchmarks and notebook
- PR #2016: Add capability to setup.py and build.sh to fully clean all cython build files and artifacts
- PR #2044: A cuda-memcheck helper wrapper for devs
- PR #2018: Using `cuml.dask.part_utils.extract_partitions` and removing similar, duplicated code
- PR #2019: Enable doxygen build in our nightly doc build CI script
- PR #1996: Cythonize in parallel
- PR #2032: Reduce number of tests for MBSGD to improve CI running time
- PR #2031: Encapsulating UCX-py interactions in singleton
- PR #2029: Add C++ ARIMA log-likelihood benchmark
- PR #2085: Convert TSNE to use CumlArray
- PR #2051: Reduce the time required to run dask pca and dask tsvd tests
- PR #1981: Using CumlArray in kNN and DistributedDataHandler in dask kNN
- PR #2053: Introduce verbosity level in C++ layer instead of boolean `verbose` flag
- PR #2047: Make internal streams non-blocking w.r.t. NULL stream
- PR #2048: Random forest testing speedup
- PR #2058: Use CumlArray in Random Projection
- PR #2068: Updating knn class probabilities to use make_monotonic instead of binary search
- PR #2062: Adding random state to UMAP mnmg tests
- PR #2064: Speed-up K-Means test
- PR #2015: Renaming .h to .cuh in solver, dbscan and svm
- PR #2080: Improved import of sparse FIL forests from treelite
- PR #2090: Upgrade C++ build to C++14 standard
- PR #2089: CI: enabled cuda-memcheck on ml-prims unit-tests during nightly build
- PR #2128: Update Dask RF code to reduce the time required for GPU predict to run
- PR #2125: Build infrastructure to use RAFT
- PR #2131: Update Dask RF fit to use DistributedDataHandler
- PR #2055: Update the metrics notebook to use important cuML models
- PR #2095: Improved import of src_prims/utils.h, making it less ambiguous
- PR #2118: Updating SGD & mini-batch estimators to use CumlArray
- PR #2120: Speeding up dask RandomForest tests
- PR #1883: Use CumlArray in ARIMA
- PR #2135: A few optimizations to UMAP fuzzy simplicial set
- PR #1914: Change the meaning of ARIMA's intercept to match the literature
- PR #2098: Renaming .h to .cuh in decision_tree, glm, pca
- PR #2150: Remove deprecated RMM calls in RMM allocator adapter
- PR #2146: Remove deprecated kalman filter
- PR #2151: Add pytest duration and pytest timeout
- PR #2156: Add Docker 19 support to local gpuci build
- PR #2124: Expand tutorial docs and sample notebook
- PR #2175: Allow CPU-only and dataset params for benchmark sweeps
- PR #2187: CMake improvements to manage conda environment dependencies
- PR #2185: Add has_sklearn function and use it in datasets/classification.
- PR #2193: Order-independent local shuffle in `cuml.dask.make_regression`
<<<<<<< HEAD
- PR #2184: Refoctor headers for holtwinters, rproj, tsvd, tsne, umap
=======
- PR #2195: Separating fit and transform calls in SG, MNMG PCA to save transform array memory consumption
>>>>>>> e1bb9f8b

## Bug Fixes
- PR #1939: Fix syntax error in cuml.common.array
- PR #1941: Remove c++ cuda flag that was getting duplicated in CMake
- PR #1971: python: Correctly honor --singlegpu option and CUML_BUILD_PATH env variable
- PR #1969: Update libcumlprims to 0.14
- PR #1973: Add missing mg files for setup.py --singlegpu flag
- PR #1993: Set `umap_transform_reproducibility` tests to xfail
- PR #2004: Refactoring the arguments to `plant()` call
- PR #2017: Fixing memory issue in weak cc prim
- PR #2028: Skipping UMAP knn reproducibility tests until we figure out why its failing in CUDA 10.2
- PR #2024: Fixed cuda-memcheck errors with sample-without-replacement prim
- PR #1540: prims: support for custom math-type used for computation inside adjusted rand index prim
- PR #2077: dask-make blobs arguments to match sklearn
- PR #2059: Make all Scipy imports conditional
- PR #2078: Ignore negative cache indices in get_vecs
- PR #2084: Fixed cuda-memcheck errors with COO unit-tests
- PR #2087: Fixed cuda-memcheck errors with dispersion prim
- PR #2096: Fixed syntax error with nightly build command for memcheck unit-tests
- PR #2115: Fixed contingency matrix prim unit-tests for computing correct golden values
- PR #2107: Fix PCA transform
- PR #2109: input_to_cuml_array __cuda_array_interface__ bugfix
- PR #2117: cuDF __array__ exception small fixes
- PR #2139: CumlArray for adjusted_rand_score
- PR #2140: Returning self in fit model functions
- PR #2144: Remove GPU arch < 60 from CMake build
- PR #2153: Added missing namespaces to some Decision Tree files
- PR #2155: C++: fix doxygen build break
- PR #2161: Replacing depreciated bruteForceKnn
- PR #2162: Use stream in transpose prim
- PR #2165: Fit function test correction
- PR #2166: Fix handling of temp file in RF pickling
- PR #2179: Fix clang tools version in libcuml recipe
- PR #2183: Fix RAFT in nightly package
- PR #2191: Fix placement of SVM parameter documentation and add examples

# cuML 0.13.0 (Date TBD)

## New Features
- PR #1777: Python bindings for entropy
- PR #1742: Mean squared error implementation with cupy
- PR #1817: Confusion matrix implementation with cupy (SNSG and MNMG)
- PR #1766: Mean absolute error implementation with cupy
- PR #1766: Mean squared log error implementation with cupy
- PR #1635: cuML Array shim and configurable output added to cluster methods
- PR #1892: One hot encoder implementation with cupy
- PR #1586: Seasonal ARIMA
- PR #1683: cuml.dask make_regression
- PR #1689: Add framework for cuML Dask serializers
- PR #1709: Add `decision_function()` and `predict_proba()` for LogisticRegression
- PR #1714: Add `print_env.sh` file to gather important environment details
- PR #1750: LinearRegression CumlArray for configurable output
- PR #1767: Single GPU decomposition models configurable output
- PR #1646: Using FIL to predict in MNMG RF
- PR #1778: Make cuML Handle picklable
- PR #1738: cuml.dask refactor beginning and dask array input option for OLS, Ridge and KMeans
- PR #1874: Add predict_proba function to RF classifier
- PR #1815: Adding KNN parameter to UMAP
- PR #1978: Adding `predict_proba` function to dask RF

## Improvements
- PR #1644: Add `predict_proba()` for FIL binary classifier
- PR #1620: Pickling tests now automatically finds all model classes inheriting from cuml.Base
- PR #1637: Update to newer treelite version with XGBoost 1.0 compatibility
- PR #1632: Fix MBSGD models inheritance, they now inherits from cuml.Base
- PR #1628: Remove submodules from cuML
- PR #1755: Expose the build_treelite function for python
- PR #1649: Add the fil_sparse_format variable option to RF API
- PR #1647: storage_type=AUTO uses SPARSE for large models
- PR #1668: Update the warning statement thrown in RF when the seed is set but n_streams is not 1
- PR #1662: use of direct cusparse calls for coo2csr, instead of depending on nvgraph
- PR #1747: C++: dbscan performance improvements and cleanup
- PR #1697: Making trustworthiness batchable and using proper workspace
- PR #1721: Improving UMAP pytests
- PR #1717: Call `rmm_cupy_allocator` for CuPy allocations
- PR #1718: Import `using_allocator` from `cupy.cuda`
- PR #1723: Update RF Classifier to throw an exception for multi-class pickling
- PR #1726: Decorator to allocate CuPy arrays with RMM
- PR #1719: UMAP random seed reproducibility
- PR #1748: Test serializing `CumlArray` objects
- PR #1776: Refactoring pca/tsvd distributed
- PR #1762: Update CuPy requirement to 7
- PR #1768: C++: Different input and output types for add and subtract prims
- PR #1790: Add support for multiple seeding in k-means++
- PR #1805: Adding new Dask cuda serializers to naive bayes + a trivial perf update
- PR #1812: C++: bench: UMAP benchmark cases added
- PR #1795: Add capability to build CumlArray from bytearray/memoryview objects
- PR #1824: C++: improving the performance of UMAP algo
- PR #1816: Add ARIMA notebook
- PR #1856: Update docs for 0.13
- PR #1827: Add HPO demo Notebook
- PR #1825: `--nvtx` option in `build.sh`
- PR #1847: Update XGBoost version for CI
- PR #1837: Simplify cuML Array construction
- PR #1848: Rely on subclassing for cuML Array serialization
- PR #1866: Minimizing client memory pressure on Naive Bayes
- PR #1788: Removing complexity bottleneck in S-ARIMA
- PR #1873: Remove usage of nvstring and nvcat from LabelEncoder
- PR #1891: Additional improvements to naive bayes tree reduction

## Bug Fixes
- PR #1835 : Fix calling default RF Classification always
- PT #1904: replace cub sort
- PR #1833: Fix depth issue in shallow RF regression estimators
- PR #1770: Warn that KalmanFilter is deprecated
- PR #1775: Allow CumlArray to work with inputs that have no 'strides' in array interface
- PR #1594: Train-test split is now reproducible
- PR #1590: Fix destination directory structure for run-clang-format.py
- PR #1611: Fixing pickling errors for KNN classifier and regressor
- PR #1617: Fixing pickling issues for SVC and SVR
- PR #1634: Fix title in KNN docs
- PR #1627: Adding a check for multi-class data in RF classification
- PR #1654: Skip treelite patch if its already been applied
- PR #1661: Fix nvstring variable name
- PR #1673: Using struct for caching dlsym state in communicator
- PR #1659: TSNE - introduce 'convert_dtype' and refactor class attr 'Y' to 'embedding_'
- PR #1672: Solver 'svd' in Linear and Ridge Regressors when n_cols=1
- PR #1670: Lasso & ElasticNet - cuml Handle added
- PR #1671: Update for accessing cuDF Series pointer
- PR #1652: Support XGBoost 1.0+ models in FIL
- PR #1702: Fix LightGBM-FIL validation test
- PR #1701: test_score kmeans test passing with newer cupy version
- PR #1706: Remove multi-class bug from QuasiNewton
- PR #1699: Limit CuPy to <7.2 temporarily
- PR #1708: Correctly deallocate cuML handles in Cython
- PR #1730: Fixes to KF for test stability (mainly in CUDA 10.2)
- PR #1729: Fixing naive bayes UCX serialization problem in fit()
- PR #1749: bug fix rf classifier/regressor on seg fault in bench
- PR #1751: Updated RF documentation
- PR #1765: Update the checks for using RF GPU predict
- PR #1787: C++: unit-tests to check for RF accuracy. As well as a bug fix to improve RF accuracy
- PR #1793: Updated fil pyx to solve memory leakage issue
- PR #1810: Quickfix - chunkage in dask make_regression
- PR #1842: DistributedDataHandler not properly setting 'multiple'
- PR #1849: Critical fix in ARIMA initial estimate
- PR #1851: Fix for cuDF behavior change for multidimensional arrays
- PR #1852: Remove Thrust warnings
- PR #1868: Turning off IPC caching until it is fixed in UCX-py/UCX
- PR #1876: UMAP exponential decay parameters fix
- PR #1887: Fix hasattr for missing attributes on base models
- PR #1877: Remove resetting index in shuffling in train_test_split
- PR #1893: Updating UCX in comms to match current UCX-py
- PR #1888: Small train_test_split test fix
- PR #1899: Fix dask `extract_partitions()`, remove transformation as instance variable in PCA and TSVD and match sklearn APIs
- PR #1920: Temporarily raising threshold for UMAP reproducibility tests
- PR #1918: Create memleak fixture to skip memleak tests in CI for now
- PR #1926: Update batch matrix test margins
- PR #1925: Fix failing dask tests
- PR #1936: Update DaskRF regression test to xfail
- PR #1932: Isolating cause of make_blobs failure
- PR #1951: Dask Random forest regression CPU predict bug fix
- PR #1948: Adjust BatchedMargin margin and disable tests temporarily
- PR #1950: Fix UMAP test failure



# cuML 0.12.0 (04 Feb 2020)

## New Features
- PR #1483: prims: Fused L2 distance and nearest-neighbor prim
- PR #1494: bench: ml-prims benchmark
- PR #1514: bench: Fused L2 NN prim benchmark
- PR #1411: Cython side of MNMG OLS
- PR #1520: Cython side of MNMG Ridge Regression
- PR #1516: Suppor Vector Regression (epsilon-SVR)

## Improvements
- PR #1638: Update cuml/docs/README.md
- PR #1468: C++: updates to clang format flow to make it more usable among devs
- PR #1473: C++: lazy initialization of "costly" resources inside cumlHandle
- PR #1443: Added a new overloaded GEMM primitive
- PR #1489: Enabling deep trees using Gather tree builder
- PR #1463: Update FAISS submodule to 1.6.1
- PR #1488: Add codeowners
- PR #1432: Row-major (C-style) GPU arrays for benchmarks
- PR #1490: Use dask master instead of conda package for testing
- PR #1375: Naive Bayes & Distributed Naive Bayes
- PR #1377: Add GPU array support for FIL benchmarking
- PR #1493: kmeans: add tiling support for 1-NN computation and use fusedL2-1NN prim for L2 distance metric
- PR #1532: Update CuPy to >= 6.6 and allow 7.0
- PR #1528: Re-enabling KNN using dynamic library loading for UCX in communicator
- PR #1545: Add conda environment version updates to ci script
- PR #1541: Updates for libcudf++ Python refactor
- PR #1555: FIL-SKL, an SKLearn-based benchmark for FIL
- PR #1537: Improve pickling and scoring suppport for many models to support hyperopt
- PR #1551: Change custom kernel to cupy for col/row order transform
- PR #1533: C++: interface header file separation for SVM
- PR #1560: Helper function to allocate all new CuPy arrays with RMM memory management
- PR #1570: Relax nccl in conda recipes to >=2.4 (matching CI)
- PR #1578: Add missing function information to the cuML documenataion
- PR #1584: Add has_scipy utility function for runtime check
- PR #1583: API docs updates for 0.12
- PR #1591: Updated FIL documentation

## Bug Fixes
- PR #1470: Documentation: add make_regression, fix ARIMA section
- PR #1482: Updated the code to remove sklearn from the mbsgd stress test
- PR #1491: Update dev environments for 0.12
- PR #1512: Updating setup_cpu() in SpeedupComparisonRunner
- PR #1498: Add build.sh to code owners
- PR #1505: cmake: added correct dependencies for prims-bench build
- PR #1534: Removed TODO comment in create_ucp_listeners()
- PR #1548: Fixing umap extra unary op in knn graph
- PR #1547: Fixing MNMG kmeans score. Fixing UMAP pickling before fit(). Fixing UMAP test failures.
- PR #1557: Increasing threshold for kmeans score
- PR #1562: Increasing threshold even higher
- PR #1564: Fixed a typo in function cumlMPICommunicator_impl::syncStream
- PR #1569: Remove Scikit-learn exception and depedenncy in SVM
- PR #1575: Add missing dtype parameter in call to strides to order for CuPy 6.6 code path
- PR #1574: Updated the init file to include SVM
- PR #1589: Fixing the default value for RF and updating mnmg predict to accept cudf
- PR #1601: Fixed wrong datatype used in knn voting kernel

# cuML 0.11.0 (11 Dec 2019)

## New Features

- PR #1295: Cython side of MNMG PCA
- PR #1218: prims: histogram prim
- PR #1129: C++: Separate include folder for C++ API distribution
- PR #1282: OPG KNN MNMG Code (disabled for 0.11)
- PR #1242: Initial implementation of FIL sparse forests
- PR #1194: Initial ARIMA time-series modeling support.
- PR #1286: Importing treelite models as FIL sparse forests
- PR #1285: Fea minimum impurity decrease RF param
- PR #1301: Add make_regression to generate regression datasets
- PR #1322: RF pickling using treelite, protobuf and FIL
- PR #1332: Add option to cuml.dask make_blobs to produce dask array
- PR #1307: Add RF regression benchmark
- PR #1327: Update the code to build treelite with protobuf
- PR #1289: Add Python benchmarking support for FIL
- PR #1371: Cython side of MNMG tSVD
- PR #1386: Expose SVC decision function value

## Improvements
- PR #1170: Use git to clone subprojects instead of git submodules
- PR #1239: Updated the treelite version
- PR #1225: setup.py clone dependencies like cmake and correct include paths
- PR #1224: Refactored FIL to prepare for sparse trees
- PR #1249: Include libcuml.so C API in installed targets
- PR #1259: Conda dev environment updates and use libcumlprims current version in CI
- PR #1277: Change dependency order in cmake for better printing at compile time
- PR #1264: Add -s flag to GPU CI pytest for better error printing
- PR #1271: Updated the Ridge regression documentation
- PR #1283: Updated the cuMl docs to include MBSGD and adjusted_rand_score
- PR #1300: Lowercase parameter versions for FIL algorithms
- PR #1312: Update CuPy to version 6.5 and use conda-forge channel
- PR #1336: Import SciKit-Learn models into FIL
- PR #1314: Added options needed for ASVDb output (CUDA ver, etc.), added option
  to select algos
- PR #1335: Options to print available algorithms and datasets
  in the Python benchmark
- PR #1338: Remove BUILD_ABI references in CI scripts
- PR #1340: Updated unit tests to uses larger dataset
- PR #1351: Build treelite temporarily for GPU CI testing of FIL Scikit-learn
  model importing
- PR #1367: --test-split benchmark parameter for train-test split
- PR #1360: Improved tests for importing SciKit-Learn models into FIL
- PR #1368: Add --num-rows benchmark command line argument
- PR #1351: Build treelite temporarily for GPU CI testing of FIL Scikit-learn model importing
- PR #1366: Modify train_test_split to use CuPy and accept device arrays
- PR #1258: Documenting new MPI communicator for multi-node multi-GPU testing
- PR #1345: Removing deprecated should_downcast argument
- PR #1362: device_buffer in UMAP + Sparse prims
- PR #1376: AUTO value for FIL algorithm
- PR #1408: Updated pickle tests to delete the pre-pickled model to prevent pointer leakage
- PR #1357: Run benchmarks multiple times for CI
- PR #1382: ARIMA optimization: move functions to C++ side
- PR #1392: Updated RF code to reduce duplication of the code
- PR #1444: UCX listener running in its own isolated thread
- PR #1445: Improved performance of FIL sparse trees
- PR #1431: Updated API docs
- PR #1441: Remove unused CUDA conda labels
- PR #1439: Match sklearn 0.22 default n_estimators for RF and fix test errors
- PR #1461: Add kneighbors to API docs

## Bug Fixes
- PR #1281: Making rng.h threadsafe
- PR #1212: Fix cmake git cloning always running configure in subprojects
- PR #1261: Fix comms build errors due to cuml++ include folder changes
- PR #1267: Update build.sh for recent change of building comms in main CMakeLists
- PR #1278: Removed incorrect overloaded instance of eigJacobi
- PR #1302: Updates for numba 0.46
- PR #1313: Updated the RF tests to set the seed and n_streams
- PR #1319: Using machineName arg passed in instead of default for ASV reporting
- PR #1326: Fix illegal memory access in make_regression (bounds issue)
- PR #1330: Fix C++ unit test utils for better handling of differences near zero
- PR #1342: Fix to prevent memory leakage in Lasso and ElasticNet
- PR #1337: Fix k-means init from preset cluster centers
- PR #1354: Fix SVM gamma=scale implementation
- PR #1344: Change other solver based methods to create solver object in init
- PR #1373: Fixing a few small bugs in make_blobs and adding asserts to pytests
- PR #1361: Improve SMO error handling
- PR #1384: Lower expectations on batched matrix tests to prevent CI failures
- PR #1380: Fix memory leaks in ARIMA
- PR #1391: Lower expectations on batched matrix tests even more
- PR #1394: Warning added in svd for cuda version 10.1
- PR #1407: Resolved RF predict issues and updated RF docstring
- PR #1401: Patch for lbfgs solver for logistic regression with no l1 penalty
- PR #1416: train_test_split numba and rmm device_array output bugfix
- PR #1419: UMAP pickle tests are using wrong n_neighbors value for trustworthiness
- PR #1438: KNN Classifier to properly return Dataframe with Dataframe input
- PR #1425: Deprecate seed and use random_state similar to Scikit-learn in train_test_split
- PR #1458: Add joblib as an explicit requirement
- PR #1474: Defer knn mnmg to 0.12 nightly builds and disable ucx-py dependency

# cuML 0.10.0 (16 Oct 2019)

## New Features
- PR #1148: C++ benchmark tool for c++/CUDA code inside cuML
- PR #1071: Selective eigen solver of cuSolver
- PR #1073: Updating RF wrappers to use FIL for GPU accelerated prediction
- PR #1104: CUDA 10.1 support
- PR #1113: prims: new batched make-symmetric-matrix primitive
- PR #1112: prims: new batched-gemv primitive
- PR #855: Added benchmark tools
- PR #1149 Add YYMMDD to version tag for nightly conda packages
- PR #892: General Gram matrices prim
- PR #912: Support Vector Machine
- PR #1274: Updated the RF score function to use GPU predict

## Improvements
- PR #961: High Peformance RF; HIST algo
- PR #1028: Dockerfile updates after dir restructure. Conda env yaml to add statsmodels as a dependency
- PR #1047: Consistent OPG interface for kmeans, based on internal libcumlprims update
- PR #763: Add examples to train_test_split documentation
- PR #1093: Unified inference kernels for different FIL algorithms
- PR #1076: Paying off some UMAP / Spectral tech debt.
- PR #1086: Ensure RegressorMixin scorer uses device arrays
- PR #1110: Adding tests to use default values of parameters of the models
- PR #1108: input_to_host_array function in input_utils for input processing to host arrays
- PR #1114: K-means: Exposing useful params, removing unused params, proxying params in Dask
- PR #1138: Implementing ANY_RANK semantics on irecv
- PR #1142: prims: expose separate InType and OutType for unaryOp and binaryOp
- PR #1115: Moving dask_make_blobs to cuml.dask.datasets. Adding conversion to dask.DataFrame
- PR #1136: CUDA 10.1 CI updates
- PR #1135: K-means: add boundary cases for kmeans||, support finer control with convergence
- PR #1163: Some more correctness improvements. Better verbose printing
- PR #1165: Adding except + in all remaining cython
- PR #1186: Using LocalCUDACluster Pytest fixture
- PR #1173: Docs: Barnes Hut TSNE documentation
- PR #1176: Use new RMM API based on Cython
- PR #1219: Adding custom bench_func and verbose logging to cuml.benchmark
- PR #1247: Improved MNMG RF error checking

## Bug Fixes

- PR #1231: RF respect number of cuda streams from cuml handle
- PR #1230: Rf bugfix memleak in regression
- PR #1208: compile dbscan bug
- PR #1016: Use correct libcumlprims version in GPU CI
- PR #1040: Update version of numba in development conda yaml files
- PR #1043: Updates to accomodate cuDF python code reorganization
- PR #1044: Remove nvidia driver installation from ci/cpu/build.sh
- PR #991: Barnes Hut TSNE Memory Issue Fixes
- PR #1075: Pinning Dask version for consistent CI results
- PR #990: Barnes Hut TSNE Memory Issue Fixes
- PR #1066: Using proper set of workers to destroy nccl comms
- PR #1072: Remove pip requirements and setup
- PR #1074: Fix flake8 CI style check
- PR #1087: Accuracy improvement for sqrt/log in RF max_feature
- PR #1088: Change straggling numba python allocations to use RMM
- PR #1106: Pinning Distributed version to match Dask for consistent CI results
- PR #1116: TSNE CUDA 10.1 Bug Fixes
- PR #1132: DBSCAN Batching Bug Fix
- PR #1162: DASK RF random seed bug fix
- PR #1164: Fix check_dtype arg handling for input_to_dev_array
- PR #1171: SVM prediction bug fix
- PR #1177: Update dask and distributed to 2.5
- PR #1204: Fix SVM crash on Turing
- PR #1199: Replaced sprintf() with snprintf() in THROW()
- PR #1205: Update dask-cuda in yml envs
- PR #1211: Fixing Dask k-means transform bug and adding test
- PR #1236: Improve fix for SMO solvers potential crash on Turing
- PR #1251: Disable compiler optimization for CUDA 10.1 for distance prims
- PR #1260: Small bugfix for major conversion in input_utils
- PR #1276: Fix float64 prediction crash in test_random_forest

# cuML 0.9.0 (21 Aug 2019)

## New Features

- PR #894: Convert RF to treelite format
- PR #826: Jones transformation of params for ARIMA models timeSeries ml-prim
- PR #697: Silhouette Score metric ml-prim
- PR #674: KL Divergence metric ml-prim
- PR #787: homogeneity, completeness and v-measure metrics ml-prim
- PR #711: Mutual Information metric ml-prim
- PR #724: Entropy metric ml-prim
- PR #766: Expose score method based on inertia for KMeans
- PR #823: prims: cluster dispersion metric
- PR #816: Added inverse_transform() for LabelEncoder
- PR #789: prims: sampling without replacement
- PR #813: prims: Col major istance prim
- PR #635: Random Forest & Decision Tree Regression (Single-GPU)
- PR #819: Forest Inferencing Library (FIL)
- PR #829: C++: enable nvtx ranges
- PR #835: Holt-Winters algorithm
- PR #837: treelite for decision forest exchange format
- PR #871: Wrapper for FIL
- PR #870: make_blobs python function
- PR #881: wrappers for accuracy_score and adjusted_rand_score functions
- PR #840: Dask RF classification and regression
- PR #870: make_blobs python function
- PR #879: import of treelite models to FIL
- PR #892: General Gram matrices prim
- PR #883: Adding MNMG Kmeans
- PR #930: Dask RF
- PR #882: TSNE - T-Distributed Stochastic Neighbourhood Embedding
- PR #624: Internals API & Graph Based Dimensionality Reductions Callback
- PR #926: Wrapper for FIL
- PR #994: Adding MPI comm impl for testing / benchmarking MNMG CUDA
- PR #960: Enable using libcumlprims for MG algorithms/prims

## Improvements
- PR #822: build: build.sh update to club all make targets together
- PR #807: Added development conda yml files
- PR #840: Require cmake >= 3.14
- PR #832: Stateless Decision Tree and Random Forest API
- PR #857: Small modifications to comms for utilizing IB w/ Dask
- PR #851: Random forest Stateless API wrappers
- PR #865: High Performance RF
- PR #895: Pretty prints arguments!
- PR #920: Add an empty marker kernel for tracing purposes
- PR #915: syncStream added to cumlCommunicator
- PR #922: Random Forest support in FIL
- PR #911: Update headers to credit CannyLabs BH TSNE implementation
- PR #918: Streamline CUDA_REL environment variable
- PR #924: kmeans: updated APIs to be stateless, refactored code for mnmg support
- PR #950: global_bias support in FIL
- PR #773: Significant improvements to input checking of all classes and common input API for Python
- PR #957: Adding docs to RF & KMeans MNMG. Small fixes for release
- PR #965: Making dask-ml a hard dependency
- PR #976: Update api.rst for new 0.9 classes
- PR #973: Use cudaDeviceGetAttribute instead of relying on cudaDeviceProp object being passed
- PR #978: Update README for 0.9
- PR #1009: Fix references to notebooks-contrib
- PR #1015: Ability to control the number of internal streams in cumlHandle_impl via cumlHandle
- PR #1175: Add more modules to docs ToC

## Bug Fixes

- PR #923: Fix misshapen level/trend/season HoltWinters output
- PR #831: Update conda package dependencies to cudf 0.9
- PR #772: Add missing cython headers to SGD and CD
- PR #849: PCA no attribute trans_input_ transform bug fix
- PR #869: Removing incorrect information from KNN Docs
- PR #885: libclang installation fix for GPUCI
- PR #896: Fix typo in comms build instructions
- PR #921: Fix build scripts using incorrect cudf version
- PR #928: TSNE Stability Adjustments
- PR #934: Cache cudaDeviceProp in cumlHandle for perf reasons
- PR #932: Change default param value for RF classifier
- PR #949: Fix dtype conversion tests for unsupported cudf dtypes
- PR #908: Fix local build generated file ownerships
- PR #983: Change RF max_depth default to 16
- PR #987: Change default values for knn
- PR #988: Switch to exact tsne
- PR #991: Cleanup python code in cuml.dask.cluster
- PR #996: ucx_initialized being properly set in CommsContext
- PR #1007: Throws a well defined error when mutigpu is not enabled
- PR #1018: Hint location of nccl in build.sh for CI
- PR #1022: Using random_state to make K-Means MNMG tests deterministic
- PR #1034: Fix typos and formatting issues in RF docs
- PR #1052: Fix the rows_sample dtype to float

# cuML 0.8.0 (27 June 2019)

## New Features

- PR #652: Adjusted Rand Index metric ml-prim
- PR #679: Class label manipulation ml-prim
- PR #636: Rand Index metric ml-prim
- PR #515: Added Random Projection feature
- PR #504: Contingency matrix ml-prim
- PR #644: Add train_test_split utility for cuDF dataframes
- PR #612: Allow Cuda Array Interface, Numba inputs and input code refactor
- PR #641: C: Separate C-wrapper library build to generate libcuml.so
- PR #631: Add nvcategory based ordinal label encoder
- PR #681: Add MBSGDClassifier and MBSGDRegressor classes around SGD
- PR #705: Quasi Newton solver and LogisticRegression Python classes
- PR #670: Add test skipping functionality to build.sh
- PR #678: Random Forest Python class
- PR #684: prims: make_blobs primitive
- PR #673: prims: reduce cols by key primitive
- PR #812: Add cuML Communications API & consolidate Dask cuML

## Improvements

- PR #597: C++ cuML and ml-prims folder refactor
- PR #590: QN Recover from numeric errors
- PR #482: Introduce cumlHandle for pca and tsvd
- PR #573: Remove use of unnecessary cuDF column and series copies
- PR #601: Cython PEP8 cleanup and CI integration
- PR #596: Introduce cumlHandle for ols and ridge
- PR #579: Introduce cumlHandle for cd and sgd, and propagate C++ errors in cython level for cd and sgd
- PR #604: Adding cumlHandle to kNN, spectral methods, and UMAP
- PR #616: Enable clang-format for enforcing coding style
- PR #618: CI: Enable copyright header checks
- PR #622: Updated to use 0.8 dependencies
- PR #626: Added build.sh script, updated CI scripts and documentation
- PR #633: build: Auto-detection of GPU_ARCHS during cmake
- PR #650: Moving brute force kNN to prims. Creating stateless kNN API.
- PR #662: C++: Bulk clang-format updates
- PR #671: Added pickle pytests and correct pickling of Base class
- PR #675: atomicMin/Max(float, double) with integer atomics and bit flipping
- PR #677: build: 'deep-clean' to build.sh to clean faiss build as well
- PR #683: Use stateless c++ API in KNN so that it can be pickled properly
- PR #686: Use stateless c++ API in UMAP so that it can be pickled properly
- PR #695: prims: Refactor pairwise distance
- PR #707: Added stress test and updated documentation for RF
- PR #701: Added emacs temporary file patterns to .gitignore
- PR #606: C++: Added tests for host_buffer and improved device_buffer and host_buffer implementation
- PR #726: Updated RF docs and stress test
- PR #730: Update README and RF docs for 0.8
- PR #744: Random projections generating binomial on device. Fixing tests.
- PR #741: Update API docs for 0.8
- PR #754: Pickling of UMAP/KNN
- PR #753: Made PCA and TSVD picklable
- PR #746: LogisticRegression and QN API docstrings
- PR #820: Updating DEVELOPER GUIDE threading guidelines

## Bug Fixes
- PR #584: Added missing virtual destructor to deviceAllocator and hostAllocator
- PR #620: C++: Removed old unit-test files in ml-prims
- PR #627: C++: Fixed dbscan crash issue filed in 613
- PR #640: Remove setuptools from conda run dependency
- PR #646: Update link in contributing.md
- PR #649: Bug fix to LinAlg::reduce_rows_by_key prim filed in issue #648
- PR #666: fixes to gitutils.py to resolve both string decode and handling of uncommitted files
- PR #676: Fix template parameters in `bernoulli()` implementation.
- PR #685: Make CuPy optional to avoid nccl conda package conflicts
- PR #687: prims: updated tolerance for reduce_cols_by_key unit-tests
- PR #689: Removing extra prints from NearestNeighbors cython
- PR #718: Bug fix for DBSCAN and increasing batch size of sgd
- PR #719: Adding additional checks for dtype of the data
- PR #736: Bug fix for RF wrapper and .cu print function
- PR #547: Fixed issue if C++ compiler is specified via CXX during configure.
- PR #759: Configure Sphinx to render params correctly
- PR #762: Apply threshold to remove flakiness of UMAP tests.
- PR #768: Fixing memory bug from stateless refactor
- PR #782: Nearest neighbors checking properly whether memory should be freed
- PR #783: UMAP was using wrong size for knn computation
- PR #776: Hotfix for self.variables in RF
- PR #777: Fix numpy input bug
- PR #784: Fix jit of shuffle_idx python function
- PR #790: Fix rows_sample input type for RF
- PR #793: Fix for dtype conversion utility for numba arrays without cupy installed
- PR #806: Add a seed for sklearn model in RF test file
- PR #843: Rf quantile fix

# cuML 0.7.0 (10 May 2019)

## New Features

- PR #405: Quasi-Newton GLM Solvers
- PR #277: Add row- and column-wise weighted mean primitive
- PR #424: Add a grid-sync struct for inter-block synchronization
- PR #430: Add R-Squared Score to ml primitives
- PR #463: Add matrix gather to ml primitives
- PR #435: Expose cumlhandle in cython + developer guide
- PR #455: Remove default-stream arguement across ml-prims and cuML
- PR #375: cuml cpp shared library renamed to libcuml++.so
- PR #460: Random Forest & Decision Trees (Single-GPU, Classification)
- PR #491: Add doxygen build target for ml-prims
- PR #505: Add R-Squared Score to python interface
- PR #507: Add coordinate descent for lasso and elastic-net
- PR #511: Add a minmax ml-prim
- PR #516: Added Trustworthiness score feature
- PR #520: Add local build script to mimic gpuCI
- PR #503: Add column-wise matrix sort primitive
- PR #525: Add docs build script to cuML
- PR #528: Remove current KMeans and replace it with a new single GPU implementation built using ML primitives

## Improvements

- PR #481: Refactoring Quasi-Newton to use cumlHandle
- PR #467: Added validity check on cumlHandle_t
- PR #461: Rewrote permute and added column major version
- PR #440: README updates
- PR #295: Improve build-time and the interface e.g., enable bool-OutType, for distance()
- PR #390: Update docs version
- PR #272: Add stream parameters to cublas and cusolver wrapper functions
- PR #447: Added building and running mlprims tests to CI
- PR #445: Lower dbscan memory usage by computing adjacency matrix directly
- PR #431: Add support for fancy iterator input types to LinAlg::reduce_rows_by_key
- PR #394: Introducing cumlHandle API to dbscan and add example
- PR #500: Added CI check for black listed CUDA Runtime API calls
- PR #475: exposing cumlHandle for dbscan from python-side
- PR #395: Edited the CONTRIBUTING.md file
- PR #407: Test files to run stress, correctness and unit tests for cuml algos
- PR #512: generic copy method for copying buffers between device/host
- PR #533: Add cudatoolkit conda dependency
- PR #524: Use cmake find blas and find lapack to pass configure options to faiss
- PR #527: Added notes on UMAP differences from reference implementation
- PR #540: Use latest release version in update-version CI script
- PR #552: Re-enable assert in kmeans tests with xfail as needed
- PR #581: Add shared memory fast col major to row major function back with bound checks
- PR #592: More efficient matrix copy/reverse methods
- PR #721: Added pickle tests for DBSCAN and Random Projections

## Bug Fixes

- PR #334: Fixed segfault in `ML::cumlHandle_impl::destroyResources`
- PR #349: Developer guide clarifications for cumlHandle and cumlHandle_impl
- PR #398: Fix CI scripts to allow nightlies to be uploaded
- PR #399: Skip PCA tests to allow CI to run with driver 418
- PR #422: Issue in the PCA tests was solved and CI can run with driver 418
- PR #409: Add entry to gitmodules to ignore build artifacts
- PR #412: Fix for svdQR function in ml-prims
- PR #438: Code that depended on FAISS was building everytime.
- PR #358: Fixed an issue when switching streams on MLCommon::device_buffer and MLCommon::host_buffer
- PR #434: Fixing bug in CSR tests
- PR #443: Remove defaults channel from ci scripts
- PR #384: 64b index arithmetic updates to the kernels inside ml-prims
- PR #459: Fix for runtime library path of pip package
- PR #464: Fix for C++11 destructor warning in qn
- PR #466: Add support for column-major in LinAlg::*Norm methods
- PR #465: Fixing deadlock issue in GridSync due to consecutive sync calls
- PR #468: Fix dbscan example build failure
- PR #470: Fix resource leakage in Kalman filter python wrapper
- PR #473: Fix gather ml-prim test for change in rng uniform API
- PR #477: Fixes default stream initialization in cumlHandle
- PR #480: Replaced qn_fit() declaration with #include of file containing definition to fix linker error
- PR #495: Update cuDF and RMM versions in GPU ci test scripts
- PR #499: DEVELOPER_GUIDE.md: fixed links and clarified ML::detail::streamSyncer example
- PR #506: Re enable ml-prim tests in CI
- PR #508: Fix for an error with default argument in LinAlg::meanSquaredError
- PR #519: README.md Updates and adding BUILD.md back
- PR #526: Fix the issue of wrong results when fit and transform of PCA are called separately
- PR #531: Fixing missing arguments in updateDevice() for RF
- PR #543: Exposing dbscan batch size through cython API and fixing broken batching
- PR #551: Made use of ZLIB_LIBRARIES consistent between ml_test and ml_mg_test
- PR #557: Modified CI script to run cuML tests before building mlprims and removed lapack flag
- PR #578: Updated Readme.md to add lasso and elastic-net
- PR #580: Fixing cython garbage collection bug in KNN
- PR #577: Use find libz in prims cmake
- PR #594: fixed cuda-memcheck mean_center test failures


# cuML 0.6.1 (09 Apr 2019)

## Bug Fixes

- PR #462 Runtime library path fix for cuML pip package


# cuML 0.6.0 (22 Mar 2019)

## New Features

- PR #249: Single GPU Stochastic Gradient Descent for linear regression, logistic regression, and linear svm with L1, L2, and elastic-net penalties.
- PR #247: Added "proper" CUDA API to cuML
- PR #235: NearestNeighbors MG Support
- PR #261: UMAP Algorithm
- PR #290: NearestNeighbors numpy MG Support
- PR #303: Reusable spectral embedding / clustering
- PR #325: Initial support for single process multi-GPU OLS and tSVD
- PR #271: Initial support for hyperparameter optimization with dask for many models

## Improvements

- PR #144: Dockerfile update and docs for LinearRegression and Kalman Filter.
- PR #168: Add /ci/gpu/build.sh file to cuML
- PR #167: Integrating full-n-final ml-prims repo inside cuml
- PR #198: (ml-prims) Removal of *MG calls + fixed a bug in permute method
- PR #194: Added new ml-prims for supporting LASSO regression.
- PR #114: Building faiss C++ api into libcuml
- PR #64: Using FAISS C++ API in cuML and exposing bindings through cython
- PR #208: Issue ml-common-3: Math.h: swap thrust::for_each with binaryOp,unaryOp
- PR #224: Improve doc strings for readable rendering with readthedocs
- PR #209: Simplify README.md, move build instructions to BUILD.md
- PR #218: Fix RNG to use given seed and adjust RNG test tolerances.
- PR #225: Support for generating random integers
- PR #215: Refactored LinAlg::norm to Stats::rowNorm and added Stats::colNorm
- PR #234: Support for custom output type and passing index value to main_op in *Reduction kernels
- PR #230: Refactored the cuda_utils header
- PR #236: Refactored cuml python package structure to be more sklearn like
- PR #232: Added reduce_rows_by_key
- PR #246: Support for 2 vectors in the matrix vector operator
- PR #244: Fix for single GPU OLS and Ridge to support one column training data
- PR #271: Added get_params and set_params functions for linear and ridge regression
- PR #253: Fix for issue #250-reduce_rows_by_key failed memcheck for small nkeys
- PR #269: LinearRegression, Ridge Python docs update and cleaning
- PR #322: set_params updated
- PR #237: Update build instructions
- PR #275: Kmeans use of faster gpu_matrix
- PR #288: Add n_neighbors to NearestNeighbors constructor
- PR #302: Added FutureWarning for deprecation of current kmeans algorithm
- PR #312: Last minute cleanup before release
- PR #315: Documentation updating and enhancements
- PR #330: Added ignored argument to pca.fit_transform to map to sklearn's implemenation
- PR #342: Change default ABI to ON
- PR #572: Pulling DBSCAN components into reusable primitives


## Bug Fixes

- PR #193: Fix AttributeError in PCA and TSVD
- PR #211: Fixing inconsistent use of proper batch size calculation in DBSCAN
- PR #202: Adding back ability for users to define their own BLAS
- PR #201: Pass CMAKE CUDA path to faiss/configure script
- PR #200 Avoid using numpy via cimport in KNN
- PR #228: Bug fix: LinAlg::unaryOp with 0-length input
- PR #279: Removing faiss-gpu references in README
- PR #321: Fix release script typo
- PR #327: Update conda requirements for version 0.6 requirements
- PR #352: Correctly calculating numpy chunk sizing for kNN
- PR #345: Run python import as part of package build to trigger compilation
- PR #347: Lowering memory usage of kNN.
- PR #355: Fixing issues with very large numpy inputs to SPMG OLS and tSVD.
- PR #357: Removing FAISS requirement from README
- PR #362: Fix for matVecOp crashing on large input sizes
- PR #366: Index arithmetic issue fix with TxN_t class
- PR #376: Disabled kmeans tests since they are currently too sensitive (see #71)
- PR #380: Allow arbitrary data size on ingress for numba_utils.row_matrix
- PR #385: Fix for long import cuml time in containers and fix for setup_pip
- PR #630: Fixing a missing kneighbors in nearest neighbors python proxy

# cuML 0.5.1 (05 Feb 2019)

## Bug Fixes

- PR #189 Avoid using numpy via cimport to prevent ABI issues in Cython compilation


# cuML 0.5.0 (28 Jan 2019)

## New Features

- PR #66: OLS Linear Regression
- PR #44: Distance calculation ML primitives
- PR #69: Ridge (L2 Regularized) Linear Regression
- PR #103: Linear Kalman Filter
- PR #117: Pip install support
- PR #64: Device to device support from cuML device pointers into FAISS

## Improvements

- PR #56: Make OpenMP optional for building
- PR #67: Github issue templates
- PR #44: Refactored DBSCAN to use ML primitives
- PR #91: Pytest cleanup and sklearn toyset datasets based pytests for kmeans and dbscan
- PR #75: C++ example to use kmeans
- PR #117: Use cmake extension to find any zlib installed in system
- PR #94: Add cmake flag to set ABI compatibility
- PR #139: Move thirdparty submodules to root and add symlinks to new locations
- PR #151: Replace TravisCI testing and conda pkg builds with gpuCI
- PR #164: Add numba kernel for faster column to row major transform
- PR #114: Adding FAISS to cuml build

## Bug Fixes

- PR #48: CUDA 10 compilation warnings fix
- PR #51: Fixes to Dockerfile and docs for new build system
- PR #72: Fixes for GCC 7
- PR #96: Fix for kmeans stack overflow with high number of clusters
- PR #105: Fix for AttributeError in kmeans fit method
- PR #113: Removed old  glm python/cython files
- PR #118: Fix for AttributeError in kmeans predict method
- PR #125: Remove randomized solver option from PCA python bindings


# cuML 0.4.0 (05 Dec 2018)

## New Features

## Improvements

- PR #42: New build system: separation of libcuml.so and cuml python package
- PR #43: Added changelog.md

## Bug Fixes


# cuML 0.3.0 (30 Nov 2018)

## New Features

- PR #33: Added ability to call cuML algorithms using numpy arrays

## Improvements

- PR #24: Fix references of python package from cuML to cuml and start using versioneer for better versioning
- PR #40: Added support for refactored cuDF 0.3.0, updated Conda files
- PR #33: Major python test cleaning, all tests pass with cuDF 0.2.0 and 0.3.0. Preparation for new build system
- PR #34: Updated batch count calculation logic in DBSCAN
- PR #35: Beginning of DBSCAN refactor to use cuML mlprims and general improvements

## Bug Fixes

- PR #30: Fixed batch size bug in DBSCAN that caused crash. Also fixed various locations for potential integer overflows
- PR #28: Fix readthedocs build documentation
- PR #29: Fix pytests for cuml name change from cuML
- PR #33: Fixed memory bug that would cause segmentation faults due to numba releasing memory before it was used. Also fixed row major/column major bugs for different algorithms
- PR #36: Fix kmeans gtest to use device data
- PR #38: cuda\_free bug removed that caused google tests to sometimes pass and sometimes fail randomly
- PR #39: Updated cmake to correctly link with CUDA libraries, add CUDA runtime linking and include source files in compile target

# cuML 0.2.0 (02 Nov 2018)

## New Features

- PR #11: Kmeans algorithm added
- PR #7: FAISS KNN wrapper added
- PR #21: Added Conda install support

## Improvements

- PR #15: Added compatibility with cuDF (from prior pyGDF)
- PR #13: Added FAISS to Dockerfile
- PR #21: Added TravisCI build system for CI and Conda builds

## Bug Fixes

- PR #4: Fixed explained variance bug in TSVD
- PR #5: Notebook bug fixes and updated results


# cuML 0.1.0

Initial release including PCA, TSVD, DBSCAN, ml-prims and cython wrappers<|MERGE_RESOLUTION|>--- conflicted
+++ resolved
@@ -67,11 +67,8 @@
 - PR #2187: CMake improvements to manage conda environment dependencies
 - PR #2185: Add has_sklearn function and use it in datasets/classification.
 - PR #2193: Order-independent local shuffle in `cuml.dask.make_regression`
-<<<<<<< HEAD
 - PR #2184: Refoctor headers for holtwinters, rproj, tsvd, tsne, umap
-=======
 - PR #2195: Separating fit and transform calls in SG, MNMG PCA to save transform array memory consumption
->>>>>>> e1bb9f8b
 
 ## Bug Fixes
 - PR #1939: Fix syntax error in cuml.common.array
