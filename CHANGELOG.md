--- conflicted
+++ resolved
@@ -1,12 +1,8 @@
-<<<<<<< HEAD
 # cuML 21.08.00 (Date TBD)
 
 Please see https://github.com/rapidsai/cuml/releases/tag/v21.08.0a for the latest changes to this development branch.
 
-# cuML 0.20.0 (Date TBD)
-=======
 # cuML 21.06.00 (Date TBD)
->>>>>>> d2e7269e
 
 Please see https://github.com/rapidsai/cuml/releases/tag/v21.06.00a for the latest changes to this development branch.
 
