# cuML 0.6.0 (Date TBD)

## New Features

- PR #249: Single GPU Stochastic Gradient Descent for linear regression, logistic regression, and linear svm with L1, L2, and elastic-net penalties.
- PR #247: Added "proper" CUDA API to cuML
- PR #235: NearestNeighbors MG Support
- PR #261: UMAP Algorithm
- PR #290: NearestNeighbors numpy MG Support
- PR #303: Reusable spectral embedding / clustering
- PR #325: Initial support for single process multi-GPU OLS and tSVD
- PR #271: Initial support for hyperparameter optimization with dask for many models

## Improvements

- PR #144: Dockerfile update and docs for LinearRegression and Kalman Filter.
- PR #168: Add /ci/gpu/build.sh file to cuML
- PR #167: Integrating full-n-final ml-prims repo inside cuml
- PR #198: (ml-prims) Removal of *MG calls + fixed a bug in permute method
- PR #194: Added new ml-prims for supporting LASSO regression.
- PR #114: Building faiss C++ api into libcuml
- PR #64: Using FAISS C++ API in cuML and exposing bindings through cython
- PR #208: Issue ml-common-3: Math.h: swap thrust::for_each with binaryOp,unaryOp
- PR #224: Improve doc strings for readable rendering with readthedocs
- PR #209: Simplify README.md, move build instructions to BUILD.md
- PR #218: Fix RNG to use given seed and adjust RNG test tolerances.
- PR #225: Support for generating random integers
- PR #215: Refactored LinAlg::norm to Stats::rowNorm and added Stats::colNorm
- PR #234: Support for custom output type and passing index value to main_op in *Reduction kernels
- PR #230: Refactored the cuda_utils header
- PR #236: Refactored cuml python package structure to be more sklearn like
- PR #232: Added reduce_rows_by_key
- PR #246: Support for 2 vectors in the matrix vector operator
- PR #244: Fix for single GPU OLS and Ridge to support one column training data
- PR #271: Added get_params and set_params functions for linear and ridge regression
- PR #253: Fix for issue #250-reduce_rows_by_key failed memcheck for small nkeys
- PR #269: LinearRegression, Ridge Python docs update and cleaning
- PR #322: set_params updated
- PR #237: Update build instructions
- PR #275: Kmeans use of faster gpu_matrix
- PR #288: Add n_neighbors to NearestNeighbors constructor
- PR #302: Added FutureWarning for deprecation of current kmeans algorithm
- PR #312: Last minute cleanup before release
- PR #315: Documentation updating and enhancements
- PR #330: Added ignored argument to pca.fit_transform to map to sklearn's implemenation
- PR #342 Change default ABI to ON

## Bug Fixes

- PR #193: Fix AttributeError in PCA and TSVD
- PR #211: Fixing inconsistent use of proper batch size calculation in DBSCAN
- PR #202: Adding back ability for users to define their own BLAS
- PR #201: Pass CMAKE CUDA path to faiss/configure script
- PR #200 Avoid using numpy via cimport in KNN
- PR #228: Bug fix: LinAlg::unaryOp with 0-length input
- PR #279: Removing faiss-gpu references in README
- PR #321: Fix release script typo
- PR #327: Update conda requirements for version 0.6 requirements
- PR #352: Correctly calculating numpy chunk sizing for kNN
- PR #345: Run python import as part of package build to trigger compilation
- PR #347: Lowering memory usage of kNN.
- PR #355: Fixing issues with very large numpy inputs to SPMG OLS and tSVD.
<<<<<<< HEAD
- PR #357: Removing FAISS requirement from README
=======
- PR #362: Fix for matVecOp crashing on large input sizes
>>>>>>> 69a1390b

# cuML 0.5.1 (05 Feb 2019)

## Bug Fixes

- PR #189 Avoid using numpy via cimport to prevent ABI issues in Cython compilation


# cuML 0.5.0 (28 Jan 2019)

## New Features

- PR #66: OLS Linear Regression
- PR #44: Distance calculation ML primitives
- PR #69: Ridge (L2 Regularized) Linear Regression
- PR #103: Linear Kalman Filter
- PR #117: Pip install support
- PR #64: Device to device support from cuML device pointers into FAISS

## Improvements

- PR #56: Make OpenMP optional for building
- PR #67: Github issue templates
- PR #44: Refactored DBSCAN to use ML primitives
- PR #91: Pytest cleanup and sklearn toyset datasets based pytests for kmeans and dbscan
- PR #75: C++ example to use kmeans
- PR #117: Use cmake extension to find any zlib installed in system
- PR #94: Add cmake flag to set ABI compatibility
- PR #139: Move thirdparty submodules to root and add symlinks to new locations
- PR #151: Replace TravisCI testing and conda pkg builds with gpuCI
- PR #164: Add numba kernel for faster column to row major transform
- PR #114: Adding FAISS to cuml build

## Bug Fixes

- PR #48: CUDA 10 compilation warnings fix
- PR #51: Fixes to Dockerfile and docs for new build system
- PR #72: Fixes for GCC 7
- PR #96: Fix for kmeans stack overflow with high number of clusters
- PR #105: Fix for AttributeError in kmeans fit method
- PR #113: Removed old  glm python/cython files
- PR #118: Fix for AttributeError in kmeans predict method
- PR #125: Remove randomized solver option from PCA python bindings


# cuML 0.4.0 (05 Dec 2018)

## New Features

## Improvements

- PR #42: New build system: separation of libcuml.so and cuml python package
- PR #43: Added changelog.md

## Bug Fixes


# cuML 0.3.0 (30 Nov 2018)

## New Features

- PR #33: Added ability to call cuML algorithms using numpy arrays

## Improvements

- PR #24: Fix references of python package from cuML to cuml and start using versioneer for better versioning
- PR #40: Added support for refactored cuDF 0.3.0, updated Conda files
- PR #33: Major python test cleaning, all tests pass with cuDF 0.2.0 and 0.3.0. Preparation for new build system
- PR #34: Updated batch count calculation logic in DBSCAN
- PR #35: Beginning of DBSCAN refactor to use cuML mlprims and general improvements

## Bug Fixes

- PR #30: Fixed batch size bug in DBSCAN that caused crash. Also fixed various locations for potential integer overflows
- PR #28: Fix readthedocs build documentation
- PR #29: Fix pytests for cuml name change from cuML
- PR #33: Fixed memory bug that would cause segmentation faults due to numba releasing memory before it was used. Also fixed row major/column major bugs for different algorithms
- PR #36: Fix kmeans gtest to use device data
- PR #38: cuda\_free bug removed that caused google tests to sometimes pass and sometimes fail randomly
- PR #39: Updated cmake to correctly link with CUDA libraries, add CUDA runtime linking and include source files in compile target

# cuML 0.2.0 (02 Nov 2018)

## New Features

- PR #11: Kmeans algorithm added
- PR #7: FAISS KNN wrapper added
- PR #21: Added Conda install support

## Improvements

- PR #15: Added compatibility with cuDF (from prior pyGDF)
- PR #13: Added FAISS to Dockerfile
- PR #21: Added TravisCI build system for CI and Conda builds

## Bug Fixes

- PR #4: Fixed explained variance bug in TSVD
- PR #5: Notebook bug fixes and updated results


# cuML 0.1.0

Initial release including PCA, TSVD, DBSCAN, ml-prims and cython wrappers<|MERGE_RESOLUTION|>--- conflicted
+++ resolved
@@ -60,11 +60,9 @@
 - PR #345: Run python import as part of package build to trigger compilation
 - PR #347: Lowering memory usage of kNN.
 - PR #355: Fixing issues with very large numpy inputs to SPMG OLS and tSVD.
-<<<<<<< HEAD
 - PR #357: Removing FAISS requirement from README
-=======
 - PR #362: Fix for matVecOp crashing on large input sizes
->>>>>>> 69a1390b
+
 
 # cuML 0.5.1 (05 Feb 2019)
 
