# cuML 0.7.0 (Date TBD)

## New Features

- PR #405: Quasi-Newton GLM Solvers

## New Features

- PR #277: Added row- and column-wise weighted mean primitive
- PR #424: Added a grid-sync struct for inter-block synchronization
- PR #430: Adding R-Squared Score to ml primitives
- PR #463: Added matrix gather to ml primitives
- PR #435: Exposing cumlhandle in cython + developer guide
- PR #455: Remove default-stream arguement across ml-prims and cuML
- PR #375: cuml cpp shared library renamed to libcuml++.so

## Improvements

- PR #467: Added validity check on cumlHandle_t
- PR #461: Rewrote permute and added column major version
- PR #440: README updates
- PR #295: Improve build-time and the interface e.g., enable bool-OutType, for distance()
- PR #390: Update docs version
- PR #272: Add stream parameters to cublas and cusolver wrapper functions
- PR #447: Added building and running mlprims tests to CI
- PR #445: Lower dbscan memory usage by computing adjacency matrix directly
- PR #431: Add support for fancy iterator input types to LinAlg::reduce_rows_by_key
- PR #394: Introducing cumlHandle API to dbscan and add example
<<<<<<< HEAD
- PR #482: Introduce cumlHandle for pca and tsvd
=======
- PR #475: exposing cumlHandle for dbscan from python-side
>>>>>>> 234a1b34

## Bug Fixes

- PR #334: Fixed segfault in `ML::cumlHandle_impl::destroyResources`
- PR #349: Developer guide clarifications for cumlHandle and cumlHandle_impl
- PR #398: Fix CI scripts to allow nightlies to be uploaded
- PR #399: Skip PCA tests to allow CI to run with driver 418
- PR #422: Issue in the PCA tests was solved and CI can run with driver 418
- PR #409: Add entry to gitmodules to ignore build artifacts
- PR #412: Fix for svdQR function in ml-prims
- PR #438: Code that depended on FAISS was building everytime.
- PR #358: Fixed an issue when switching streams on MLCommon::device_buffer and MLCommon::host_buffer
- PR #434: Fixing bug in CSR tests
- PR #443: Remove defaults channel from ci scripts
- PR #384: 64b index arithmetic updates to the kernels inside ml-prims
- PR #459: Fix for runtime library path of pip package
- PR #464: Fix for C++11 destructor warning in qn
- PR #466: Add support for column-major in LinAlg::*Norm methods
- PR #465: Fixing deadlock issue in GridSync due to consecutive sync calls
- PR #468: Fix dbscan example build failure
- PR #470: Fix resource leakage in Kalman filter python wrapper
- PR #473: Fix gather ml-prim test for change in rng uniform API
- PR #477: Fixes default stream initialization in cumlHandle
- PR #480: Replaced qn_fit() declaration with #include of file containing definition to fix linker error
- PR #495: Update cuDF and RMM versions in GPU ci test scripts

# cuML 0.6.0 (22 Mar 2019)

## New Features

- PR #249: Single GPU Stochastic Gradient Descent for linear regression, logistic regression, and linear svm with L1, L2, and elastic-net penalties.
- PR #247: Added "proper" CUDA API to cuML
- PR #235: NearestNeighbors MG Support
- PR #261: UMAP Algorithm
- PR #290: NearestNeighbors numpy MG Support
- PR #303: Reusable spectral embedding / clustering
- PR #325: Initial support for single process multi-GPU OLS and tSVD
- PR #271: Initial support for hyperparameter optimization with dask for many models

## Improvements

- PR #144: Dockerfile update and docs for LinearRegression and Kalman Filter.
- PR #168: Add /ci/gpu/build.sh file to cuML
- PR #167: Integrating full-n-final ml-prims repo inside cuml
- PR #198: (ml-prims) Removal of *MG calls + fixed a bug in permute method
- PR #194: Added new ml-prims for supporting LASSO regression.
- PR #114: Building faiss C++ api into libcuml
- PR #64: Using FAISS C++ API in cuML and exposing bindings through cython
- PR #208: Issue ml-common-3: Math.h: swap thrust::for_each with binaryOp,unaryOp
- PR #224: Improve doc strings for readable rendering with readthedocs
- PR #209: Simplify README.md, move build instructions to BUILD.md
- PR #218: Fix RNG to use given seed and adjust RNG test tolerances.
- PR #225: Support for generating random integers
- PR #215: Refactored LinAlg::norm to Stats::rowNorm and added Stats::colNorm
- PR #234: Support for custom output type and passing index value to main_op in *Reduction kernels
- PR #230: Refactored the cuda_utils header
- PR #236: Refactored cuml python package structure to be more sklearn like
- PR #232: Added reduce_rows_by_key
- PR #246: Support for 2 vectors in the matrix vector operator
- PR #244: Fix for single GPU OLS and Ridge to support one column training data
- PR #271: Added get_params and set_params functions for linear and ridge regression
- PR #253: Fix for issue #250-reduce_rows_by_key failed memcheck for small nkeys
- PR #269: LinearRegression, Ridge Python docs update and cleaning
- PR #322: set_params updated
- PR #237: Update build instructions
- PR #275: Kmeans use of faster gpu_matrix
- PR #288: Add n_neighbors to NearestNeighbors constructor
- PR #302: Added FutureWarning for deprecation of current kmeans algorithm
- PR #312: Last minute cleanup before release
- PR #315: Documentation updating and enhancements
- PR #330: Added ignored argument to pca.fit_transform to map to sklearn's implemenation
- PR #342: Change default ABI to ON

## Bug Fixes

- PR #193: Fix AttributeError in PCA and TSVD
- PR #211: Fixing inconsistent use of proper batch size calculation in DBSCAN
- PR #202: Adding back ability for users to define their own BLAS
- PR #201: Pass CMAKE CUDA path to faiss/configure script
- PR #200 Avoid using numpy via cimport in KNN
- PR #228: Bug fix: LinAlg::unaryOp with 0-length input
- PR #279: Removing faiss-gpu references in README
- PR #321: Fix release script typo
- PR #327: Update conda requirements for version 0.6 requirements
- PR #352: Correctly calculating numpy chunk sizing for kNN
- PR #345: Run python import as part of package build to trigger compilation
- PR #347: Lowering memory usage of kNN.
- PR #355: Fixing issues with very large numpy inputs to SPMG OLS and tSVD.
- PR #357: Removing FAISS requirement from README
- PR #362: Fix for matVecOp crashing on large input sizes
- PR #366: Index arithmetic issue fix with TxN_t class
- PR #376: Disabled kmeans tests since they are currently too sensitive (see #71)
- PR #380: Allow arbitrary data size on ingress for numba_utils.row_matrix
- PR #385: Fix for long import cuml time in containers and fix for setup_pip

# cuML 0.5.1 (05 Feb 2019)

## Bug Fixes

- PR #189 Avoid using numpy via cimport to prevent ABI issues in Cython compilation


# cuML 0.5.0 (28 Jan 2019)

## New Features

- PR #66: OLS Linear Regression
- PR #44: Distance calculation ML primitives
- PR #69: Ridge (L2 Regularized) Linear Regression
- PR #103: Linear Kalman Filter
- PR #117: Pip install support
- PR #64: Device to device support from cuML device pointers into FAISS

## Improvements

- PR #56: Make OpenMP optional for building
- PR #67: Github issue templates
- PR #44: Refactored DBSCAN to use ML primitives
- PR #91: Pytest cleanup and sklearn toyset datasets based pytests for kmeans and dbscan
- PR #75: C++ example to use kmeans
- PR #117: Use cmake extension to find any zlib installed in system
- PR #94: Add cmake flag to set ABI compatibility
- PR #139: Move thirdparty submodules to root and add symlinks to new locations
- PR #151: Replace TravisCI testing and conda pkg builds with gpuCI
- PR #164: Add numba kernel for faster column to row major transform
- PR #114: Adding FAISS to cuml build

## Bug Fixes

- PR #48: CUDA 10 compilation warnings fix
- PR #51: Fixes to Dockerfile and docs for new build system
- PR #72: Fixes for GCC 7
- PR #96: Fix for kmeans stack overflow with high number of clusters
- PR #105: Fix for AttributeError in kmeans fit method
- PR #113: Removed old  glm python/cython files
- PR #118: Fix for AttributeError in kmeans predict method
- PR #125: Remove randomized solver option from PCA python bindings


# cuML 0.4.0 (05 Dec 2018)

## New Features

## Improvements

- PR #42: New build system: separation of libcuml.so and cuml python package
- PR #43: Added changelog.md

## Bug Fixes


# cuML 0.3.0 (30 Nov 2018)

## New Features

- PR #33: Added ability to call cuML algorithms using numpy arrays

## Improvements

- PR #24: Fix references of python package from cuML to cuml and start using versioneer for better versioning
- PR #40: Added support for refactored cuDF 0.3.0, updated Conda files
- PR #33: Major python test cleaning, all tests pass with cuDF 0.2.0 and 0.3.0. Preparation for new build system
- PR #34: Updated batch count calculation logic in DBSCAN
- PR #35: Beginning of DBSCAN refactor to use cuML mlprims and general improvements

## Bug Fixes

- PR #30: Fixed batch size bug in DBSCAN that caused crash. Also fixed various locations for potential integer overflows
- PR #28: Fix readthedocs build documentation
- PR #29: Fix pytests for cuml name change from cuML
- PR #33: Fixed memory bug that would cause segmentation faults due to numba releasing memory before it was used. Also fixed row major/column major bugs for different algorithms
- PR #36: Fix kmeans gtest to use device data
- PR #38: cuda\_free bug removed that caused google tests to sometimes pass and sometimes fail randomly
- PR #39: Updated cmake to correctly link with CUDA libraries, add CUDA runtime linking and include source files in compile target

# cuML 0.2.0 (02 Nov 2018)

## New Features

- PR #11: Kmeans algorithm added
- PR #7: FAISS KNN wrapper added
- PR #21: Added Conda install support

## Improvements

- PR #15: Added compatibility with cuDF (from prior pyGDF)
- PR #13: Added FAISS to Dockerfile
- PR #21: Added TravisCI build system for CI and Conda builds

## Bug Fixes

- PR #4: Fixed explained variance bug in TSVD
- PR #5: Notebook bug fixes and updated results


# cuML 0.1.0

Initial release including PCA, TSVD, DBSCAN, ml-prims and cython wrappers<|MERGE_RESOLUTION|>--- conflicted
+++ resolved
@@ -26,11 +26,8 @@
 - PR #445: Lower dbscan memory usage by computing adjacency matrix directly
 - PR #431: Add support for fancy iterator input types to LinAlg::reduce_rows_by_key
 - PR #394: Introducing cumlHandle API to dbscan and add example
-<<<<<<< HEAD
 - PR #482: Introduce cumlHandle for pca and tsvd
-=======
 - PR #475: exposing cumlHandle for dbscan from python-side
->>>>>>> 234a1b34
 
 ## Bug Fixes
 
