# cuML 0.10.0 (Date TBD)

## New Features

## Improvements
<<<<<<< HEAD
- PR #961: High Peformance RF; HIST algo
=======
- PR #1028: Dockerfile updates after dir restructure. Conda env yaml to add statsmodels as a dependency
>>>>>>> b3de6ede

## Bug Fixes

- PR #1016: Use correct libcumlprims version in GPU CI
- PR #1040: Update version of numba in development conda yaml files

# cuML 0.9.0 (21 Aug 2019)

## New Features

- PR #894: Convert RF to treelite format
- PR #826: Jones transformation of params for ARIMA models timeSeries ml-prim
- PR #697: Silhouette Score metric ml-prim
- PR #674: KL Divergence metric ml-prim
- PR #787: homogeneity, completeness and v-measure metrics ml-prim
- PR #711: Mutual Information metric ml-prim
- PR #724: Entropy metric ml-prim
- PR #766: Expose score method based on inertia for KMeans
- PR #816: Added inverse_transform() for LabelEncoder
- PR #789: prims: sampling without replacement
- PR #813: prims: Col major istance prim
- PR #635: Random Forest & Decision Tree Regression (Single-GPU)
- PR #819: Forest Inferencing Library (FIL)
- PR #829: C++: enable nvtx ranges
- PR #835: Holt-Winters algorithm
- PR #837: treelite for decision forest exchange format
- PR #871: Wrapper for FIL
- PR #870: make_blobs python function
- PR #881: wrappers for accuracy_score and adjusted_rand_score functions
- PR #840: Dask RF classification and regression
- PR #870: make_blobs python function
- PR #879: import of treelite models to FIL
- PR #892: General Gram matrices prim
- PR #883: Adding MNMG Kmeans
- PR #930: Dask RF
- PR #882: TSNE - T-Distributed Stochastic Neighbourhood Embedding
- PR #624: Internals API & Graph Based Dimensionality Reductions Callback
- PR #926: Wrapper for FIL
- PR #960: Enable using libcumlprims for MG algorithms/prims

## Improvements
- PR #822: build: build.sh update to club all make targets together
- PR #807: Added development conda yml files
- PR #840: Require cmake >= 3.14
- PR #832: Stateless Decision Tree and Random Forest API
- PR #857: Small modifications to comms for utilizing IB w/ Dask
- PR #851: Random forest Stateless API wrappers
- PR #865: High Performance RF
- PR #895: Pretty prints arguments!
- PR #920: Add an empty marker kernel for tracing purposes
- PR #915: syncStream added to cumlCommunicator
- PR #922: Random Forest support in FIL
- PR #911: Update headers to credit CannyLabs BH TSNE implementation
- PR #918: Streamline CUDA_REL environment variable
- PR #924: kmeans: updated APIs to be stateless, refactored code for mnmg support
- PR #950: global_bias support in FIL
- PR #773: Significant improvements to input checking of all classes and common input API for Python
- PR #957: Adding docs to RF & KMeans MNMG. Small fixes for release
- PR #965: Making dask-ml a hard dependency
- PR #976: Update api.rst for new 0.9 classes
- PR #973: Use cudaDeviceGetAttribute instead of relying on cudaDeviceProp object being passed
- PR #978: Update README for 0.9
- PR #1009: Fix references to notebooks-contrib

## Bug Fixes

- PR #923: Fix misshapen level/trend/season HoltWinters output
- PR #831: Update conda package dependencies to cudf 0.9
- PR #772: Add missing cython headers to SGD and CD
- PR #849: PCA no attribute trans_input_ transform bug fix
- PR #869: Removing incorrect information from KNN Docs
- PR #885: libclang installation fix for GPUCI
- PR #896: Fix typo in comms build instructions
- PR #921: Fix build scripts using incorrect cudf version
- PR #928: TSNE Stability Adjustments
- PR #934: Cache cudaDeviceProp in cumlHandle for perf reasons
- PR #932: Change default param value for RF classifier
- PR #949: Fix dtype conversion tests for unsupported cudf dtypes
- PR #908: Fix local build generated file ownerships
- PR #983: Change RF max_depth default to 16
- PR #987: Change default values for knn
- PR #988: Switch to exact tsne
- PR #991: Cleanup python code in cuml.dask.cluster
- PR #996: ucx_initialized being properly set in CommsContext
- PR #1007: Throws a well defined error when mutigpu is not enabled
- PR #1018: Hint location of nccl in build.sh for CI
- PR #1022: Using random_state to make K-Means MNMG tests deterministic
- PR #1034: Fix typos and formatting issues in RF docs

# cuML 0.8.0 (27 June 2019)

## New Features

- PR #652: Adjusted Rand Index metric ml-prim
- PR #679: Class label manipulation ml-prim
- PR #636: Rand Index metric ml-prim
- PR #515: Added Random Projection feature
- PR #504: Contingency matrix ml-prim
- PR #644: Add train_test_split utility for cuDF dataframes
- PR #612: Allow Cuda Array Interface, Numba inputs and input code refactor
- PR #641: C: Separate C-wrapper library build to generate libcuml.so
- PR #631: Add nvcategory based ordinal label encoder
- PR #681: Add MBSGDClassifier and MBSGDRegressor classes around SGD
- PR #705: Quasi Newton solver and LogisticRegression Python classes
- PR #670: Add test skipping functionality to build.sh
- PR #678: Random Forest Python class
- PR #684: prims: make_blobs primitive
- PR #673: prims: reduce cols by key primitive
- PR #812: Add cuML Communications API & consolidate Dask cuML

## Improvements

- PR #597: C++ cuML and ml-prims folder refactor
- PR #590: QN Recover from numeric errors
- PR #482: Introduce cumlHandle for pca and tsvd
- PR #573: Remove use of unnecessary cuDF column and series copies
- PR #601: Cython PEP8 cleanup and CI integration
- PR #596: Introduce cumlHandle for ols and ridge
- PR #579: Introduce cumlHandle for cd and sgd, and propagate C++ errors in cython level for cd and sgd
- PR #604: Adding cumlHandle to kNN, spectral methods, and UMAP
- PR #616: Enable clang-format for enforcing coding style
- PR #618: CI: Enable copyright header checks
- PR #622: Updated to use 0.8 dependencies
- PR #626: Added build.sh script, updated CI scripts and documentation
- PR #633: build: Auto-detection of GPU_ARCHS during cmake
- PR #650: Moving brute force kNN to prims. Creating stateless kNN API.
- PR #662: C++: Bulk clang-format updates
- PR #671: Added pickle pytests and correct pickling of Base class
- PR #675: atomicMin/Max(float, double) with integer atomics and bit flipping
- PR #677: build: 'deep-clean' to build.sh to clean faiss build as well
- PR #683: Use stateless c++ API in KNN so that it can be pickled properly
- PR #686: Use stateless c++ API in UMAP so that it can be pickled properly
- PR #695: prims: Refactor pairwise distance
- PR #707: Added stress test and updated documentation for RF
- PR #701: Added emacs temporary file patterns to .gitignore
- PR #606: C++: Added tests for host_buffer and improved device_buffer and host_buffer implementation
- PR #726: Updated RF docs and stress test
- PR #730: Update README and RF docs for 0.8
- PR #744: Random projections generating binomial on device. Fixing tests.
- PR #741: Update API docs for 0.8
- PR #754: Pickling of UMAP/KNN
- PR #753: Made PCA and TSVD picklable
- PR #746: LogisticRegression and QN API docstrings

## Bug Fixes
- PR #584: Added missing virtual destructor to deviceAllocator and hostAllocator
- PR #620: C++: Removed old unit-test files in ml-prims
- PR #627: C++: Fixed dbscan crash issue filed in 613
- PR #640: Remove setuptools from conda run dependency
- PR #646: Update link in contributing.md
- PR #649: Bug fix to LinAlg::reduce_rows_by_key prim filed in issue #648
- PR #666: fixes to gitutils.py to resolve both string decode and handling of uncommitted files
- PR #676: Fix template parameters in `bernoulli()` implementation.
- PR #685: Make CuPy optional to avoid nccl conda package conflicts
- PR #687: prims: updated tolerance for reduce_cols_by_key unit-tests
- PR #689: Removing extra prints from NearestNeighbors cython
- PR #718: Bug fix for DBSCAN and increasing batch size of sgd
- PR #719: Adding additional checks for dtype of the data
- PR #736: Bug fix for RF wrapper and .cu print function
- PR #547: Fixed issue if C++ compiler is specified via CXX during configure.
- PR #759: Configure Sphinx to render params correctly
- PR #762: Apply threshold to remove flakiness of UMAP tests.
- PR #768: Fixing memory bug from stateless refactor
- PR #782: Nearest neighbors checking properly whether memory should be freed
- PR #783: UMAP was using wrong size for knn computation
- PR #776: Hotfix for self.variables in RF
- PR #777: Fix numpy input bug
- PR #784: Fix jit of shuffle_idx python function
- PR #790: Fix rows_sample input type for RF
- PR #793: Fix for dtype conversion utility for numba arrays without cupy installed
- PR #806: Add a seed for sklearn model in RF test file
- PR #843: Rf quantile fix

# cuML 0.7.0 (10 May 2019)

## New Features

- PR #405: Quasi-Newton GLM Solvers
- PR #277: Add row- and column-wise weighted mean primitive
- PR #424: Add a grid-sync struct for inter-block synchronization
- PR #430: Add R-Squared Score to ml primitives
- PR #463: Add matrix gather to ml primitives
- PR #435: Expose cumlhandle in cython + developer guide
- PR #455: Remove default-stream arguement across ml-prims and cuML
- PR #375: cuml cpp shared library renamed to libcuml++.so
- PR #460: Random Forest & Decision Trees (Single-GPU, Classification)
- PR #491: Add doxygen build target for ml-prims
- PR #505: Add R-Squared Score to python interface
- PR #507: Add coordinate descent for lasso and elastic-net
- PR #511: Add a minmax ml-prim
- PR #516: Added Trustworthiness score feature
- PR #520: Add local build script to mimic gpuCI
- PR #503: Add column-wise matrix sort primitive
- PR #525: Add docs build script to cuML
- PR #528: Remove current KMeans and replace it with a new single GPU implementation built using ML primitives

## Improvements

- PR #481: Refactoring Quasi-Newton to use cumlHandle
- PR #467: Added validity check on cumlHandle_t
- PR #461: Rewrote permute and added column major version
- PR #440: README updates
- PR #295: Improve build-time and the interface e.g., enable bool-OutType, for distance()
- PR #390: Update docs version
- PR #272: Add stream parameters to cublas and cusolver wrapper functions
- PR #447: Added building and running mlprims tests to CI
- PR #445: Lower dbscan memory usage by computing adjacency matrix directly
- PR #431: Add support for fancy iterator input types to LinAlg::reduce_rows_by_key
- PR #394: Introducing cumlHandle API to dbscan and add example
- PR #500: Added CI check for black listed CUDA Runtime API calls
- PR #475: exposing cumlHandle for dbscan from python-side
- PR #395: Edited the CONTRIBUTING.md file
- PR #407: Test files to run stress, correctness and unit tests for cuml algos
- PR #512: generic copy method for copying buffers between device/host
- PR #533: Add cudatoolkit conda dependency
- PR #524: Use cmake find blas and find lapack to pass configure options to faiss
- PR #527: Added notes on UMAP differences from reference implementation
- PR #540: Use latest release version in update-version CI script
- PR #552: Re-enable assert in kmeans tests with xfail as needed
- PR #581: Add shared memory fast col major to row major function back with bound checks
- PR #592: More efficient matrix copy/reverse methods
- PR #721: Added pickle tests for DBSCAN and Random Projections

## Bug Fixes

- PR #334: Fixed segfault in `ML::cumlHandle_impl::destroyResources`
- PR #349: Developer guide clarifications for cumlHandle and cumlHandle_impl
- PR #398: Fix CI scripts to allow nightlies to be uploaded
- PR #399: Skip PCA tests to allow CI to run with driver 418
- PR #422: Issue in the PCA tests was solved and CI can run with driver 418
- PR #409: Add entry to gitmodules to ignore build artifacts
- PR #412: Fix for svdQR function in ml-prims
- PR #438: Code that depended on FAISS was building everytime.
- PR #358: Fixed an issue when switching streams on MLCommon::device_buffer and MLCommon::host_buffer
- PR #434: Fixing bug in CSR tests
- PR #443: Remove defaults channel from ci scripts
- PR #384: 64b index arithmetic updates to the kernels inside ml-prims
- PR #459: Fix for runtime library path of pip package
- PR #464: Fix for C++11 destructor warning in qn
- PR #466: Add support for column-major in LinAlg::*Norm methods
- PR #465: Fixing deadlock issue in GridSync due to consecutive sync calls
- PR #468: Fix dbscan example build failure
- PR #470: Fix resource leakage in Kalman filter python wrapper
- PR #473: Fix gather ml-prim test for change in rng uniform API
- PR #477: Fixes default stream initialization in cumlHandle
- PR #480: Replaced qn_fit() declaration with #include of file containing definition to fix linker error
- PR #495: Update cuDF and RMM versions in GPU ci test scripts
- PR #499: DEVELOPER_GUIDE.md: fixed links and clarified ML::detail::streamSyncer example
- PR #506: Re enable ml-prim tests in CI
- PR #508: Fix for an error with default argument in LinAlg::meanSquaredError
- PR #519: README.md Updates and adding BUILD.md back
- PR #526: Fix the issue of wrong results when fit and transform of PCA are called separately
- PR #531: Fixing missing arguments in updateDevice() for RF
- PR #543: Exposing dbscan batch size through cython API and fixing broken batching
- PR #551: Made use of ZLIB_LIBRARIES consistent between ml_test and ml_mg_test
- PR #557: Modified CI script to run cuML tests before building mlprims and removed lapack flag
- PR #578: Updated Readme.md to add lasso and elastic-net
- PR #580: Fixing cython garbage collection bug in KNN
- PR #577: Use find libz in prims cmake
- PR #594: fixed cuda-memcheck mean_center test failures


# cuML 0.6.1 (09 Apr 2019)

## Bug Fixes

- PR #462 Runtime library path fix for cuML pip package


# cuML 0.6.0 (22 Mar 2019)

## New Features

- PR #249: Single GPU Stochastic Gradient Descent for linear regression, logistic regression, and linear svm with L1, L2, and elastic-net penalties.
- PR #247: Added "proper" CUDA API to cuML
- PR #235: NearestNeighbors MG Support
- PR #261: UMAP Algorithm
- PR #290: NearestNeighbors numpy MG Support
- PR #303: Reusable spectral embedding / clustering
- PR #325: Initial support for single process multi-GPU OLS and tSVD
- PR #271: Initial support for hyperparameter optimization with dask for many models

## Improvements

- PR #144: Dockerfile update and docs for LinearRegression and Kalman Filter.
- PR #168: Add /ci/gpu/build.sh file to cuML
- PR #167: Integrating full-n-final ml-prims repo inside cuml
- PR #198: (ml-prims) Removal of *MG calls + fixed a bug in permute method
- PR #194: Added new ml-prims for supporting LASSO regression.
- PR #114: Building faiss C++ api into libcuml
- PR #64: Using FAISS C++ API in cuML and exposing bindings through cython
- PR #208: Issue ml-common-3: Math.h: swap thrust::for_each with binaryOp,unaryOp
- PR #224: Improve doc strings for readable rendering with readthedocs
- PR #209: Simplify README.md, move build instructions to BUILD.md
- PR #218: Fix RNG to use given seed and adjust RNG test tolerances.
- PR #225: Support for generating random integers
- PR #215: Refactored LinAlg::norm to Stats::rowNorm and added Stats::colNorm
- PR #234: Support for custom output type and passing index value to main_op in *Reduction kernels
- PR #230: Refactored the cuda_utils header
- PR #236: Refactored cuml python package structure to be more sklearn like
- PR #232: Added reduce_rows_by_key
- PR #246: Support for 2 vectors in the matrix vector operator
- PR #244: Fix for single GPU OLS and Ridge to support one column training data
- PR #271: Added get_params and set_params functions for linear and ridge regression
- PR #253: Fix for issue #250-reduce_rows_by_key failed memcheck for small nkeys
- PR #269: LinearRegression, Ridge Python docs update and cleaning
- PR #322: set_params updated
- PR #237: Update build instructions
- PR #275: Kmeans use of faster gpu_matrix
- PR #288: Add n_neighbors to NearestNeighbors constructor
- PR #302: Added FutureWarning for deprecation of current kmeans algorithm
- PR #312: Last minute cleanup before release
- PR #315: Documentation updating and enhancements
- PR #330: Added ignored argument to pca.fit_transform to map to sklearn's implemenation
- PR #342: Change default ABI to ON
- PR #572: Pulling DBSCAN components into reusable primitives


## Bug Fixes

- PR #193: Fix AttributeError in PCA and TSVD
- PR #211: Fixing inconsistent use of proper batch size calculation in DBSCAN
- PR #202: Adding back ability for users to define their own BLAS
- PR #201: Pass CMAKE CUDA path to faiss/configure script
- PR #200 Avoid using numpy via cimport in KNN
- PR #228: Bug fix: LinAlg::unaryOp with 0-length input
- PR #279: Removing faiss-gpu references in README
- PR #321: Fix release script typo
- PR #327: Update conda requirements for version 0.6 requirements
- PR #352: Correctly calculating numpy chunk sizing for kNN
- PR #345: Run python import as part of package build to trigger compilation
- PR #347: Lowering memory usage of kNN.
- PR #355: Fixing issues with very large numpy inputs to SPMG OLS and tSVD.
- PR #357: Removing FAISS requirement from README
- PR #362: Fix for matVecOp crashing on large input sizes
- PR #366: Index arithmetic issue fix with TxN_t class
- PR #376: Disabled kmeans tests since they are currently too sensitive (see #71)
- PR #380: Allow arbitrary data size on ingress for numba_utils.row_matrix
- PR #385: Fix for long import cuml time in containers and fix for setup_pip
- PR #630: Fixing a missing kneighbors in nearest neighbors python proxy

# cuML 0.5.1 (05 Feb 2019)

## Bug Fixes

- PR #189 Avoid using numpy via cimport to prevent ABI issues in Cython compilation


# cuML 0.5.0 (28 Jan 2019)

## New Features

- PR #66: OLS Linear Regression
- PR #44: Distance calculation ML primitives
- PR #69: Ridge (L2 Regularized) Linear Regression
- PR #103: Linear Kalman Filter
- PR #117: Pip install support
- PR #64: Device to device support from cuML device pointers into FAISS

## Improvements

- PR #56: Make OpenMP optional for building
- PR #67: Github issue templates
- PR #44: Refactored DBSCAN to use ML primitives
- PR #91: Pytest cleanup and sklearn toyset datasets based pytests for kmeans and dbscan
- PR #75: C++ example to use kmeans
- PR #117: Use cmake extension to find any zlib installed in system
- PR #94: Add cmake flag to set ABI compatibility
- PR #139: Move thirdparty submodules to root and add symlinks to new locations
- PR #151: Replace TravisCI testing and conda pkg builds with gpuCI
- PR #164: Add numba kernel for faster column to row major transform
- PR #114: Adding FAISS to cuml build

## Bug Fixes

- PR #48: CUDA 10 compilation warnings fix
- PR #51: Fixes to Dockerfile and docs for new build system
- PR #72: Fixes for GCC 7
- PR #96: Fix for kmeans stack overflow with high number of clusters
- PR #105: Fix for AttributeError in kmeans fit method
- PR #113: Removed old  glm python/cython files
- PR #118: Fix for AttributeError in kmeans predict method
- PR #125: Remove randomized solver option from PCA python bindings


# cuML 0.4.0 (05 Dec 2018)

## New Features

## Improvements

- PR #42: New build system: separation of libcuml.so and cuml python package
- PR #43: Added changelog.md

## Bug Fixes


# cuML 0.3.0 (30 Nov 2018)

## New Features

- PR #33: Added ability to call cuML algorithms using numpy arrays

## Improvements

- PR #24: Fix references of python package from cuML to cuml and start using versioneer for better versioning
- PR #40: Added support for refactored cuDF 0.3.0, updated Conda files
- PR #33: Major python test cleaning, all tests pass with cuDF 0.2.0 and 0.3.0. Preparation for new build system
- PR #34: Updated batch count calculation logic in DBSCAN
- PR #35: Beginning of DBSCAN refactor to use cuML mlprims and general improvements

## Bug Fixes

- PR #30: Fixed batch size bug in DBSCAN that caused crash. Also fixed various locations for potential integer overflows
- PR #28: Fix readthedocs build documentation
- PR #29: Fix pytests for cuml name change from cuML
- PR #33: Fixed memory bug that would cause segmentation faults due to numba releasing memory before it was used. Also fixed row major/column major bugs for different algorithms
- PR #36: Fix kmeans gtest to use device data
- PR #38: cuda\_free bug removed that caused google tests to sometimes pass and sometimes fail randomly
- PR #39: Updated cmake to correctly link with CUDA libraries, add CUDA runtime linking and include source files in compile target

# cuML 0.2.0 (02 Nov 2018)

## New Features

- PR #11: Kmeans algorithm added
- PR #7: FAISS KNN wrapper added
- PR #21: Added Conda install support

## Improvements

- PR #15: Added compatibility with cuDF (from prior pyGDF)
- PR #13: Added FAISS to Dockerfile
- PR #21: Added TravisCI build system for CI and Conda builds

## Bug Fixes

- PR #4: Fixed explained variance bug in TSVD
- PR #5: Notebook bug fixes and updated results


# cuML 0.1.0

Initial release including PCA, TSVD, DBSCAN, ml-prims and cython wrappers<|MERGE_RESOLUTION|>--- conflicted
+++ resolved
@@ -3,11 +3,8 @@
 ## New Features
 
 ## Improvements
-<<<<<<< HEAD
 - PR #961: High Peformance RF; HIST algo
-=======
 - PR #1028: Dockerfile updates after dir restructure. Conda env yaml to add statsmodels as a dependency
->>>>>>> b3de6ede
 
 ## Bug Fixes
 
