# cuML 0.14.0 (Date TBD)

## New Features

## Improvements
- PR #1944: Support for dask_cudf.core.Series in _extract_partitions
- PR #1947: Cleaning up cmake
- PR #1927: Use Cython's `new_build_ext` (if available)
- PR #1946: Removed zlib dependency from cmake
- PR #1972: updates to our flow to use conda-forge's clang and clang-tools packages
- PR #1974: Reduce ARIMA testing time
- PR #1984: Enable Ninja build
<<<<<<< HEAD
- PR #1883: Use cuML arrays in ARIMA
=======
- PR #1996: Cythonize in parallel
>>>>>>> 127083b1

## Bug Fixes
- PR #1939: Fix syntax error in cuml.common.array
- PR #1941: Remove c++ cuda flag that was getting duplicated in CMake
- PR #1971: python: Correctly honor --singlegpu option and CUML_BUILD_PATH env variable
- PR #1969: Update libcumlprims to 0.14
- PR #1973: Add missing mg files for setup.py --singlegpu flag
- PR #1993: Set `umap_transform_reproducibility` tests to xfail

# cuML 0.13.0 (Date TBD)

## New Features
- PR #1777: Python bindings for entropy
- PR #1742: Mean squared error implementation with cupy
- PR #1766: Mean absolute error implementation with cupy
- PR #1766: Mean squared log error implementation with cupy
- PR #1635: cuML Array shim and configurable output added to cluster methods
- PR #1586: Seasonal ARIMA
- PR #1683: cuml.dask make_regression
- PR #1689: Add framework for cuML Dask serializers
- PR #1709: Add `decision_function()` and `predict_proba()` for LogisticRegression
- PR #1714: Add `print_env.sh` file to gather important environment details
- PR #1750: LinearRegression CumlArray for configurable output
- PR #1767: Single GPU decomposition models configurable output
- PR #1646: Using FIL to predict in MNMG RF
- PR #1778: Make cuML Handle picklable
- PR #1738: cuml.dask refactor beginning and dask array input option for OLS, Ridge and KMeans
- PR #1874: Add predict_proba function to RF classifier
- PR #1815: Adding KNN parameter to UMAP

## Improvements
- PR #1644: Add `predict_proba()` for FIL binary classifier
- PR #1620: Pickling tests now automatically finds all model classes inheriting from cuml.Base
- PR #1637: Update to newer treelite version with XGBoost 1.0 compatibility
- PR #1632: Fix MBSGD models inheritance, they now inherits from cuml.Base
- PR #1628: Remove submodules from cuML
- PR #1755: Expose the build_treelite function for python
- PR #1649: Add the fil_sparse_format variable option to RF API
- PR #1647: storage_type=AUTO uses SPARSE for large models
- PR #1668: Update the warning statement thrown in RF when the seed is set but n_streams is not 1
- PR #1662: use of direct cusparse calls for coo2csr, instead of depending on nvgraph
- PR #1747: C++: dbscan performance improvements and cleanup
- PR #1697: Making trustworthiness batchable and using proper workspace
- PR #1721: Improving UMAP pytests
- PR #1717: Call `rmm_cupy_allocator` for CuPy allocations
- PR #1718: Import `using_allocator` from `cupy.cuda`
- PR #1723: Update RF Classifier to throw an exception for multi-class pickling
- PR #1726: Decorator to allocate CuPy arrays with RMM
- PR #1719: UMAP random seed reproducibility
- PR #1748: Test serializing `CumlArray` objects
- PR #1776: Refactoring pca/tsvd distributed
- PR #1762: Update CuPy requirement to 7
- PR #1768: C++: Different input and output types for add and subtract prims
- PR #1790: Add support for multiple seeding in k-means++
- PR #1805: Adding new Dask cuda serializers to naive bayes + a trivial perf update
- PR #1812: C++: bench: UMAP benchmark cases added
- PR #1795: Add capability to build CumlArray from bytearray/memoryview objects
- PR #1824: C++: improving the performance of UMAP algo
- PR #1816: Add ARIMA notebook
- PR #1856: Update docs for 0.13
- PR #1827: Add HPO demo Notebook
- PR #1825: `--nvtx` option in `build.sh`
- PR #1847: Update XGBoost version for CI
- PR #1837: Simplify cuML Array construction
- PR #1848: Rely on subclassing for cuML Array serialization
- PR #1866: Minimizing client memory pressure on Naive Bayes
- PR #1788: Removing complexity bottleneck in S-ARIMA
- PR #1891: Additional improvements to naive bayes tree reduction

## Bug Fixes
- PR #1835 : Fix calling default RF Classification always
- PT #1904: replace cub sort
- PR #1833: Fix depth issue in shallow RF regression estimators
- PR #1770: Warn that KalmanFilter is deprecated
- PR #1775: Allow CumlArray to work with inputs that have no 'strides' in array interface
- PR #1594: Train-test split is now reproducible
- PR #1590: Fix destination directory structure for run-clang-format.py
- PR #1611: Fixing pickling errors for KNN classifier and regressor
- PR #1617: Fixing pickling issues for SVC and SVR
- PR #1634: Fix title in KNN docs
- PR #1627: Adding a check for multi-class data in RF classification
- PR #1654: Skip treelite patch if its already been applied
- PR #1661: Fix nvstring variable name
- PR #1673: Using struct for caching dlsym state in communicator
- PR #1659: TSNE - introduce 'convert_dtype' and refactor class attr 'Y' to 'embedding_'
- PR #1672: Solver 'svd' in Linear and Ridge Regressors when n_cols=1
- PR #1670: Lasso & ElasticNet - cuml Handle added
- PR #1671: Update for accessing cuDF Series pointer
- PR #1652: Support XGBoost 1.0+ models in FIL
- PR #1702: Fix LightGBM-FIL validation test
- PR #1701: test_score kmeans test passing with newer cupy version
- PR #1706: Remove multi-class bug from QuasiNewton
- PR #1699: Limit CuPy to <7.2 temporarily
- PR #1708: Correctly deallocate cuML handles in Cython
- PR #1730: Fixes to KF for test stability (mainly in CUDA 10.2)
- PR #1729: Fixing naive bayes UCX serialization problem in fit()
- PR #1749: bug fix rf classifier/regressor on seg fault in bench
- PR #1751: Updated RF documentation
- PR #1765: Update the checks for using RF GPU predict
- PR #1787: C++: unit-tests to check for RF accuracy. As well as a bug fix to improve RF accuracy
- PR #1793: Updated fil pyx to solve memory leakage issue
- PR #1810: Quickfix - chunkage in dask make_regression
- PR #1842: DistributedDataHandler not properly setting 'multiple'
- PR #1849: Critical fix in ARIMA initial estimate
- PR #1851: Fix for cuDF behavior change for multidimensional arrays
- PR #1852: Remove Thrust warnings
- PR #1868: Turning off IPC caching until it is fixed in UCX-py/UCX
- PR #1876: UMAP exponential decay parameters fix
- PR #1887: Fix hasattr for missing attributes on base models
- PR #1877: Remove resetting index in shuffling in train_test_split
- PR #1893: Updating UCX in comms to match current UCX-py
- PR #1888: Small train_test_split test fix
- PR #1899: Fix dask `extract_partitions()`, remove transformation as instance variable in PCA and TSVD and match sklearn APIs
- PR #1920: Temporarily raising threshold for UMAP reproducibility tests
- PR #1918: Create memleak fixture to skip memleak tests in CI for now
- PR #1926: Update batch matrix test margins
- PR #1925: Fix failing dask tests
- PR #1936: Update DaskRF regression test to xfail
- PR #1932: Isolating cause of make_blobs failure
- PR #1951: Dask Random forest regression CPU predict bug fix
- PR #1948: Adjust BatchedMargin margin and disable tests temporarily
- PR #1950: Fix UMAP test failure



# cuML 0.12.0 (04 Feb 2020)

## New Features
- PR #1483: prims: Fused L2 distance and nearest-neighbor prim
- PR #1494: bench: ml-prims benchmark
- PR #1514: bench: Fused L2 NN prim benchmark
- PR #1411: Cython side of MNMG OLS
- PR #1520: Cython side of MNMG Ridge Regression
- PR #1516: Suppor Vector Regression (epsilon-SVR)

## Improvements
- PR #1638: Update cuml/docs/README.md
- PR #1468: C++: updates to clang format flow to make it more usable among devs
- PR #1473: C++: lazy initialization of "costly" resources inside cumlHandle
- PR #1443: Added a new overloaded GEMM primitive
- PR #1489: Enabling deep trees using Gather tree builder
- PR #1463: Update FAISS submodule to 1.6.1
- PR #1488: Add codeowners
- PR #1432: Row-major (C-style) GPU arrays for benchmarks
- PR #1490: Use dask master instead of conda package for testing
- PR #1375: Naive Bayes & Distributed Naive Bayes
- PR #1377: Add GPU array support for FIL benchmarking
- PR #1493: kmeans: add tiling support for 1-NN computation and use fusedL2-1NN prim for L2 distance metric
- PR #1532: Update CuPy to >= 6.6 and allow 7.0
- PR #1528: Re-enabling KNN using dynamic library loading for UCX in communicator
- PR #1545: Add conda environment version updates to ci script
- PR #1541: Updates for libcudf++ Python refactor
- PR #1555: FIL-SKL, an SKLearn-based benchmark for FIL
- PR #1537: Improve pickling and scoring suppport for many models to support hyperopt
- PR #1551: Change custom kernel to cupy for col/row order transform
- PR #1533: C++: interface header file separation for SVM
- PR #1560: Helper function to allocate all new CuPy arrays with RMM memory management
- PR #1570: Relax nccl in conda recipes to >=2.4 (matching CI)
- PR #1578: Add missing function information to the cuML documenataion
- PR #1584: Add has_scipy utility function for runtime check
- PR #1583: API docs updates for 0.12
- PR #1591: Updated FIL documentation

## Bug Fixes
- PR #1470: Documentation: add make_regression, fix ARIMA section
- PR #1482: Updated the code to remove sklearn from the mbsgd stress test
- PR #1491: Update dev environments for 0.12
- PR #1512: Updating setup_cpu() in SpeedupComparisonRunner
- PR #1498: Add build.sh to code owners
- PR #1505: cmake: added correct dependencies for prims-bench build
- PR #1534: Removed TODO comment in create_ucp_listeners()
- PR #1548: Fixing umap extra unary op in knn graph
- PR #1547: Fixing MNMG kmeans score. Fixing UMAP pickling before fit(). Fixing UMAP test failures.
- PR #1557: Increasing threshold for kmeans score
- PR #1562: Increasing threshold even higher
- PR #1564: Fixed a typo in function cumlMPICommunicator_impl::syncStream
- PR #1569: Remove Scikit-learn exception and depedenncy in SVM
- PR #1575: Add missing dtype parameter in call to strides to order for CuPy 6.6 code path
- PR #1574: Updated the init file to include SVM
- PR #1589: Fixing the default value for RF and updating mnmg predict to accept cudf
- PR #1601: Fixed wrong datatype used in knn voting kernel

# cuML 0.11.0 (11 Dec 2019)

## New Features

- PR #1295: Cython side of MNMG PCA
- PR #1218: prims: histogram prim
- PR #1129: C++: Separate include folder for C++ API distribution
- PR #1282: OPG KNN MNMG Code (disabled for 0.11)
- PR #1242: Initial implementation of FIL sparse forests
- PR #1194: Initial ARIMA time-series modeling support.
- PR #1286: Importing treelite models as FIL sparse forests
- PR #1285: Fea minimum impurity decrease RF param
- PR #1301: Add make_regression to generate regression datasets
- PR #1322: RF pickling using treelite, protobuf and FIL
- PR #1332: Add option to cuml.dask make_blobs to produce dask array
- PR #1307: Add RF regression benchmark
- PR #1327: Update the code to build treelite with protobuf
- PR #1289: Add Python benchmarking support for FIL
- PR #1371: Cython side of MNMG tSVD
- PR #1386: Expose SVC decision function value

## Improvements
- PR #1170: Use git to clone subprojects instead of git submodules
- PR #1239: Updated the treelite version
- PR #1225: setup.py clone dependencies like cmake and correct include paths
- PR #1224: Refactored FIL to prepare for sparse trees
- PR #1249: Include libcuml.so C API in installed targets
- PR #1259: Conda dev environment updates and use libcumlprims current version in CI
- PR #1277: Change dependency order in cmake for better printing at compile time
- PR #1264: Add -s flag to GPU CI pytest for better error printing
- PR #1271: Updated the Ridge regression documentation
- PR #1283: Updated the cuMl docs to include MBSGD and adjusted_rand_score
- PR #1300: Lowercase parameter versions for FIL algorithms
- PR #1312: Update CuPy to version 6.5 and use conda-forge channel
- PR #1336: Import SciKit-Learn models into FIL
- PR #1314: Added options needed for ASVDb output (CUDA ver, etc.), added option
  to select algos
- PR #1335: Options to print available algorithms and datasets
  in the Python benchmark
- PR #1338: Remove BUILD_ABI references in CI scripts
- PR #1340: Updated unit tests to uses larger dataset
- PR #1351: Build treelite temporarily for GPU CI testing of FIL Scikit-learn
  model importing
- PR #1367: --test-split benchmark parameter for train-test split
- PR #1360: Improved tests for importing SciKit-Learn models into FIL
- PR #1368: Add --num-rows benchmark command line argument
- PR #1351: Build treelite temporarily for GPU CI testing of FIL Scikit-learn model importing
- PR #1366: Modify train_test_split to use CuPy and accept device arrays
- PR #1258: Documenting new MPI communicator for multi-node multi-GPU testing
- PR #1345: Removing deprecated should_downcast argument
- PR #1362: device_buffer in UMAP + Sparse prims
- PR #1376: AUTO value for FIL algorithm
- PR #1408: Updated pickle tests to delete the pre-pickled model to prevent pointer leakage
- PR #1357: Run benchmarks multiple times for CI
- PR #1382: ARIMA optimization: move functions to C++ side
- PR #1392: Updated RF code to reduce duplication of the code
- PR #1444: UCX listener running in its own isolated thread
- PR #1445: Improved performance of FIL sparse trees
- PR #1431: Updated API docs
- PR #1441: Remove unused CUDA conda labels
- PR #1439: Match sklearn 0.22 default n_estimators for RF and fix test errors
- PR #1461: Add kneighbors to API docs

## Bug Fixes
- PR #1281: Making rng.h threadsafe
- PR #1212: Fix cmake git cloning always running configure in subprojects
- PR #1261: Fix comms build errors due to cuml++ include folder changes
- PR #1267: Update build.sh for recent change of building comms in main CMakeLists
- PR #1278: Removed incorrect overloaded instance of eigJacobi
- PR #1302: Updates for numba 0.46
- PR #1313: Updated the RF tests to set the seed and n_streams
- PR #1319: Using machineName arg passed in instead of default for ASV reporting
- PR #1326: Fix illegal memory access in make_regression (bounds issue)
- PR #1330: Fix C++ unit test utils for better handling of differences near zero
- PR #1342: Fix to prevent memory leakage in Lasso and ElasticNet
- PR #1337: Fix k-means init from preset cluster centers
- PR #1354: Fix SVM gamma=scale implementation
- PR #1344: Change other solver based methods to create solver object in init
- PR #1373: Fixing a few small bugs in make_blobs and adding asserts to pytests
- PR #1361: Improve SMO error handling
- PR #1384: Lower expectations on batched matrix tests to prevent CI failures
- PR #1380: Fix memory leaks in ARIMA
- PR #1391: Lower expectations on batched matrix tests even more
- PR #1394: Warning added in svd for cuda version 10.1
- PR #1407: Resolved RF predict issues and updated RF docstring
- PR #1401: Patch for lbfgs solver for logistic regression with no l1 penalty
- PR #1416: train_test_split numba and rmm device_array output bugfix
- PR #1419: UMAP pickle tests are using wrong n_neighbors value for trustworthiness
- PR #1438: KNN Classifier to properly return Dataframe with Dataframe input
- PR #1425: Deprecate seed and use random_state similar to Scikit-learn in train_test_split
- PR #1458: Add joblib as an explicit requirement
- PR #1474: Defer knn mnmg to 0.12 nightly builds and disable ucx-py dependency

# cuML 0.10.0 (16 Oct 2019)

## New Features
- PR #1148: C++ benchmark tool for c++/CUDA code inside cuML
- PR #1071: Selective eigen solver of cuSolver
- PR #1073: Updating RF wrappers to use FIL for GPU accelerated prediction
- PR #1104: CUDA 10.1 support
- PR #1113: prims: new batched make-symmetric-matrix primitive
- PR #1112: prims: new batched-gemv primitive
- PR #855: Added benchmark tools
- PR #1149 Add YYMMDD to version tag for nightly conda packages
- PR #892: General Gram matrices prim
- PR #912: Support Vector Machine
- PR #1274: Updated the RF score function to use GPU predict

## Improvements
- PR #961: High Peformance RF; HIST algo
- PR #1028: Dockerfile updates after dir restructure. Conda env yaml to add statsmodels as a dependency
- PR #1047: Consistent OPG interface for kmeans, based on internal libcumlprims update
- PR #763: Add examples to train_test_split documentation
- PR #1093: Unified inference kernels for different FIL algorithms
- PR #1076: Paying off some UMAP / Spectral tech debt.
- PR #1086: Ensure RegressorMixin scorer uses device arrays
- PR #1110: Adding tests to use default values of parameters of the models
- PR #1108: input_to_host_array function in input_utils for input processing to host arrays
- PR #1114: K-means: Exposing useful params, removing unused params, proxying params in Dask
- PR #1138: Implementing ANY_RANK semantics on irecv
- PR #1142: prims: expose separate InType and OutType for unaryOp and binaryOp
- PR #1115: Moving dask_make_blobs to cuml.dask.datasets. Adding conversion to dask.DataFrame
- PR #1136: CUDA 10.1 CI updates
- PR #1135: K-means: add boundary cases for kmeans||, support finer control with convergence
- PR #1163: Some more correctness improvements. Better verbose printing
- PR #1165: Adding except + in all remaining cython
- PR #1186: Using LocalCUDACluster Pytest fixture
- PR #1173: Docs: Barnes Hut TSNE documentation
- PR #1176: Use new RMM API based on Cython
- PR #1219: Adding custom bench_func and verbose logging to cuml.benchmark
- PR #1247: Improved MNMG RF error checking

## Bug Fixes

- PR #1231: RF respect number of cuda streams from cuml handle
- PR #1230: Rf bugfix memleak in regression
- PR #1208: compile dbscan bug
- PR #1016: Use correct libcumlprims version in GPU CI
- PR #1040: Update version of numba in development conda yaml files
- PR #1043: Updates to accomodate cuDF python code reorganization
- PR #1044: Remove nvidia driver installation from ci/cpu/build.sh
- PR #991: Barnes Hut TSNE Memory Issue Fixes
- PR #1075: Pinning Dask version for consistent CI results
- PR #990: Barnes Hut TSNE Memory Issue Fixes
- PR #1066: Using proper set of workers to destroy nccl comms
- PR #1072: Remove pip requirements and setup
- PR #1074: Fix flake8 CI style check
- PR #1087: Accuracy improvement for sqrt/log in RF max_feature
- PR #1088: Change straggling numba python allocations to use RMM
- PR #1106: Pinning Distributed version to match Dask for consistent CI results
- PR #1116: TSNE CUDA 10.1 Bug Fixes
- PR #1132: DBSCAN Batching Bug Fix
- PR #1162: DASK RF random seed bug fix
- PR #1164: Fix check_dtype arg handling for input_to_dev_array
- PR #1171: SVM prediction bug fix
- PR #1177: Update dask and distributed to 2.5
- PR #1204: Fix SVM crash on Turing
- PR #1199: Replaced sprintf() with snprintf() in THROW()
- PR #1205: Update dask-cuda in yml envs
- PR #1211: Fixing Dask k-means transform bug and adding test
- PR #1236: Improve fix for SMO solvers potential crash on Turing
- PR #1251: Disable compiler optimization for CUDA 10.1 for distance prims
- PR #1260: Small bugfix for major conversion in input_utils
- PR #1276: Fix float64 prediction crash in test_random_forest

# cuML 0.9.0 (21 Aug 2019)

## New Features

- PR #894: Convert RF to treelite format
- PR #826: Jones transformation of params for ARIMA models timeSeries ml-prim
- PR #697: Silhouette Score metric ml-prim
- PR #674: KL Divergence metric ml-prim
- PR #787: homogeneity, completeness and v-measure metrics ml-prim
- PR #711: Mutual Information metric ml-prim
- PR #724: Entropy metric ml-prim
- PR #766: Expose score method based on inertia for KMeans
- PR #823: prims: cluster dispersion metric
- PR #816: Added inverse_transform() for LabelEncoder
- PR #789: prims: sampling without replacement
- PR #813: prims: Col major istance prim
- PR #635: Random Forest & Decision Tree Regression (Single-GPU)
- PR #819: Forest Inferencing Library (FIL)
- PR #829: C++: enable nvtx ranges
- PR #835: Holt-Winters algorithm
- PR #837: treelite for decision forest exchange format
- PR #871: Wrapper for FIL
- PR #870: make_blobs python function
- PR #881: wrappers for accuracy_score and adjusted_rand_score functions
- PR #840: Dask RF classification and regression
- PR #870: make_blobs python function
- PR #879: import of treelite models to FIL
- PR #892: General Gram matrices prim
- PR #883: Adding MNMG Kmeans
- PR #930: Dask RF
- PR #882: TSNE - T-Distributed Stochastic Neighbourhood Embedding
- PR #624: Internals API & Graph Based Dimensionality Reductions Callback
- PR #926: Wrapper for FIL
- PR #994: Adding MPI comm impl for testing / benchmarking MNMG CUDA
- PR #960: Enable using libcumlprims for MG algorithms/prims

## Improvements
- PR #822: build: build.sh update to club all make targets together
- PR #807: Added development conda yml files
- PR #840: Require cmake >= 3.14
- PR #832: Stateless Decision Tree and Random Forest API
- PR #857: Small modifications to comms for utilizing IB w/ Dask
- PR #851: Random forest Stateless API wrappers
- PR #865: High Performance RF
- PR #895: Pretty prints arguments!
- PR #920: Add an empty marker kernel for tracing purposes
- PR #915: syncStream added to cumlCommunicator
- PR #922: Random Forest support in FIL
- PR #911: Update headers to credit CannyLabs BH TSNE implementation
- PR #918: Streamline CUDA_REL environment variable
- PR #924: kmeans: updated APIs to be stateless, refactored code for mnmg support
- PR #950: global_bias support in FIL
- PR #773: Significant improvements to input checking of all classes and common input API for Python
- PR #957: Adding docs to RF & KMeans MNMG. Small fixes for release
- PR #965: Making dask-ml a hard dependency
- PR #976: Update api.rst for new 0.9 classes
- PR #973: Use cudaDeviceGetAttribute instead of relying on cudaDeviceProp object being passed
- PR #978: Update README for 0.9
- PR #1009: Fix references to notebooks-contrib
- PR #1015: Ability to control the number of internal streams in cumlHandle_impl via cumlHandle
- PR #1175: Add more modules to docs ToC

## Bug Fixes

- PR #923: Fix misshapen level/trend/season HoltWinters output
- PR #831: Update conda package dependencies to cudf 0.9
- PR #772: Add missing cython headers to SGD and CD
- PR #849: PCA no attribute trans_input_ transform bug fix
- PR #869: Removing incorrect information from KNN Docs
- PR #885: libclang installation fix for GPUCI
- PR #896: Fix typo in comms build instructions
- PR #921: Fix build scripts using incorrect cudf version
- PR #928: TSNE Stability Adjustments
- PR #934: Cache cudaDeviceProp in cumlHandle for perf reasons
- PR #932: Change default param value for RF classifier
- PR #949: Fix dtype conversion tests for unsupported cudf dtypes
- PR #908: Fix local build generated file ownerships
- PR #983: Change RF max_depth default to 16
- PR #987: Change default values for knn
- PR #988: Switch to exact tsne
- PR #991: Cleanup python code in cuml.dask.cluster
- PR #996: ucx_initialized being properly set in CommsContext
- PR #1007: Throws a well defined error when mutigpu is not enabled
- PR #1018: Hint location of nccl in build.sh for CI
- PR #1022: Using random_state to make K-Means MNMG tests deterministic
- PR #1034: Fix typos and formatting issues in RF docs
- PR #1052: Fix the rows_sample dtype to float

# cuML 0.8.0 (27 June 2019)

## New Features

- PR #652: Adjusted Rand Index metric ml-prim
- PR #679: Class label manipulation ml-prim
- PR #636: Rand Index metric ml-prim
- PR #515: Added Random Projection feature
- PR #504: Contingency matrix ml-prim
- PR #644: Add train_test_split utility for cuDF dataframes
- PR #612: Allow Cuda Array Interface, Numba inputs and input code refactor
- PR #641: C: Separate C-wrapper library build to generate libcuml.so
- PR #631: Add nvcategory based ordinal label encoder
- PR #681: Add MBSGDClassifier and MBSGDRegressor classes around SGD
- PR #705: Quasi Newton solver and LogisticRegression Python classes
- PR #670: Add test skipping functionality to build.sh
- PR #678: Random Forest Python class
- PR #684: prims: make_blobs primitive
- PR #673: prims: reduce cols by key primitive
- PR #812: Add cuML Communications API & consolidate Dask cuML

## Improvements

- PR #597: C++ cuML and ml-prims folder refactor
- PR #590: QN Recover from numeric errors
- PR #482: Introduce cumlHandle for pca and tsvd
- PR #573: Remove use of unnecessary cuDF column and series copies
- PR #601: Cython PEP8 cleanup and CI integration
- PR #596: Introduce cumlHandle for ols and ridge
- PR #579: Introduce cumlHandle for cd and sgd, and propagate C++ errors in cython level for cd and sgd
- PR #604: Adding cumlHandle to kNN, spectral methods, and UMAP
- PR #616: Enable clang-format for enforcing coding style
- PR #618: CI: Enable copyright header checks
- PR #622: Updated to use 0.8 dependencies
- PR #626: Added build.sh script, updated CI scripts and documentation
- PR #633: build: Auto-detection of GPU_ARCHS during cmake
- PR #650: Moving brute force kNN to prims. Creating stateless kNN API.
- PR #662: C++: Bulk clang-format updates
- PR #671: Added pickle pytests and correct pickling of Base class
- PR #675: atomicMin/Max(float, double) with integer atomics and bit flipping
- PR #677: build: 'deep-clean' to build.sh to clean faiss build as well
- PR #683: Use stateless c++ API in KNN so that it can be pickled properly
- PR #686: Use stateless c++ API in UMAP so that it can be pickled properly
- PR #695: prims: Refactor pairwise distance
- PR #707: Added stress test and updated documentation for RF
- PR #701: Added emacs temporary file patterns to .gitignore
- PR #606: C++: Added tests for host_buffer and improved device_buffer and host_buffer implementation
- PR #726: Updated RF docs and stress test
- PR #730: Update README and RF docs for 0.8
- PR #744: Random projections generating binomial on device. Fixing tests.
- PR #741: Update API docs for 0.8
- PR #754: Pickling of UMAP/KNN
- PR #753: Made PCA and TSVD picklable
- PR #746: LogisticRegression and QN API docstrings
- PR #820: Updating DEVELOPER GUIDE threading guidelines

## Bug Fixes
- PR #584: Added missing virtual destructor to deviceAllocator and hostAllocator
- PR #620: C++: Removed old unit-test files in ml-prims
- PR #627: C++: Fixed dbscan crash issue filed in 613
- PR #640: Remove setuptools from conda run dependency
- PR #646: Update link in contributing.md
- PR #649: Bug fix to LinAlg::reduce_rows_by_key prim filed in issue #648
- PR #666: fixes to gitutils.py to resolve both string decode and handling of uncommitted files
- PR #676: Fix template parameters in `bernoulli()` implementation.
- PR #685: Make CuPy optional to avoid nccl conda package conflicts
- PR #687: prims: updated tolerance for reduce_cols_by_key unit-tests
- PR #689: Removing extra prints from NearestNeighbors cython
- PR #718: Bug fix for DBSCAN and increasing batch size of sgd
- PR #719: Adding additional checks for dtype of the data
- PR #736: Bug fix for RF wrapper and .cu print function
- PR #547: Fixed issue if C++ compiler is specified via CXX during configure.
- PR #759: Configure Sphinx to render params correctly
- PR #762: Apply threshold to remove flakiness of UMAP tests.
- PR #768: Fixing memory bug from stateless refactor
- PR #782: Nearest neighbors checking properly whether memory should be freed
- PR #783: UMAP was using wrong size for knn computation
- PR #776: Hotfix for self.variables in RF
- PR #777: Fix numpy input bug
- PR #784: Fix jit of shuffle_idx python function
- PR #790: Fix rows_sample input type for RF
- PR #793: Fix for dtype conversion utility for numba arrays without cupy installed
- PR #806: Add a seed for sklearn model in RF test file
- PR #843: Rf quantile fix

# cuML 0.7.0 (10 May 2019)

## New Features

- PR #405: Quasi-Newton GLM Solvers
- PR #277: Add row- and column-wise weighted mean primitive
- PR #424: Add a grid-sync struct for inter-block synchronization
- PR #430: Add R-Squared Score to ml primitives
- PR #463: Add matrix gather to ml primitives
- PR #435: Expose cumlhandle in cython + developer guide
- PR #455: Remove default-stream arguement across ml-prims and cuML
- PR #375: cuml cpp shared library renamed to libcuml++.so
- PR #460: Random Forest & Decision Trees (Single-GPU, Classification)
- PR #491: Add doxygen build target for ml-prims
- PR #505: Add R-Squared Score to python interface
- PR #507: Add coordinate descent for lasso and elastic-net
- PR #511: Add a minmax ml-prim
- PR #516: Added Trustworthiness score feature
- PR #520: Add local build script to mimic gpuCI
- PR #503: Add column-wise matrix sort primitive
- PR #525: Add docs build script to cuML
- PR #528: Remove current KMeans and replace it with a new single GPU implementation built using ML primitives

## Improvements

- PR #481: Refactoring Quasi-Newton to use cumlHandle
- PR #467: Added validity check on cumlHandle_t
- PR #461: Rewrote permute and added column major version
- PR #440: README updates
- PR #295: Improve build-time and the interface e.g., enable bool-OutType, for distance()
- PR #390: Update docs version
- PR #272: Add stream parameters to cublas and cusolver wrapper functions
- PR #447: Added building and running mlprims tests to CI
- PR #445: Lower dbscan memory usage by computing adjacency matrix directly
- PR #431: Add support for fancy iterator input types to LinAlg::reduce_rows_by_key
- PR #394: Introducing cumlHandle API to dbscan and add example
- PR #500: Added CI check for black listed CUDA Runtime API calls
- PR #475: exposing cumlHandle for dbscan from python-side
- PR #395: Edited the CONTRIBUTING.md file
- PR #407: Test files to run stress, correctness and unit tests for cuml algos
- PR #512: generic copy method for copying buffers between device/host
- PR #533: Add cudatoolkit conda dependency
- PR #524: Use cmake find blas and find lapack to pass configure options to faiss
- PR #527: Added notes on UMAP differences from reference implementation
- PR #540: Use latest release version in update-version CI script
- PR #552: Re-enable assert in kmeans tests with xfail as needed
- PR #581: Add shared memory fast col major to row major function back with bound checks
- PR #592: More efficient matrix copy/reverse methods
- PR #721: Added pickle tests for DBSCAN and Random Projections

## Bug Fixes

- PR #334: Fixed segfault in `ML::cumlHandle_impl::destroyResources`
- PR #349: Developer guide clarifications for cumlHandle and cumlHandle_impl
- PR #398: Fix CI scripts to allow nightlies to be uploaded
- PR #399: Skip PCA tests to allow CI to run with driver 418
- PR #422: Issue in the PCA tests was solved and CI can run with driver 418
- PR #409: Add entry to gitmodules to ignore build artifacts
- PR #412: Fix for svdQR function in ml-prims
- PR #438: Code that depended on FAISS was building everytime.
- PR #358: Fixed an issue when switching streams on MLCommon::device_buffer and MLCommon::host_buffer
- PR #434: Fixing bug in CSR tests
- PR #443: Remove defaults channel from ci scripts
- PR #384: 64b index arithmetic updates to the kernels inside ml-prims
- PR #459: Fix for runtime library path of pip package
- PR #464: Fix for C++11 destructor warning in qn
- PR #466: Add support for column-major in LinAlg::*Norm methods
- PR #465: Fixing deadlock issue in GridSync due to consecutive sync calls
- PR #468: Fix dbscan example build failure
- PR #470: Fix resource leakage in Kalman filter python wrapper
- PR #473: Fix gather ml-prim test for change in rng uniform API
- PR #477: Fixes default stream initialization in cumlHandle
- PR #480: Replaced qn_fit() declaration with #include of file containing definition to fix linker error
- PR #495: Update cuDF and RMM versions in GPU ci test scripts
- PR #499: DEVELOPER_GUIDE.md: fixed links and clarified ML::detail::streamSyncer example
- PR #506: Re enable ml-prim tests in CI
- PR #508: Fix for an error with default argument in LinAlg::meanSquaredError
- PR #519: README.md Updates and adding BUILD.md back
- PR #526: Fix the issue of wrong results when fit and transform of PCA are called separately
- PR #531: Fixing missing arguments in updateDevice() for RF
- PR #543: Exposing dbscan batch size through cython API and fixing broken batching
- PR #551: Made use of ZLIB_LIBRARIES consistent between ml_test and ml_mg_test
- PR #557: Modified CI script to run cuML tests before building mlprims and removed lapack flag
- PR #578: Updated Readme.md to add lasso and elastic-net
- PR #580: Fixing cython garbage collection bug in KNN
- PR #577: Use find libz in prims cmake
- PR #594: fixed cuda-memcheck mean_center test failures


# cuML 0.6.1 (09 Apr 2019)

## Bug Fixes

- PR #462 Runtime library path fix for cuML pip package


# cuML 0.6.0 (22 Mar 2019)

## New Features

- PR #249: Single GPU Stochastic Gradient Descent for linear regression, logistic regression, and linear svm with L1, L2, and elastic-net penalties.
- PR #247: Added "proper" CUDA API to cuML
- PR #235: NearestNeighbors MG Support
- PR #261: UMAP Algorithm
- PR #290: NearestNeighbors numpy MG Support
- PR #303: Reusable spectral embedding / clustering
- PR #325: Initial support for single process multi-GPU OLS and tSVD
- PR #271: Initial support for hyperparameter optimization with dask for many models

## Improvements

- PR #144: Dockerfile update and docs for LinearRegression and Kalman Filter.
- PR #168: Add /ci/gpu/build.sh file to cuML
- PR #167: Integrating full-n-final ml-prims repo inside cuml
- PR #198: (ml-prims) Removal of *MG calls + fixed a bug in permute method
- PR #194: Added new ml-prims for supporting LASSO regression.
- PR #114: Building faiss C++ api into libcuml
- PR #64: Using FAISS C++ API in cuML and exposing bindings through cython
- PR #208: Issue ml-common-3: Math.h: swap thrust::for_each with binaryOp,unaryOp
- PR #224: Improve doc strings for readable rendering with readthedocs
- PR #209: Simplify README.md, move build instructions to BUILD.md
- PR #218: Fix RNG to use given seed and adjust RNG test tolerances.
- PR #225: Support for generating random integers
- PR #215: Refactored LinAlg::norm to Stats::rowNorm and added Stats::colNorm
- PR #234: Support for custom output type and passing index value to main_op in *Reduction kernels
- PR #230: Refactored the cuda_utils header
- PR #236: Refactored cuml python package structure to be more sklearn like
- PR #232: Added reduce_rows_by_key
- PR #246: Support for 2 vectors in the matrix vector operator
- PR #244: Fix for single GPU OLS and Ridge to support one column training data
- PR #271: Added get_params and set_params functions for linear and ridge regression
- PR #253: Fix for issue #250-reduce_rows_by_key failed memcheck for small nkeys
- PR #269: LinearRegression, Ridge Python docs update and cleaning
- PR #322: set_params updated
- PR #237: Update build instructions
- PR #275: Kmeans use of faster gpu_matrix
- PR #288: Add n_neighbors to NearestNeighbors constructor
- PR #302: Added FutureWarning for deprecation of current kmeans algorithm
- PR #312: Last minute cleanup before release
- PR #315: Documentation updating and enhancements
- PR #330: Added ignored argument to pca.fit_transform to map to sklearn's implemenation
- PR #342: Change default ABI to ON
- PR #572: Pulling DBSCAN components into reusable primitives


## Bug Fixes

- PR #193: Fix AttributeError in PCA and TSVD
- PR #211: Fixing inconsistent use of proper batch size calculation in DBSCAN
- PR #202: Adding back ability for users to define their own BLAS
- PR #201: Pass CMAKE CUDA path to faiss/configure script
- PR #200 Avoid using numpy via cimport in KNN
- PR #228: Bug fix: LinAlg::unaryOp with 0-length input
- PR #279: Removing faiss-gpu references in README
- PR #321: Fix release script typo
- PR #327: Update conda requirements for version 0.6 requirements
- PR #352: Correctly calculating numpy chunk sizing for kNN
- PR #345: Run python import as part of package build to trigger compilation
- PR #347: Lowering memory usage of kNN.
- PR #355: Fixing issues with very large numpy inputs to SPMG OLS and tSVD.
- PR #357: Removing FAISS requirement from README
- PR #362: Fix for matVecOp crashing on large input sizes
- PR #366: Index arithmetic issue fix with TxN_t class
- PR #376: Disabled kmeans tests since they are currently too sensitive (see #71)
- PR #380: Allow arbitrary data size on ingress for numba_utils.row_matrix
- PR #385: Fix for long import cuml time in containers and fix for setup_pip
- PR #630: Fixing a missing kneighbors in nearest neighbors python proxy

# cuML 0.5.1 (05 Feb 2019)

## Bug Fixes

- PR #189 Avoid using numpy via cimport to prevent ABI issues in Cython compilation


# cuML 0.5.0 (28 Jan 2019)

## New Features

- PR #66: OLS Linear Regression
- PR #44: Distance calculation ML primitives
- PR #69: Ridge (L2 Regularized) Linear Regression
- PR #103: Linear Kalman Filter
- PR #117: Pip install support
- PR #64: Device to device support from cuML device pointers into FAISS

## Improvements

- PR #56: Make OpenMP optional for building
- PR #67: Github issue templates
- PR #44: Refactored DBSCAN to use ML primitives
- PR #91: Pytest cleanup and sklearn toyset datasets based pytests for kmeans and dbscan
- PR #75: C++ example to use kmeans
- PR #117: Use cmake extension to find any zlib installed in system
- PR #94: Add cmake flag to set ABI compatibility
- PR #139: Move thirdparty submodules to root and add symlinks to new locations
- PR #151: Replace TravisCI testing and conda pkg builds with gpuCI
- PR #164: Add numba kernel for faster column to row major transform
- PR #114: Adding FAISS to cuml build

## Bug Fixes

- PR #48: CUDA 10 compilation warnings fix
- PR #51: Fixes to Dockerfile and docs for new build system
- PR #72: Fixes for GCC 7
- PR #96: Fix for kmeans stack overflow with high number of clusters
- PR #105: Fix for AttributeError in kmeans fit method
- PR #113: Removed old  glm python/cython files
- PR #118: Fix for AttributeError in kmeans predict method
- PR #125: Remove randomized solver option from PCA python bindings


# cuML 0.4.0 (05 Dec 2018)

## New Features

## Improvements

- PR #42: New build system: separation of libcuml.so and cuml python package
- PR #43: Added changelog.md

## Bug Fixes


# cuML 0.3.0 (30 Nov 2018)

## New Features

- PR #33: Added ability to call cuML algorithms using numpy arrays

## Improvements

- PR #24: Fix references of python package from cuML to cuml and start using versioneer for better versioning
- PR #40: Added support for refactored cuDF 0.3.0, updated Conda files
- PR #33: Major python test cleaning, all tests pass with cuDF 0.2.0 and 0.3.0. Preparation for new build system
- PR #34: Updated batch count calculation logic in DBSCAN
- PR #35: Beginning of DBSCAN refactor to use cuML mlprims and general improvements

## Bug Fixes

- PR #30: Fixed batch size bug in DBSCAN that caused crash. Also fixed various locations for potential integer overflows
- PR #28: Fix readthedocs build documentation
- PR #29: Fix pytests for cuml name change from cuML
- PR #33: Fixed memory bug that would cause segmentation faults due to numba releasing memory before it was used. Also fixed row major/column major bugs for different algorithms
- PR #36: Fix kmeans gtest to use device data
- PR #38: cuda\_free bug removed that caused google tests to sometimes pass and sometimes fail randomly
- PR #39: Updated cmake to correctly link with CUDA libraries, add CUDA runtime linking and include source files in compile target

# cuML 0.2.0 (02 Nov 2018)

## New Features

- PR #11: Kmeans algorithm added
- PR #7: FAISS KNN wrapper added
- PR #21: Added Conda install support

## Improvements

- PR #15: Added compatibility with cuDF (from prior pyGDF)
- PR #13: Added FAISS to Dockerfile
- PR #21: Added TravisCI build system for CI and Conda builds

## Bug Fixes

- PR #4: Fixed explained variance bug in TSVD
- PR #5: Notebook bug fixes and updated results


# cuML 0.1.0

Initial release including PCA, TSVD, DBSCAN, ml-prims and cython wrappers<|MERGE_RESOLUTION|>--- conflicted
+++ resolved
@@ -10,11 +10,8 @@
 - PR #1972: updates to our flow to use conda-forge's clang and clang-tools packages
 - PR #1974: Reduce ARIMA testing time
 - PR #1984: Enable Ninja build
-<<<<<<< HEAD
+- PR #1996: Cythonize in parallel
 - PR #1883: Use cuML arrays in ARIMA
-=======
-- PR #1996: Cythonize in parallel
->>>>>>> 127083b1
 
 ## Bug Fixes
 - PR #1939: Fix syntax error in cuml.common.array
