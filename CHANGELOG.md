# cuML 0.13.0 (Date TBD)

## New Features

## Improvements

## Bug Fixes
- PR #1594: Train-test split is now reproducible


# cuML 0.12.0 (Date TBD)

## New Features
- PR #1483: prims: Fused L2 distance and nearest-neighbor prim
- PR #1494: bench: ml-prims benchmark
- PR #1514: bench: Fused L2 NN prim benchmark
- PR #1411: Cython side of MNMG OLS
- PR #1520: Cython side of MNMG Ridge Regression
- PR #1516: Suppor Vector Regression (epsilon-SVR)

## Improvements
- PR #1468: C++: updates to clang format flow to make it more usable among devs
- PR #1473: C++: lazy initialization of "costly" resources inside cumlHandle
- PR #1443: Added a new overloaded GEMM primitive
- PR #1489: Enabling deep trees using Gather tree builder
- PR #1463: Update FAISS submodule to 1.6.1
- PR #1488: Add codeowners
- PR #1432: Row-major (C-style) GPU arrays for benchmarks
- PR #1490: Use dask master instead of conda package for testing
- PR #1377: Add GPU array support for FIL benchmarking
- PR #1493: kmeans: add tiling support for 1-NN computation and use fusedL2-1NN prim for L2 distance metric
- PR #1532: Update CuPy to >= 6.6 and allow 7.0
- PR #1528: Re-enabling KNN using dynamic library loading for UCX in communicator
- PR #1545: Add conda environment version updates to ci script
- PR #1541: Updates for libcudf++ Python refactor
- PR #1537: Improve pickling and scoring suppport for many models to support hyperopt
- PR #1551: Change custom kernel to cupy for col/row order transform
- PR #1533: C++: interface header file separation for SVM
- PR #1560: Helper function to allocate all new CuPy arrays with RMM memory management
- PR #1570: Relax nccl in conda recipes to >=2.4 (matching CI)
- PR #1578: Add missing function information to the cuML documenataion
- PR #1584: Add has_scipy utility function for runtime check
- PR #1583: API docs updates for 0.12
- PR #1591: Updated FIL documentation

## Bug Fixes
- PR #1470: Documentation: add make_regression, fix ARIMA section
- PR #1482: Updated the code to remove sklearn from the mbsgd stress test
- PR #1491: Update dev environments for 0.12
- PR #1512: Updating setup_cpu() in SpeedupComparisonRunner
- PR #1498: Add build.sh to code owners
- PR #1505: cmake: added correct dependencies for prims-bench build
- PR #1534: Removed TODO comment in create_ucp_listeners()
- PR #1548: Fixing umap extra unary op in knn graph
- PR #1547: Fixing MNMG kmeans score. Fixing UMAP pickling before fit(). Fixing UMAP test failures.
- PR #1557: Increasing threshold for kmeans score
- PR #1562: Increasing threshold even higher
- PR #1564: Fixed a typo in function cumlMPICommunicator_impl::syncStream
- PR #1569: Remove Scikit-learn exception and depedenncy in SVM
- PR #1575: Add missing dtype parameter in call to strides to order for CuPy 6.6 code path
- PR #1574: Updated the init file to include SVM
- PR #1589: Fixing the default value for RF and updating mnmg predict to accept cudf
<<<<<<< HEAD
- PR #1590: Fix destination directory structure for run-clang-format.py

=======
- PR #1601: Fixed wrong datatype used in knn voting kernel
>>>>>>> 04f21c6a

# cuML 0.11.0 (11 Dec 2019)

## New Features

- PR #1295: Cython side of MNMG PCA
- PR #1218: prims: histogram prim
- PR #1129: C++: Separate include folder for C++ API distribution
- PR #1282: OPG KNN MNMG Code (disabled for 0.11)
- PR #1242: Initial implementation of FIL sparse forests
- PR #1194: Initial ARIMA time-series modeling support.
- PR #1286: Importing treelite models as FIL sparse forests
- PR #1285: Fea minimum impurity decrease RF param
- PR #1301: Add make_regression to generate regression datasets
- PR #1322: RF pickling using treelite, protobuf and FIL
- PR #1332: Add option to cuml.dask make_blobs to produce dask array
- PR #1307: Add RF regression benchmark
- PR #1327: Update the code to build treelite with protobuf
- PR #1289: Add Python benchmarking support for FIL
- PR #1371: Cython side of MNMG tSVD
- PR #1386: Expose SVC decision function value

## Improvements
- PR #1170: Use git to clone subprojects instead of git submodules
- PR #1239: Updated the treelite version
- PR #1225: setup.py clone dependencies like cmake and correct include paths
- PR #1224: Refactored FIL to prepare for sparse trees
- PR #1249: Include libcuml.so C API in installed targets
- PR #1259: Conda dev environment updates and use libcumlprims current version in CI
- PR #1277: Change dependency order in cmake for better printing at compile time
- PR #1264: Add -s flag to GPU CI pytest for better error printing
- PR #1271: Updated the Ridge regression documentation
- PR #1283: Updated the cuMl docs to include MBSGD and adjusted_rand_score
- PR #1300: Lowercase parameter versions for FIL algorithms
- PR #1312: Update CuPy to version 6.5 and use conda-forge channel
- PR #1336: Import SciKit-Learn models into FIL
- PR #1314: Added options needed for ASVDb output (CUDA ver, etc.), added option
  to select algos
- PR #1335: Options to print available algorithms and datasets
  in the Python benchmark
- PR #1338: Remove BUILD_ABI references in CI scripts
- PR #1340: Updated unit tests to uses larger dataset
- PR #1351: Build treelite temporarily for GPU CI testing of FIL Scikit-learn
  model importing
- PR #1367: --test-split benchmark parameter for train-test split
- PR #1360: Improved tests for importing SciKit-Learn models into FIL
- PR #1368: Add --num-rows benchmark command line argument
- PR #1351: Build treelite temporarily for GPU CI testing of FIL Scikit-learn model importing
- PR #1366: Modify train_test_split to use CuPy and accept device arrays
- PR #1258: Documenting new MPI communicator for multi-node multi-GPU testing
- PR #1345: Removing deprecated should_downcast argument
- PR #1362: device_buffer in UMAP + Sparse prims
- PR #1376: AUTO value for FIL algorithm
- PR #1408: Updated pickle tests to delete the pre-pickled model to prevent pointer leakage
- PR #1357: Run benchmarks multiple times for CI
- PR #1382: ARIMA optimization: move functions to C++ side
- PR #1392: Updated RF code to reduce duplication of the code
- PR #1444: UCX listener running in its own isolated thread
- PR #1445: Improved performance of FIL sparse trees
- PR #1431: Updated API docs
- PR #1441: Remove unused CUDA conda labels
- PR #1439: Match sklearn 0.22 default n_estimators for RF and fix test errors
- PR #1461: Add kneighbors to API docs

## Bug Fixes
- PR #1281: Making rng.h threadsafe
- PR #1212: Fix cmake git cloning always running configure in subprojects
- PR #1261: Fix comms build errors due to cuml++ include folder changes
- PR #1267: Update build.sh for recent change of building comms in main CMakeLists
- PR #1278: Removed incorrect overloaded instance of eigJacobi
- PR #1302: Updates for numba 0.46
- PR #1313: Updated the RF tests to set the seed and n_streams
- PR #1319: Using machineName arg passed in instead of default for ASV reporting
- PR #1326: Fix illegal memory access in make_regression (bounds issue)
- PR #1330: Fix C++ unit test utils for better handling of differences near zero
- PR #1342: Fix to prevent memory leakage in Lasso and ElasticNet
- PR #1337: Fix k-means init from preset cluster centers
- PR #1354: Fix SVM gamma=scale implementation
- PR #1344: Change other solver based methods to create solver object in init
- PR #1373: Fixing a few small bugs in make_blobs and adding asserts to pytests
- PR #1361: Improve SMO error handling
- PR #1384: Lower expectations on batched matrix tests to prevent CI failures
- PR #1380: Fix memory leaks in ARIMA
- PR #1391: Lower expectations on batched matrix tests even more
- PR #1394: Warning added in svd for cuda version 10.1
- PR #1407: Resolved RF predict issues and updated RF docstring
- PR #1401: Patch for lbfgs solver for logistic regression with no l1 penalty
- PR #1416: train_test_split numba and rmm device_array output bugfix
- PR #1419: UMAP pickle tests are using wrong n_neighbors value for trustworthiness
- PR #1438: KNN Classifier to properly return Dataframe with Dataframe input
- PR #1425: Deprecate seed and use random_state similar to Scikit-learn in train_test_split
- PR #1458: Add joblib as an explicit requirement
- PR #1474: Defer knn mnmg to 0.12 nightly builds and disable ucx-py dependency

# cuML 0.10.0 (16 Oct 2019)

## New Features
- PR #1148: C++ benchmark tool for c++/CUDA code inside cuML
- PR #1071: Selective eigen solver of cuSolver
- PR #1073: Updating RF wrappers to use FIL for GPU accelerated prediction
- PR #1104: CUDA 10.1 support
- PR #1113: prims: new batched make-symmetric-matrix primitive
- PR #1112: prims: new batched-gemv primitive
- PR #855: Added benchmark tools
- PR #1149 Add YYMMDD to version tag for nightly conda packages
- PR #892: General Gram matrices prim
- PR #912: Support Vector Machine
- PR #1274: Updated the RF score function to use GPU predict

## Improvements
- PR #961: High Peformance RF; HIST algo
- PR #1028: Dockerfile updates after dir restructure. Conda env yaml to add statsmodels as a dependency
- PR #1047: Consistent OPG interface for kmeans, based on internal libcumlprims update
- PR #763: Add examples to train_test_split documentation
- PR #1093: Unified inference kernels for different FIL algorithms
- PR #1076: Paying off some UMAP / Spectral tech debt.
- PR #1086: Ensure RegressorMixin scorer uses device arrays
- PR #1110: Adding tests to use default values of parameters of the models
- PR #1108: input_to_host_array function in input_utils for input processing to host arrays
- PR #1114: K-means: Exposing useful params, removing unused params, proxying params in Dask
- PR #1138: Implementing ANY_RANK semantics on irecv
- PR #1142: prims: expose separate InType and OutType for unaryOp and binaryOp
- PR #1115: Moving dask_make_blobs to cuml.dask.datasets. Adding conversion to dask.DataFrame
- PR #1136: CUDA 10.1 CI updates
- PR #1135: K-means: add boundary cases for kmeans||, support finer control with convergence
- PR #1163: Some more correctness improvements. Better verbose printing
- PR #1165: Adding except + in all remaining cython
- PR #1186: Using LocalCUDACluster Pytest fixture
- PR #1173: Docs: Barnes Hut TSNE documentation
- PR #1176: Use new RMM API based on Cython
- PR #1219: Adding custom bench_func and verbose logging to cuml.benchmark
- PR #1247: Improved MNMG RF error checking

## Bug Fixes

- PR #1231: RF respect number of cuda streams from cuml handle
- PR #1230: Rf bugfix memleak in regression
- PR #1208: compile dbscan bug
- PR #1016: Use correct libcumlprims version in GPU CI
- PR #1040: Update version of numba in development conda yaml files
- PR #1043: Updates to accomodate cuDF python code reorganization
- PR #1044: Remove nvidia driver installation from ci/cpu/build.sh
- PR #991: Barnes Hut TSNE Memory Issue Fixes
- PR #1075: Pinning Dask version for consistent CI results
- PR #990: Barnes Hut TSNE Memory Issue Fixes
- PR #1066: Using proper set of workers to destroy nccl comms
- PR #1072: Remove pip requirements and setup
- PR #1074: Fix flake8 CI style check
- PR #1087: Accuracy improvement for sqrt/log in RF max_feature
- PR #1088: Change straggling numba python allocations to use RMM
- PR #1106: Pinning Distributed version to match Dask for consistent CI results
- PR #1116: TSNE CUDA 10.1 Bug Fixes
- PR #1132: DBSCAN Batching Bug Fix
- PR #1162: DASK RF random seed bug fix
- PR #1164: Fix check_dtype arg handling for input_to_dev_array
- PR #1171: SVM prediction bug fix
- PR #1177: Update dask and distributed to 2.5
- PR #1204: Fix SVM crash on Turing
- PR #1199: Replaced sprintf() with snprintf() in THROW()
- PR #1205: Update dask-cuda in yml envs
- PR #1211: Fixing Dask k-means transform bug and adding test
- PR #1236: Improve fix for SMO solvers potential crash on Turing
- PR #1251: Disable compiler optimization for CUDA 10.1 for distance prims
- PR #1260: Small bugfix for major conversion in input_utils
- PR #1276: Fix float64 prediction crash in test_random_forest

# cuML 0.9.0 (21 Aug 2019)

## New Features

- PR #894: Convert RF to treelite format
- PR #826: Jones transformation of params for ARIMA models timeSeries ml-prim
- PR #697: Silhouette Score metric ml-prim
- PR #674: KL Divergence metric ml-prim
- PR #787: homogeneity, completeness and v-measure metrics ml-prim
- PR #711: Mutual Information metric ml-prim
- PR #724: Entropy metric ml-prim
- PR #766: Expose score method based on inertia for KMeans
- PR #823: prims: cluster dispersion metric
- PR #816: Added inverse_transform() for LabelEncoder
- PR #789: prims: sampling without replacement
- PR #813: prims: Col major istance prim
- PR #635: Random Forest & Decision Tree Regression (Single-GPU)
- PR #819: Forest Inferencing Library (FIL)
- PR #829: C++: enable nvtx ranges
- PR #835: Holt-Winters algorithm
- PR #837: treelite for decision forest exchange format
- PR #871: Wrapper for FIL
- PR #870: make_blobs python function
- PR #881: wrappers for accuracy_score and adjusted_rand_score functions
- PR #840: Dask RF classification and regression
- PR #870: make_blobs python function
- PR #879: import of treelite models to FIL
- PR #892: General Gram matrices prim
- PR #883: Adding MNMG Kmeans
- PR #930: Dask RF
- PR #882: TSNE - T-Distributed Stochastic Neighbourhood Embedding
- PR #624: Internals API & Graph Based Dimensionality Reductions Callback
- PR #926: Wrapper for FIL
- PR #994: Adding MPI comm impl for testing / benchmarking MNMG CUDA
- PR #960: Enable using libcumlprims for MG algorithms/prims

## Improvements
- PR #822: build: build.sh update to club all make targets together
- PR #807: Added development conda yml files
- PR #840: Require cmake >= 3.14
- PR #832: Stateless Decision Tree and Random Forest API
- PR #857: Small modifications to comms for utilizing IB w/ Dask
- PR #851: Random forest Stateless API wrappers
- PR #865: High Performance RF
- PR #895: Pretty prints arguments!
- PR #920: Add an empty marker kernel for tracing purposes
- PR #915: syncStream added to cumlCommunicator
- PR #922: Random Forest support in FIL
- PR #911: Update headers to credit CannyLabs BH TSNE implementation
- PR #918: Streamline CUDA_REL environment variable
- PR #924: kmeans: updated APIs to be stateless, refactored code for mnmg support
- PR #950: global_bias support in FIL
- PR #773: Significant improvements to input checking of all classes and common input API for Python
- PR #957: Adding docs to RF & KMeans MNMG. Small fixes for release
- PR #965: Making dask-ml a hard dependency
- PR #976: Update api.rst for new 0.9 classes
- PR #973: Use cudaDeviceGetAttribute instead of relying on cudaDeviceProp object being passed
- PR #978: Update README for 0.9
- PR #1009: Fix references to notebooks-contrib
- PR #1015: Ability to control the number of internal streams in cumlHandle_impl via cumlHandle
- PR #1175: Add more modules to docs ToC

## Bug Fixes

- PR #923: Fix misshapen level/trend/season HoltWinters output
- PR #831: Update conda package dependencies to cudf 0.9
- PR #772: Add missing cython headers to SGD and CD
- PR #849: PCA no attribute trans_input_ transform bug fix
- PR #869: Removing incorrect information from KNN Docs
- PR #885: libclang installation fix for GPUCI
- PR #896: Fix typo in comms build instructions
- PR #921: Fix build scripts using incorrect cudf version
- PR #928: TSNE Stability Adjustments
- PR #934: Cache cudaDeviceProp in cumlHandle for perf reasons
- PR #932: Change default param value for RF classifier
- PR #949: Fix dtype conversion tests for unsupported cudf dtypes
- PR #908: Fix local build generated file ownerships
- PR #983: Change RF max_depth default to 16
- PR #987: Change default values for knn
- PR #988: Switch to exact tsne
- PR #991: Cleanup python code in cuml.dask.cluster
- PR #996: ucx_initialized being properly set in CommsContext
- PR #1007: Throws a well defined error when mutigpu is not enabled
- PR #1018: Hint location of nccl in build.sh for CI
- PR #1022: Using random_state to make K-Means MNMG tests deterministic
- PR #1034: Fix typos and formatting issues in RF docs
- PR #1052: Fix the rows_sample dtype to float

# cuML 0.8.0 (27 June 2019)

## New Features

- PR #652: Adjusted Rand Index metric ml-prim
- PR #679: Class label manipulation ml-prim
- PR #636: Rand Index metric ml-prim
- PR #515: Added Random Projection feature
- PR #504: Contingency matrix ml-prim
- PR #644: Add train_test_split utility for cuDF dataframes
- PR #612: Allow Cuda Array Interface, Numba inputs and input code refactor
- PR #641: C: Separate C-wrapper library build to generate libcuml.so
- PR #631: Add nvcategory based ordinal label encoder
- PR #681: Add MBSGDClassifier and MBSGDRegressor classes around SGD
- PR #705: Quasi Newton solver and LogisticRegression Python classes
- PR #670: Add test skipping functionality to build.sh
- PR #678: Random Forest Python class
- PR #684: prims: make_blobs primitive
- PR #673: prims: reduce cols by key primitive
- PR #812: Add cuML Communications API & consolidate Dask cuML

## Improvements

- PR #597: C++ cuML and ml-prims folder refactor
- PR #590: QN Recover from numeric errors
- PR #482: Introduce cumlHandle for pca and tsvd
- PR #573: Remove use of unnecessary cuDF column and series copies
- PR #601: Cython PEP8 cleanup and CI integration
- PR #596: Introduce cumlHandle for ols and ridge
- PR #579: Introduce cumlHandle for cd and sgd, and propagate C++ errors in cython level for cd and sgd
- PR #604: Adding cumlHandle to kNN, spectral methods, and UMAP
- PR #616: Enable clang-format for enforcing coding style
- PR #618: CI: Enable copyright header checks
- PR #622: Updated to use 0.8 dependencies
- PR #626: Added build.sh script, updated CI scripts and documentation
- PR #633: build: Auto-detection of GPU_ARCHS during cmake
- PR #650: Moving brute force kNN to prims. Creating stateless kNN API.
- PR #662: C++: Bulk clang-format updates
- PR #671: Added pickle pytests and correct pickling of Base class
- PR #675: atomicMin/Max(float, double) with integer atomics and bit flipping
- PR #677: build: 'deep-clean' to build.sh to clean faiss build as well
- PR #683: Use stateless c++ API in KNN so that it can be pickled properly
- PR #686: Use stateless c++ API in UMAP so that it can be pickled properly
- PR #695: prims: Refactor pairwise distance
- PR #707: Added stress test and updated documentation for RF
- PR #701: Added emacs temporary file patterns to .gitignore
- PR #606: C++: Added tests for host_buffer and improved device_buffer and host_buffer implementation
- PR #726: Updated RF docs and stress test
- PR #730: Update README and RF docs for 0.8
- PR #744: Random projections generating binomial on device. Fixing tests.
- PR #741: Update API docs for 0.8
- PR #754: Pickling of UMAP/KNN
- PR #753: Made PCA and TSVD picklable
- PR #746: LogisticRegression and QN API docstrings
- PR #820: Updating DEVELOPER GUIDE threading guidelines

## Bug Fixes
- PR #584: Added missing virtual destructor to deviceAllocator and hostAllocator
- PR #620: C++: Removed old unit-test files in ml-prims
- PR #627: C++: Fixed dbscan crash issue filed in 613
- PR #640: Remove setuptools from conda run dependency
- PR #646: Update link in contributing.md
- PR #649: Bug fix to LinAlg::reduce_rows_by_key prim filed in issue #648
- PR #666: fixes to gitutils.py to resolve both string decode and handling of uncommitted files
- PR #676: Fix template parameters in `bernoulli()` implementation.
- PR #685: Make CuPy optional to avoid nccl conda package conflicts
- PR #687: prims: updated tolerance for reduce_cols_by_key unit-tests
- PR #689: Removing extra prints from NearestNeighbors cython
- PR #718: Bug fix for DBSCAN and increasing batch size of sgd
- PR #719: Adding additional checks for dtype of the data
- PR #736: Bug fix for RF wrapper and .cu print function
- PR #547: Fixed issue if C++ compiler is specified via CXX during configure.
- PR #759: Configure Sphinx to render params correctly
- PR #762: Apply threshold to remove flakiness of UMAP tests.
- PR #768: Fixing memory bug from stateless refactor
- PR #782: Nearest neighbors checking properly whether memory should be freed
- PR #783: UMAP was using wrong size for knn computation
- PR #776: Hotfix for self.variables in RF
- PR #777: Fix numpy input bug
- PR #784: Fix jit of shuffle_idx python function
- PR #790: Fix rows_sample input type for RF
- PR #793: Fix for dtype conversion utility for numba arrays without cupy installed
- PR #806: Add a seed for sklearn model in RF test file
- PR #843: Rf quantile fix

# cuML 0.7.0 (10 May 2019)

## New Features

- PR #405: Quasi-Newton GLM Solvers
- PR #277: Add row- and column-wise weighted mean primitive
- PR #424: Add a grid-sync struct for inter-block synchronization
- PR #430: Add R-Squared Score to ml primitives
- PR #463: Add matrix gather to ml primitives
- PR #435: Expose cumlhandle in cython + developer guide
- PR #455: Remove default-stream arguement across ml-prims and cuML
- PR #375: cuml cpp shared library renamed to libcuml++.so
- PR #460: Random Forest & Decision Trees (Single-GPU, Classification)
- PR #491: Add doxygen build target for ml-prims
- PR #505: Add R-Squared Score to python interface
- PR #507: Add coordinate descent for lasso and elastic-net
- PR #511: Add a minmax ml-prim
- PR #516: Added Trustworthiness score feature
- PR #520: Add local build script to mimic gpuCI
- PR #503: Add column-wise matrix sort primitive
- PR #525: Add docs build script to cuML
- PR #528: Remove current KMeans and replace it with a new single GPU implementation built using ML primitives

## Improvements

- PR #481: Refactoring Quasi-Newton to use cumlHandle
- PR #467: Added validity check on cumlHandle_t
- PR #461: Rewrote permute and added column major version
- PR #440: README updates
- PR #295: Improve build-time and the interface e.g., enable bool-OutType, for distance()
- PR #390: Update docs version
- PR #272: Add stream parameters to cublas and cusolver wrapper functions
- PR #447: Added building and running mlprims tests to CI
- PR #445: Lower dbscan memory usage by computing adjacency matrix directly
- PR #431: Add support for fancy iterator input types to LinAlg::reduce_rows_by_key
- PR #394: Introducing cumlHandle API to dbscan and add example
- PR #500: Added CI check for black listed CUDA Runtime API calls
- PR #475: exposing cumlHandle for dbscan from python-side
- PR #395: Edited the CONTRIBUTING.md file
- PR #407: Test files to run stress, correctness and unit tests for cuml algos
- PR #512: generic copy method for copying buffers between device/host
- PR #533: Add cudatoolkit conda dependency
- PR #524: Use cmake find blas and find lapack to pass configure options to faiss
- PR #527: Added notes on UMAP differences from reference implementation
- PR #540: Use latest release version in update-version CI script
- PR #552: Re-enable assert in kmeans tests with xfail as needed
- PR #581: Add shared memory fast col major to row major function back with bound checks
- PR #592: More efficient matrix copy/reverse methods
- PR #721: Added pickle tests for DBSCAN and Random Projections

## Bug Fixes

- PR #334: Fixed segfault in `ML::cumlHandle_impl::destroyResources`
- PR #349: Developer guide clarifications for cumlHandle and cumlHandle_impl
- PR #398: Fix CI scripts to allow nightlies to be uploaded
- PR #399: Skip PCA tests to allow CI to run with driver 418
- PR #422: Issue in the PCA tests was solved and CI can run with driver 418
- PR #409: Add entry to gitmodules to ignore build artifacts
- PR #412: Fix for svdQR function in ml-prims
- PR #438: Code that depended on FAISS was building everytime.
- PR #358: Fixed an issue when switching streams on MLCommon::device_buffer and MLCommon::host_buffer
- PR #434: Fixing bug in CSR tests
- PR #443: Remove defaults channel from ci scripts
- PR #384: 64b index arithmetic updates to the kernels inside ml-prims
- PR #459: Fix for runtime library path of pip package
- PR #464: Fix for C++11 destructor warning in qn
- PR #466: Add support for column-major in LinAlg::*Norm methods
- PR #465: Fixing deadlock issue in GridSync due to consecutive sync calls
- PR #468: Fix dbscan example build failure
- PR #470: Fix resource leakage in Kalman filter python wrapper
- PR #473: Fix gather ml-prim test for change in rng uniform API
- PR #477: Fixes default stream initialization in cumlHandle
- PR #480: Replaced qn_fit() declaration with #include of file containing definition to fix linker error
- PR #495: Update cuDF and RMM versions in GPU ci test scripts
- PR #499: DEVELOPER_GUIDE.md: fixed links and clarified ML::detail::streamSyncer example
- PR #506: Re enable ml-prim tests in CI
- PR #508: Fix for an error with default argument in LinAlg::meanSquaredError
- PR #519: README.md Updates and adding BUILD.md back
- PR #526: Fix the issue of wrong results when fit and transform of PCA are called separately
- PR #531: Fixing missing arguments in updateDevice() for RF
- PR #543: Exposing dbscan batch size through cython API and fixing broken batching
- PR #551: Made use of ZLIB_LIBRARIES consistent between ml_test and ml_mg_test
- PR #557: Modified CI script to run cuML tests before building mlprims and removed lapack flag
- PR #578: Updated Readme.md to add lasso and elastic-net
- PR #580: Fixing cython garbage collection bug in KNN
- PR #577: Use find libz in prims cmake
- PR #594: fixed cuda-memcheck mean_center test failures


# cuML 0.6.1 (09 Apr 2019)

## Bug Fixes

- PR #462 Runtime library path fix for cuML pip package


# cuML 0.6.0 (22 Mar 2019)

## New Features

- PR #249: Single GPU Stochastic Gradient Descent for linear regression, logistic regression, and linear svm with L1, L2, and elastic-net penalties.
- PR #247: Added "proper" CUDA API to cuML
- PR #235: NearestNeighbors MG Support
- PR #261: UMAP Algorithm
- PR #290: NearestNeighbors numpy MG Support
- PR #303: Reusable spectral embedding / clustering
- PR #325: Initial support for single process multi-GPU OLS and tSVD
- PR #271: Initial support for hyperparameter optimization with dask for many models

## Improvements

- PR #144: Dockerfile update and docs for LinearRegression and Kalman Filter.
- PR #168: Add /ci/gpu/build.sh file to cuML
- PR #167: Integrating full-n-final ml-prims repo inside cuml
- PR #198: (ml-prims) Removal of *MG calls + fixed a bug in permute method
- PR #194: Added new ml-prims for supporting LASSO regression.
- PR #114: Building faiss C++ api into libcuml
- PR #64: Using FAISS C++ API in cuML and exposing bindings through cython
- PR #208: Issue ml-common-3: Math.h: swap thrust::for_each with binaryOp,unaryOp
- PR #224: Improve doc strings for readable rendering with readthedocs
- PR #209: Simplify README.md, move build instructions to BUILD.md
- PR #218: Fix RNG to use given seed and adjust RNG test tolerances.
- PR #225: Support for generating random integers
- PR #215: Refactored LinAlg::norm to Stats::rowNorm and added Stats::colNorm
- PR #234: Support for custom output type and passing index value to main_op in *Reduction kernels
- PR #230: Refactored the cuda_utils header
- PR #236: Refactored cuml python package structure to be more sklearn like
- PR #232: Added reduce_rows_by_key
- PR #246: Support for 2 vectors in the matrix vector operator
- PR #244: Fix for single GPU OLS and Ridge to support one column training data
- PR #271: Added get_params and set_params functions for linear and ridge regression
- PR #253: Fix for issue #250-reduce_rows_by_key failed memcheck for small nkeys
- PR #269: LinearRegression, Ridge Python docs update and cleaning
- PR #322: set_params updated
- PR #237: Update build instructions
- PR #275: Kmeans use of faster gpu_matrix
- PR #288: Add n_neighbors to NearestNeighbors constructor
- PR #302: Added FutureWarning for deprecation of current kmeans algorithm
- PR #312: Last minute cleanup before release
- PR #315: Documentation updating and enhancements
- PR #330: Added ignored argument to pca.fit_transform to map to sklearn's implemenation
- PR #342: Change default ABI to ON
- PR #572: Pulling DBSCAN components into reusable primitives


## Bug Fixes

- PR #193: Fix AttributeError in PCA and TSVD
- PR #211: Fixing inconsistent use of proper batch size calculation in DBSCAN
- PR #202: Adding back ability for users to define their own BLAS
- PR #201: Pass CMAKE CUDA path to faiss/configure script
- PR #200 Avoid using numpy via cimport in KNN
- PR #228: Bug fix: LinAlg::unaryOp with 0-length input
- PR #279: Removing faiss-gpu references in README
- PR #321: Fix release script typo
- PR #327: Update conda requirements for version 0.6 requirements
- PR #352: Correctly calculating numpy chunk sizing for kNN
- PR #345: Run python import as part of package build to trigger compilation
- PR #347: Lowering memory usage of kNN.
- PR #355: Fixing issues with very large numpy inputs to SPMG OLS and tSVD.
- PR #357: Removing FAISS requirement from README
- PR #362: Fix for matVecOp crashing on large input sizes
- PR #366: Index arithmetic issue fix with TxN_t class
- PR #376: Disabled kmeans tests since they are currently too sensitive (see #71)
- PR #380: Allow arbitrary data size on ingress for numba_utils.row_matrix
- PR #385: Fix for long import cuml time in containers and fix for setup_pip
- PR #630: Fixing a missing kneighbors in nearest neighbors python proxy

# cuML 0.5.1 (05 Feb 2019)

## Bug Fixes

- PR #189 Avoid using numpy via cimport to prevent ABI issues in Cython compilation


# cuML 0.5.0 (28 Jan 2019)

## New Features

- PR #66: OLS Linear Regression
- PR #44: Distance calculation ML primitives
- PR #69: Ridge (L2 Regularized) Linear Regression
- PR #103: Linear Kalman Filter
- PR #117: Pip install support
- PR #64: Device to device support from cuML device pointers into FAISS

## Improvements

- PR #56: Make OpenMP optional for building
- PR #67: Github issue templates
- PR #44: Refactored DBSCAN to use ML primitives
- PR #91: Pytest cleanup and sklearn toyset datasets based pytests for kmeans and dbscan
- PR #75: C++ example to use kmeans
- PR #117: Use cmake extension to find any zlib installed in system
- PR #94: Add cmake flag to set ABI compatibility
- PR #139: Move thirdparty submodules to root and add symlinks to new locations
- PR #151: Replace TravisCI testing and conda pkg builds with gpuCI
- PR #164: Add numba kernel for faster column to row major transform
- PR #114: Adding FAISS to cuml build

## Bug Fixes

- PR #48: CUDA 10 compilation warnings fix
- PR #51: Fixes to Dockerfile and docs for new build system
- PR #72: Fixes for GCC 7
- PR #96: Fix for kmeans stack overflow with high number of clusters
- PR #105: Fix for AttributeError in kmeans fit method
- PR #113: Removed old  glm python/cython files
- PR #118: Fix for AttributeError in kmeans predict method
- PR #125: Remove randomized solver option from PCA python bindings


# cuML 0.4.0 (05 Dec 2018)

## New Features

## Improvements

- PR #42: New build system: separation of libcuml.so and cuml python package
- PR #43: Added changelog.md

## Bug Fixes


# cuML 0.3.0 (30 Nov 2018)

## New Features

- PR #33: Added ability to call cuML algorithms using numpy arrays

## Improvements

- PR #24: Fix references of python package from cuML to cuml and start using versioneer for better versioning
- PR #40: Added support for refactored cuDF 0.3.0, updated Conda files
- PR #33: Major python test cleaning, all tests pass with cuDF 0.2.0 and 0.3.0. Preparation for new build system
- PR #34: Updated batch count calculation logic in DBSCAN
- PR #35: Beginning of DBSCAN refactor to use cuML mlprims and general improvements

## Bug Fixes

- PR #30: Fixed batch size bug in DBSCAN that caused crash. Also fixed various locations for potential integer overflows
- PR #28: Fix readthedocs build documentation
- PR #29: Fix pytests for cuml name change from cuML
- PR #33: Fixed memory bug that would cause segmentation faults due to numba releasing memory before it was used. Also fixed row major/column major bugs for different algorithms
- PR #36: Fix kmeans gtest to use device data
- PR #38: cuda\_free bug removed that caused google tests to sometimes pass and sometimes fail randomly
- PR #39: Updated cmake to correctly link with CUDA libraries, add CUDA runtime linking and include source files in compile target

# cuML 0.2.0 (02 Nov 2018)

## New Features

- PR #11: Kmeans algorithm added
- PR #7: FAISS KNN wrapper added
- PR #21: Added Conda install support

## Improvements

- PR #15: Added compatibility with cuDF (from prior pyGDF)
- PR #13: Added FAISS to Dockerfile
- PR #21: Added TravisCI build system for CI and Conda builds

## Bug Fixes

- PR #4: Fixed explained variance bug in TSVD
- PR #5: Notebook bug fixes and updated results


# cuML 0.1.0

Initial release including PCA, TSVD, DBSCAN, ml-prims and cython wrappers<|MERGE_RESOLUTION|>--- conflicted
+++ resolved
@@ -6,7 +6,7 @@
 
 ## Bug Fixes
 - PR #1594: Train-test split is now reproducible
-
+- PR #1590: Fix destination directory structure for run-clang-format.py
 
 # cuML 0.12.0 (Date TBD)
 
@@ -60,12 +60,7 @@
 - PR #1575: Add missing dtype parameter in call to strides to order for CuPy 6.6 code path
 - PR #1574: Updated the init file to include SVM
 - PR #1589: Fixing the default value for RF and updating mnmg predict to accept cudf
-<<<<<<< HEAD
-- PR #1590: Fix destination directory structure for run-clang-format.py
-
-=======
 - PR #1601: Fixed wrong datatype used in knn voting kernel
->>>>>>> 04f21c6a
 
 # cuML 0.11.0 (11 Dec 2019)
 
