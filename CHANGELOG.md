--- conflicted
+++ resolved
@@ -29,11 +29,8 @@
 - PR #1560: Helper function to allocate all new CuPy arrays with RMM memory management
 - PR #1570: Relax nccl in conda recipes to >=2.4 (matching CI)
 - PR #1578: Add missing function information to the cuML documenataion
-<<<<<<< HEAD
 - PR #1584: Add has_scipy utility function for runtime check
-=======
 - PR #1583: API docs updates for 0.12
->>>>>>> cae70f00
 
 ## Bug Fixes
 - PR #1470: Documentation: add make_regression, fix ARIMA section
