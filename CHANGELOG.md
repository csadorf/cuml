--- conflicted
+++ resolved
@@ -139,11 +139,8 @@
 - PR #2651: AutoARIMA Python bug fix
 - PR #2654: Fix for vectorizer concatenations
 - PR #2655: Fix C++ RF predict function access of rows/samples array
-<<<<<<< HEAD
 - PR #2649: Cleanup sphinx doc warnings for 0.15
-=======
 - PR #2668: Order conversion improvements to account for cupy behavior changes
->>>>>>> ee7953ef
 - PR #2669: Revert PR 2655 Revert "Fixes C++ RF predict function"
 
 # cuML 0.14.0 (03 Jun 2020)
