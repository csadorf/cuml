# cuML 0.12.0 (Date TBD)

## New Features
- PR #1483: prims: Fused L2 distance and nearest-neighbor prim
- PR #1494: bench: ml-prims benchmark
- PR #1514: bench: Fused L2 NN prim benchmark

## Improvements
- PR #1468: C++: updates to clang format flow to make it more usable among devs
- PR #1473: C++: lazy initialization of "costly" resources inside cumlHandle
- PR #1443: Added a new overloaded GEMM primitive
- PR #1463: Update FAISS submodule to 1.6.1
- PR #1488: Add codeowners
<<<<<<< HEAD
- PR #1432: Row-major (C-style) GPU arrays for benchmarks
=======
- PR #1490: Use dask master instead of conda package for testing
- PR #1493: kmeans: add tiling support for 1-NN computation and use fusedL2-1NN prim for L2 distance metric
>>>>>>> 973bc408

## Bug Fixes

- PR #1470: Documentation: add make_regression, fix ARIMA section
- PR #1482: Updated the code to remove sklearn from the mbsgd stress test
- PR #1491: Update dev environments for 0.12
- PR #1512: Updating setup_cpu() in SpeedupComparisonRunner
- PR #1498: Add build.sh to code owners
- PR #1505: cmake: added correct dependencies for prims-bench build
- PR #1534: Removed TODO comment in create_ucp_listeners()

# cuML 0.11.0 (11 Dec 2019)

## New Features

- PR #1295: Cython side of MNMG PCA
- PR #1218: prims: histogram prim
- PR #1129: C++: Separate include folder for C++ API distribution
- PR #1282: OPG KNN MNMG Code (disabled for 0.11)
- PR #1242: Initial implementation of FIL sparse forests
- PR #1194: Initial ARIMA time-series modeling support.
- PR #1286: Importing treelite models as FIL sparse forests
- PR #1285: Fea minimum impurity decrease RF param
- PR #1301: Add make_regression to generate regression datasets
- PR #1322: RF pickling using treelite, protobuf and FIL
- PR #1332: Add option to cuml.dask make_blobs to produce dask array
- PR #1307: Add RF regression benchmark
- PR #1327: Update the code to build treelite with protobuf
- PR #1289: Add Python benchmarking support for FIL
- PR #1371: Cython side of MNMG tSVD
- PR #1386: Expose SVC decision function value

## Improvements
- PR #1170: Use git to clone subprojects instead of git submodules
- PR #1239: Updated the treelite version
- PR #1225: setup.py clone dependencies like cmake and correct include paths
- PR #1224: Refactored FIL to prepare for sparse trees
- PR #1249: Include libcuml.so C API in installed targets
- PR #1259: Conda dev environment updates and use libcumlprims current version in CI
- PR #1277: Change dependency order in cmake for better printing at compile time
- PR #1264: Add -s flag to GPU CI pytest for better error printing
- PR #1271: Updated the Ridge regression documentation
- PR #1283: Updated the cuMl docs to include MBSGD and adjusted_rand_score
- PR #1300: Lowercase parameter versions for FIL algorithms
- PR #1312: Update CuPy to version 6.5 and use conda-forge channel
- PR #1336: Import SciKit-Learn models into FIL
- PR #1314: Added options needed for ASVDb output (CUDA ver, etc.), added option
  to select algos
- PR #1335: Options to print available algorithms and datasets
  in the Python benchmark
- PR #1338: Remove BUILD_ABI references in CI scripts
- PR #1340: Updated unit tests to uses larger dataset
- PR #1351: Build treelite temporarily for GPU CI testing of FIL Scikit-learn
  model importing
- PR #1367: --test-split benchmark parameter for train-test split
- PR #1360: Improved tests for importing SciKit-Learn models into FIL
- PR #1368: Add --num-rows benchmark command line argument
- PR #1351: Build treelite temporarily for GPU CI testing of FIL Scikit-learn model importing
- PR #1366: Modify train_test_split to use CuPy and accept device arrays
- PR #1258: Documenting new MPI communicator for multi-node multi-GPU testing
- PR #1345: Removing deprecated should_downcast argument
- PR #1362: device_buffer in UMAP + Sparse prims
- PR #1376: AUTO value for FIL algorithm
- PR #1408: Updated pickle tests to delete the pre-pickled model to prevent pointer leakage
- PR #1357: Run benchmarks multiple times for CI
- PR #1382: ARIMA optimization: move functions to C++ side
- PR #1392: Updated RF code to reduce duplication of the code
- PR #1444: UCX listener running in its own isolated thread
- PR #1445: Improved performance of FIL sparse trees
- PR #1431: Updated API docs
- PR #1441: Remove unused CUDA conda labels
- PR #1439: Match sklearn 0.22 default n_estimators for RF and fix test errors
- PR #1461: Add kneighbors to API docs

## Bug Fixes
- PR #1281: Making rng.h threadsafe
- PR #1212: Fix cmake git cloning always running configure in subprojects
- PR #1261: Fix comms build errors due to cuml++ include folder changes
- PR #1267: Update build.sh for recent change of building comms in main CMakeLists
- PR #1278: Removed incorrect overloaded instance of eigJacobi
- PR #1302: Updates for numba 0.46
- PR #1313: Updated the RF tests to set the seed and n_streams
- PR #1319: Using machineName arg passed in instead of default for ASV reporting
- PR #1326: Fix illegal memory access in make_regression (bounds issue)
- PR #1330: Fix C++ unit test utils for better handling of differences near zero
- PR #1342: Fix to prevent memory leakage in Lasso and ElasticNet
- PR #1337: Fix k-means init from preset cluster centers
- PR #1354: Fix SVM gamma=scale implementation
- PR #1344: Change other solver based methods to create solver object in init
- PR #1373: Fixing a few small bugs in make_blobs and adding asserts to pytests
- PR #1361: Improve SMO error handling
- PR #1384: Lower expectations on batched matrix tests to prevent CI failures
- PR #1380: Fix memory leaks in ARIMA
- PR #1391: Lower expectations on batched matrix tests even more
- PR #1394: Warning added in svd for cuda version 10.1
- PR #1407: Resolved RF predict issues and updated RF docstring
- PR #1401: Patch for lbfgs solver for logistic regression with no l1 penalty
- PR #1416: train_test_split numba and rmm device_array output bugfix
- PR #1419: UMAP pickle tests are using wrong n_neighbors value for trustworthiness
- PR #1438: KNN Classifier to properly return Dataframe with Dataframe input
- PR #1425: Deprecate seed and use random_state similar to Scikit-learn in train_test_split
- PR #1458: Add joblib as an explicit requirement
- PR #1474: Defer knn mnmg to 0.12 nightly builds and disable ucx-py dependency

# cuML 0.10.0 (16 Oct 2019)

## New Features
- PR #1148: C++ benchmark tool for c++/CUDA code inside cuML
- PR #1071: Selective eigen solver of cuSolver
- PR #1073: Updating RF wrappers to use FIL for GPU accelerated prediction
- PR #1104: CUDA 10.1 support
- PR #1113: prims: new batched make-symmetric-matrix primitive
- PR #1112: prims: new batched-gemv primitive
- PR #855: Added benchmark tools
- PR #1149 Add YYMMDD to version tag for nightly conda packages
- PR #892: General Gram matrices prim
- PR #912: Support Vector Machine
- PR #1274: Updated the RF score function to use GPU predict

## Improvements
- PR #961: High Peformance RF; HIST algo
- PR #1028: Dockerfile updates after dir restructure. Conda env yaml to add statsmodels as a dependency
- PR #1047: Consistent OPG interface for kmeans, based on internal libcumlprims update
- PR #763: Add examples to train_test_split documentation
- PR #1093: Unified inference kernels for different FIL algorithms
- PR #1076: Paying off some UMAP / Spectral tech debt.
- PR #1086: Ensure RegressorMixin scorer uses device arrays
- PR #1110: Adding tests to use default values of parameters of the models
- PR #1108: input_to_host_array function in input_utils for input processing to host arrays
- PR #1114: K-means: Exposing useful params, removing unused params, proxying params in Dask
- PR #1138: Implementing ANY_RANK semantics on irecv
- PR #1142: prims: expose separate InType and OutType for unaryOp and binaryOp
- PR #1115: Moving dask_make_blobs to cuml.dask.datasets. Adding conversion to dask.DataFrame
- PR #1136: CUDA 10.1 CI updates
- PR #1135: K-means: add boundary cases for kmeans||, support finer control with convergence
- PR #1163: Some more correctness improvements. Better verbose printing
- PR #1165: Adding except + in all remaining cython
- PR #1186: Using LocalCUDACluster Pytest fixture
- PR #1173: Docs: Barnes Hut TSNE documentation
- PR #1176: Use new RMM API based on Cython
- PR #1219: Adding custom bench_func and verbose logging to cuml.benchmark
- PR #1247: Improved MNMG RF error checking

## Bug Fixes

- PR #1231: RF respect number of cuda streams from cuml handle
- PR #1230: Rf bugfix memleak in regression
- PR #1208: compile dbscan bug
- PR #1016: Use correct libcumlprims version in GPU CI
- PR #1040: Update version of numba in development conda yaml files
- PR #1043: Updates to accomodate cuDF python code reorganization
- PR #1044: Remove nvidia driver installation from ci/cpu/build.sh
- PR #991: Barnes Hut TSNE Memory Issue Fixes
- PR #1075: Pinning Dask version for consistent CI results
- PR #990: Barnes Hut TSNE Memory Issue Fixes
- PR #1066: Using proper set of workers to destroy nccl comms
- PR #1072: Remove pip requirements and setup
- PR #1074: Fix flake8 CI style check
- PR #1087: Accuracy improvement for sqrt/log in RF max_feature
- PR #1088: Change straggling numba python allocations to use RMM
- PR #1106: Pinning Distributed version to match Dask for consistent CI results
- PR #1116: TSNE CUDA 10.1 Bug Fixes
- PR #1132: DBSCAN Batching Bug Fix
- PR #1162: DASK RF random seed bug fix
- PR #1164: Fix check_dtype arg handling for input_to_dev_array
- PR #1171: SVM prediction bug fix
- PR #1177: Update dask and distributed to 2.5
- PR #1204: Fix SVM crash on Turing
- PR #1199: Replaced sprintf() with snprintf() in THROW()
- PR #1205: Update dask-cuda in yml envs
- PR #1211: Fixing Dask k-means transform bug and adding test
- PR #1236: Improve fix for SMO solvers potential crash on Turing
- PR #1251: Disable compiler optimization for CUDA 10.1 for distance prims
- PR #1260: Small bugfix for major conversion in input_utils
- PR #1276: Fix float64 prediction crash in test_random_forest

# cuML 0.9.0 (21 Aug 2019)

## New Features

- PR #894: Convert RF to treelite format
- PR #826: Jones transformation of params for ARIMA models timeSeries ml-prim
- PR #697: Silhouette Score metric ml-prim
- PR #674: KL Divergence metric ml-prim
- PR #787: homogeneity, completeness and v-measure metrics ml-prim
- PR #711: Mutual Information metric ml-prim
- PR #724: Entropy metric ml-prim
- PR #766: Expose score method based on inertia for KMeans
- PR #823: prims: cluster dispersion metric
- PR #816: Added inverse_transform() for LabelEncoder
- PR #789: prims: sampling without replacement
- PR #813: prims: Col major istance prim
- PR #635: Random Forest & Decision Tree Regression (Single-GPU)
- PR #819: Forest Inferencing Library (FIL)
- PR #829: C++: enable nvtx ranges
- PR #835: Holt-Winters algorithm
- PR #837: treelite for decision forest exchange format
- PR #871: Wrapper for FIL
- PR #870: make_blobs python function
- PR #881: wrappers for accuracy_score and adjusted_rand_score functions
- PR #840: Dask RF classification and regression
- PR #870: make_blobs python function
- PR #879: import of treelite models to FIL
- PR #892: General Gram matrices prim
- PR #883: Adding MNMG Kmeans
- PR #930: Dask RF
- PR #882: TSNE - T-Distributed Stochastic Neighbourhood Embedding
- PR #624: Internals API & Graph Based Dimensionality Reductions Callback
- PR #926: Wrapper for FIL
- PR #994: Adding MPI comm impl for testing / benchmarking MNMG CUDA
- PR #960: Enable using libcumlprims for MG algorithms/prims

## Improvements
- PR #822: build: build.sh update to club all make targets together
- PR #807: Added development conda yml files
- PR #840: Require cmake >= 3.14
- PR #832: Stateless Decision Tree and Random Forest API
- PR #857: Small modifications to comms for utilizing IB w/ Dask
- PR #851: Random forest Stateless API wrappers
- PR #865: High Performance RF
- PR #895: Pretty prints arguments!
- PR #920: Add an empty marker kernel for tracing purposes
- PR #915: syncStream added to cumlCommunicator
- PR #922: Random Forest support in FIL
- PR #911: Update headers to credit CannyLabs BH TSNE implementation
- PR #918: Streamline CUDA_REL environment variable
- PR #924: kmeans: updated APIs to be stateless, refactored code for mnmg support
- PR #950: global_bias support in FIL
- PR #773: Significant improvements to input checking of all classes and common input API for Python
- PR #957: Adding docs to RF & KMeans MNMG. Small fixes for release
- PR #965: Making dask-ml a hard dependency
- PR #976: Update api.rst for new 0.9 classes
- PR #973: Use cudaDeviceGetAttribute instead of relying on cudaDeviceProp object being passed
- PR #978: Update README for 0.9
- PR #1009: Fix references to notebooks-contrib
- PR #1015: Ability to control the number of internal streams in cumlHandle_impl via cumlHandle
- PR #1175: Add more modules to docs ToC

## Bug Fixes

- PR #923: Fix misshapen level/trend/season HoltWinters output
- PR #831: Update conda package dependencies to cudf 0.9
- PR #772: Add missing cython headers to SGD and CD
- PR #849: PCA no attribute trans_input_ transform bug fix
- PR #869: Removing incorrect information from KNN Docs
- PR #885: libclang installation fix for GPUCI
- PR #896: Fix typo in comms build instructions
- PR #921: Fix build scripts using incorrect cudf version
- PR #928: TSNE Stability Adjustments
- PR #934: Cache cudaDeviceProp in cumlHandle for perf reasons
- PR #932: Change default param value for RF classifier
- PR #949: Fix dtype conversion tests for unsupported cudf dtypes
- PR #908: Fix local build generated file ownerships
- PR #983: Change RF max_depth default to 16
- PR #987: Change default values for knn
- PR #988: Switch to exact tsne
- PR #991: Cleanup python code in cuml.dask.cluster
- PR #996: ucx_initialized being properly set in CommsContext
- PR #1007: Throws a well defined error when mutigpu is not enabled
- PR #1018: Hint location of nccl in build.sh for CI
- PR #1022: Using random_state to make K-Means MNMG tests deterministic
- PR #1034: Fix typos and formatting issues in RF docs
- PR #1052: Fix the rows_sample dtype to float

# cuML 0.8.0 (27 June 2019)

## New Features

- PR #652: Adjusted Rand Index metric ml-prim
- PR #679: Class label manipulation ml-prim
- PR #636: Rand Index metric ml-prim
- PR #515: Added Random Projection feature
- PR #504: Contingency matrix ml-prim
- PR #644: Add train_test_split utility for cuDF dataframes
- PR #612: Allow Cuda Array Interface, Numba inputs and input code refactor
- PR #641: C: Separate C-wrapper library build to generate libcuml.so
- PR #631: Add nvcategory based ordinal label encoder
- PR #681: Add MBSGDClassifier and MBSGDRegressor classes around SGD
- PR #705: Quasi Newton solver and LogisticRegression Python classes
- PR #670: Add test skipping functionality to build.sh
- PR #678: Random Forest Python class
- PR #684: prims: make_blobs primitive
- PR #673: prims: reduce cols by key primitive
- PR #812: Add cuML Communications API & consolidate Dask cuML

## Improvements

- PR #597: C++ cuML and ml-prims folder refactor
- PR #590: QN Recover from numeric errors
- PR #482: Introduce cumlHandle for pca and tsvd
- PR #573: Remove use of unnecessary cuDF column and series copies
- PR #601: Cython PEP8 cleanup and CI integration
- PR #596: Introduce cumlHandle for ols and ridge
- PR #579: Introduce cumlHandle for cd and sgd, and propagate C++ errors in cython level for cd and sgd
- PR #604: Adding cumlHandle to kNN, spectral methods, and UMAP
- PR #616: Enable clang-format for enforcing coding style
- PR #618: CI: Enable copyright header checks
- PR #622: Updated to use 0.8 dependencies
- PR #626: Added build.sh script, updated CI scripts and documentation
- PR #633: build: Auto-detection of GPU_ARCHS during cmake
- PR #650: Moving brute force kNN to prims. Creating stateless kNN API.
- PR #662: C++: Bulk clang-format updates
- PR #671: Added pickle pytests and correct pickling of Base class
- PR #675: atomicMin/Max(float, double) with integer atomics and bit flipping
- PR #677: build: 'deep-clean' to build.sh to clean faiss build as well
- PR #683: Use stateless c++ API in KNN so that it can be pickled properly
- PR #686: Use stateless c++ API in UMAP so that it can be pickled properly
- PR #695: prims: Refactor pairwise distance
- PR #707: Added stress test and updated documentation for RF
- PR #701: Added emacs temporary file patterns to .gitignore
- PR #606: C++: Added tests for host_buffer and improved device_buffer and host_buffer implementation
- PR #726: Updated RF docs and stress test
- PR #730: Update README and RF docs for 0.8
- PR #744: Random projections generating binomial on device. Fixing tests.
- PR #741: Update API docs for 0.8
- PR #754: Pickling of UMAP/KNN
- PR #753: Made PCA and TSVD picklable
- PR #746: LogisticRegression and QN API docstrings
- PR #820: Updating DEVELOPER GUIDE threading guidelines

## Bug Fixes
- PR #584: Added missing virtual destructor to deviceAllocator and hostAllocator
- PR #620: C++: Removed old unit-test files in ml-prims
- PR #627: C++: Fixed dbscan crash issue filed in 613
- PR #640: Remove setuptools from conda run dependency
- PR #646: Update link in contributing.md
- PR #649: Bug fix to LinAlg::reduce_rows_by_key prim filed in issue #648
- PR #666: fixes to gitutils.py to resolve both string decode and handling of uncommitted files
- PR #676: Fix template parameters in `bernoulli()` implementation.
- PR #685: Make CuPy optional to avoid nccl conda package conflicts
- PR #687: prims: updated tolerance for reduce_cols_by_key unit-tests
- PR #689: Removing extra prints from NearestNeighbors cython
- PR #718: Bug fix for DBSCAN and increasing batch size of sgd
- PR #719: Adding additional checks for dtype of the data
- PR #736: Bug fix for RF wrapper and .cu print function
- PR #547: Fixed issue if C++ compiler is specified via CXX during configure.
- PR #759: Configure Sphinx to render params correctly
- PR #762: Apply threshold to remove flakiness of UMAP tests.
- PR #768: Fixing memory bug from stateless refactor
- PR #782: Nearest neighbors checking properly whether memory should be freed
- PR #783: UMAP was using wrong size for knn computation
- PR #776: Hotfix for self.variables in RF
- PR #777: Fix numpy input bug
- PR #784: Fix jit of shuffle_idx python function
- PR #790: Fix rows_sample input type for RF
- PR #793: Fix for dtype conversion utility for numba arrays without cupy installed
- PR #806: Add a seed for sklearn model in RF test file
- PR #843: Rf quantile fix

# cuML 0.7.0 (10 May 2019)

## New Features

- PR #405: Quasi-Newton GLM Solvers
- PR #277: Add row- and column-wise weighted mean primitive
- PR #424: Add a grid-sync struct for inter-block synchronization
- PR #430: Add R-Squared Score to ml primitives
- PR #463: Add matrix gather to ml primitives
- PR #435: Expose cumlhandle in cython + developer guide
- PR #455: Remove default-stream arguement across ml-prims and cuML
- PR #375: cuml cpp shared library renamed to libcuml++.so
- PR #460: Random Forest & Decision Trees (Single-GPU, Classification)
- PR #491: Add doxygen build target for ml-prims
- PR #505: Add R-Squared Score to python interface
- PR #507: Add coordinate descent for lasso and elastic-net
- PR #511: Add a minmax ml-prim
- PR #516: Added Trustworthiness score feature
- PR #520: Add local build script to mimic gpuCI
- PR #503: Add column-wise matrix sort primitive
- PR #525: Add docs build script to cuML
- PR #528: Remove current KMeans and replace it with a new single GPU implementation built using ML primitives

## Improvements

- PR #481: Refactoring Quasi-Newton to use cumlHandle
- PR #467: Added validity check on cumlHandle_t
- PR #461: Rewrote permute and added column major version
- PR #440: README updates
- PR #295: Improve build-time and the interface e.g., enable bool-OutType, for distance()
- PR #390: Update docs version
- PR #272: Add stream parameters to cublas and cusolver wrapper functions
- PR #447: Added building and running mlprims tests to CI
- PR #445: Lower dbscan memory usage by computing adjacency matrix directly
- PR #431: Add support for fancy iterator input types to LinAlg::reduce_rows_by_key
- PR #394: Introducing cumlHandle API to dbscan and add example
- PR #500: Added CI check for black listed CUDA Runtime API calls
- PR #475: exposing cumlHandle for dbscan from python-side
- PR #395: Edited the CONTRIBUTING.md file
- PR #407: Test files to run stress, correctness and unit tests for cuml algos
- PR #512: generic copy method for copying buffers between device/host
- PR #533: Add cudatoolkit conda dependency
- PR #524: Use cmake find blas and find lapack to pass configure options to faiss
- PR #527: Added notes on UMAP differences from reference implementation
- PR #540: Use latest release version in update-version CI script
- PR #552: Re-enable assert in kmeans tests with xfail as needed
- PR #581: Add shared memory fast col major to row major function back with bound checks
- PR #592: More efficient matrix copy/reverse methods
- PR #721: Added pickle tests for DBSCAN and Random Projections

## Bug Fixes

- PR #334: Fixed segfault in `ML::cumlHandle_impl::destroyResources`
- PR #349: Developer guide clarifications for cumlHandle and cumlHandle_impl
- PR #398: Fix CI scripts to allow nightlies to be uploaded
- PR #399: Skip PCA tests to allow CI to run with driver 418
- PR #422: Issue in the PCA tests was solved and CI can run with driver 418
- PR #409: Add entry to gitmodules to ignore build artifacts
- PR #412: Fix for svdQR function in ml-prims
- PR #438: Code that depended on FAISS was building everytime.
- PR #358: Fixed an issue when switching streams on MLCommon::device_buffer and MLCommon::host_buffer
- PR #434: Fixing bug in CSR tests
- PR #443: Remove defaults channel from ci scripts
- PR #384: 64b index arithmetic updates to the kernels inside ml-prims
- PR #459: Fix for runtime library path of pip package
- PR #464: Fix for C++11 destructor warning in qn
- PR #466: Add support for column-major in LinAlg::*Norm methods
- PR #465: Fixing deadlock issue in GridSync due to consecutive sync calls
- PR #468: Fix dbscan example build failure
- PR #470: Fix resource leakage in Kalman filter python wrapper
- PR #473: Fix gather ml-prim test for change in rng uniform API
- PR #477: Fixes default stream initialization in cumlHandle
- PR #480: Replaced qn_fit() declaration with #include of file containing definition to fix linker error
- PR #495: Update cuDF and RMM versions in GPU ci test scripts
- PR #499: DEVELOPER_GUIDE.md: fixed links and clarified ML::detail::streamSyncer example
- PR #506: Re enable ml-prim tests in CI
- PR #508: Fix for an error with default argument in LinAlg::meanSquaredError
- PR #519: README.md Updates and adding BUILD.md back
- PR #526: Fix the issue of wrong results when fit and transform of PCA are called separately
- PR #531: Fixing missing arguments in updateDevice() for RF
- PR #543: Exposing dbscan batch size through cython API and fixing broken batching
- PR #551: Made use of ZLIB_LIBRARIES consistent between ml_test and ml_mg_test
- PR #557: Modified CI script to run cuML tests before building mlprims and removed lapack flag
- PR #578: Updated Readme.md to add lasso and elastic-net
- PR #580: Fixing cython garbage collection bug in KNN
- PR #577: Use find libz in prims cmake
- PR #594: fixed cuda-memcheck mean_center test failures


# cuML 0.6.1 (09 Apr 2019)

## Bug Fixes

- PR #462 Runtime library path fix for cuML pip package


# cuML 0.6.0 (22 Mar 2019)

## New Features

- PR #249: Single GPU Stochastic Gradient Descent for linear regression, logistic regression, and linear svm with L1, L2, and elastic-net penalties.
- PR #247: Added "proper" CUDA API to cuML
- PR #235: NearestNeighbors MG Support
- PR #261: UMAP Algorithm
- PR #290: NearestNeighbors numpy MG Support
- PR #303: Reusable spectral embedding / clustering
- PR #325: Initial support for single process multi-GPU OLS and tSVD
- PR #271: Initial support for hyperparameter optimization with dask for many models

## Improvements

- PR #144: Dockerfile update and docs for LinearRegression and Kalman Filter.
- PR #168: Add /ci/gpu/build.sh file to cuML
- PR #167: Integrating full-n-final ml-prims repo inside cuml
- PR #198: (ml-prims) Removal of *MG calls + fixed a bug in permute method
- PR #194: Added new ml-prims for supporting LASSO regression.
- PR #114: Building faiss C++ api into libcuml
- PR #64: Using FAISS C++ API in cuML and exposing bindings through cython
- PR #208: Issue ml-common-3: Math.h: swap thrust::for_each with binaryOp,unaryOp
- PR #224: Improve doc strings for readable rendering with readthedocs
- PR #209: Simplify README.md, move build instructions to BUILD.md
- PR #218: Fix RNG to use given seed and adjust RNG test tolerances.
- PR #225: Support for generating random integers
- PR #215: Refactored LinAlg::norm to Stats::rowNorm and added Stats::colNorm
- PR #234: Support for custom output type and passing index value to main_op in *Reduction kernels
- PR #230: Refactored the cuda_utils header
- PR #236: Refactored cuml python package structure to be more sklearn like
- PR #232: Added reduce_rows_by_key
- PR #246: Support for 2 vectors in the matrix vector operator
- PR #244: Fix for single GPU OLS and Ridge to support one column training data
- PR #271: Added get_params and set_params functions for linear and ridge regression
- PR #253: Fix for issue #250-reduce_rows_by_key failed memcheck for small nkeys
- PR #269: LinearRegression, Ridge Python docs update and cleaning
- PR #322: set_params updated
- PR #237: Update build instructions
- PR #275: Kmeans use of faster gpu_matrix
- PR #288: Add n_neighbors to NearestNeighbors constructor
- PR #302: Added FutureWarning for deprecation of current kmeans algorithm
- PR #312: Last minute cleanup before release
- PR #315: Documentation updating and enhancements
- PR #330: Added ignored argument to pca.fit_transform to map to sklearn's implemenation
- PR #342: Change default ABI to ON
- PR #572: Pulling DBSCAN components into reusable primitives


## Bug Fixes

- PR #193: Fix AttributeError in PCA and TSVD
- PR #211: Fixing inconsistent use of proper batch size calculation in DBSCAN
- PR #202: Adding back ability for users to define their own BLAS
- PR #201: Pass CMAKE CUDA path to faiss/configure script
- PR #200 Avoid using numpy via cimport in KNN
- PR #228: Bug fix: LinAlg::unaryOp with 0-length input
- PR #279: Removing faiss-gpu references in README
- PR #321: Fix release script typo
- PR #327: Update conda requirements for version 0.6 requirements
- PR #352: Correctly calculating numpy chunk sizing for kNN
- PR #345: Run python import as part of package build to trigger compilation
- PR #347: Lowering memory usage of kNN.
- PR #355: Fixing issues with very large numpy inputs to SPMG OLS and tSVD.
- PR #357: Removing FAISS requirement from README
- PR #362: Fix for matVecOp crashing on large input sizes
- PR #366: Index arithmetic issue fix with TxN_t class
- PR #376: Disabled kmeans tests since they are currently too sensitive (see #71)
- PR #380: Allow arbitrary data size on ingress for numba_utils.row_matrix
- PR #385: Fix for long import cuml time in containers and fix for setup_pip
- PR #630: Fixing a missing kneighbors in nearest neighbors python proxy

# cuML 0.5.1 (05 Feb 2019)

## Bug Fixes

- PR #189 Avoid using numpy via cimport to prevent ABI issues in Cython compilation


# cuML 0.5.0 (28 Jan 2019)

## New Features

- PR #66: OLS Linear Regression
- PR #44: Distance calculation ML primitives
- PR #69: Ridge (L2 Regularized) Linear Regression
- PR #103: Linear Kalman Filter
- PR #117: Pip install support
- PR #64: Device to device support from cuML device pointers into FAISS

## Improvements

- PR #56: Make OpenMP optional for building
- PR #67: Github issue templates
- PR #44: Refactored DBSCAN to use ML primitives
- PR #91: Pytest cleanup and sklearn toyset datasets based pytests for kmeans and dbscan
- PR #75: C++ example to use kmeans
- PR #117: Use cmake extension to find any zlib installed in system
- PR #94: Add cmake flag to set ABI compatibility
- PR #139: Move thirdparty submodules to root and add symlinks to new locations
- PR #151: Replace TravisCI testing and conda pkg builds with gpuCI
- PR #164: Add numba kernel for faster column to row major transform
- PR #114: Adding FAISS to cuml build

## Bug Fixes

- PR #48: CUDA 10 compilation warnings fix
- PR #51: Fixes to Dockerfile and docs for new build system
- PR #72: Fixes for GCC 7
- PR #96: Fix for kmeans stack overflow with high number of clusters
- PR #105: Fix for AttributeError in kmeans fit method
- PR #113: Removed old  glm python/cython files
- PR #118: Fix for AttributeError in kmeans predict method
- PR #125: Remove randomized solver option from PCA python bindings


# cuML 0.4.0 (05 Dec 2018)

## New Features

## Improvements

- PR #42: New build system: separation of libcuml.so and cuml python package
- PR #43: Added changelog.md

## Bug Fixes


# cuML 0.3.0 (30 Nov 2018)

## New Features

- PR #33: Added ability to call cuML algorithms using numpy arrays

## Improvements

- PR #24: Fix references of python package from cuML to cuml and start using versioneer for better versioning
- PR #40: Added support for refactored cuDF 0.3.0, updated Conda files
- PR #33: Major python test cleaning, all tests pass with cuDF 0.2.0 and 0.3.0. Preparation for new build system
- PR #34: Updated batch count calculation logic in DBSCAN
- PR #35: Beginning of DBSCAN refactor to use cuML mlprims and general improvements

## Bug Fixes

- PR #30: Fixed batch size bug in DBSCAN that caused crash. Also fixed various locations for potential integer overflows
- PR #28: Fix readthedocs build documentation
- PR #29: Fix pytests for cuml name change from cuML
- PR #33: Fixed memory bug that would cause segmentation faults due to numba releasing memory before it was used. Also fixed row major/column major bugs for different algorithms
- PR #36: Fix kmeans gtest to use device data
- PR #38: cuda\_free bug removed that caused google tests to sometimes pass and sometimes fail randomly
- PR #39: Updated cmake to correctly link with CUDA libraries, add CUDA runtime linking and include source files in compile target

# cuML 0.2.0 (02 Nov 2018)

## New Features

- PR #11: Kmeans algorithm added
- PR #7: FAISS KNN wrapper added
- PR #21: Added Conda install support

## Improvements

- PR #15: Added compatibility with cuDF (from prior pyGDF)
- PR #13: Added FAISS to Dockerfile
- PR #21: Added TravisCI build system for CI and Conda builds

## Bug Fixes

- PR #4: Fixed explained variance bug in TSVD
- PR #5: Notebook bug fixes and updated results


# cuML 0.1.0

Initial release including PCA, TSVD, DBSCAN, ml-prims and cython wrappers<|MERGE_RESOLUTION|>--- conflicted
+++ resolved
@@ -11,15 +11,11 @@
 - PR #1443: Added a new overloaded GEMM primitive
 - PR #1463: Update FAISS submodule to 1.6.1
 - PR #1488: Add codeowners
-<<<<<<< HEAD
 - PR #1432: Row-major (C-style) GPU arrays for benchmarks
-=======
 - PR #1490: Use dask master instead of conda package for testing
 - PR #1493: kmeans: add tiling support for 1-NN computation and use fusedL2-1NN prim for L2 distance metric
->>>>>>> 973bc408
-
-## Bug Fixes
-
+
+## Bug Fixes
 - PR #1470: Documentation: add make_regression, fix ARIMA section
 - PR #1482: Updated the code to remove sklearn from the mbsgd stress test
 - PR #1491: Update dev environments for 0.12
