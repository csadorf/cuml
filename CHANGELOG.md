--- conflicted
+++ resolved
@@ -16,11 +16,8 @@
 - PR #208: Issue ml-common-3: Math.h: swap thrust::for_each with binaryOp,unaryOp
 - PR #209: Simplify README.md, move build instructions to BUILD.md
 - PR #225: Support for generating random integers
-<<<<<<< HEAD
+- PR #215: Refactored LinAlg::norm to Stats::rowNorm and added Stats::colNorm
 - PR #230: Refactored the cuda_utils header
-=======
-- PR #215: Refactored LinAlg::norm to Stats::rowNorm and added Stats::colNorm
->>>>>>> ab1c8a5c
 
 ## Bug Fixes
 
