# cuML 0.16.0 (Date TBD)

## New Features
<<<<<<< HEAD
- PR #2638: Improve cython build with custom `build_ext`
=======
- PR #2698: Distributed TF-IDF transformer
>>>>>>> 0739e5d0

## Improvements
- PR #2741: Use rapids build packages in conda environments
- PR #2735: Update seed to random_state in random forest and associated tests
- PR #2739: Use cusparse_wrappers.h from RAFT
- PR #2729: Replace `cupy.sparse` with `cupyx.scipy.sparse`
- PR #2749: Correct docs for python version used in cuml_dev conda environment
- PR #2762: Fix broken links and provide minor edits to docs
- PR #2723: Support and enable convert_dtype in estimator predict
- PR #2758: Match sklearn's default n_components behavior for PCA
- PR #2770: Fix doxygen version during cmake
- PR #2766: Update default RandomForestRegressor score function to use r2
- PR #2783: Add pytest that will fail when GPU IDs in Dask cluster are not unique

## Bug Fixes
- PR #2744: Supporting larger number of classes in KNeighborsClassifier
- PR #2769: Remove outdated doxygen options for 1.8.20

# cuML 0.15.0 (Date TBD)

## New Features
- PR #2581: Added model persistence via joblib in each section of estimator_intro.ipynb
- PR #2554: Hashing Vectorizer and general vectorizer improvements
- PR #2240: Making Dask models pickleable
- PR #2267: CountVectorizer estimator
- PR #2261: Exposing new FAISS metrics through Python API
- PR #2287: Single-GPU TfidfTransformer implementation
- PR #2289: QR SVD solver for MNMG PCA
- PR #2312: column-major support for make_blobs
- PR #2172: Initial support for auto-ARIMA
- PR #2394: Adding cosine & correlation distance for KNN
- PR #2392: PCA can accept sparse inputs, and sparse prim for computing covariance
- PR #2465: Support pandas 1.0+
- PR #2550: Single GPU Target Encoder
- PR #2519: Precision recall curve using cupy
- PR #2500: Replace UMAP functionality dependency on nvgraph with RAFT Spectral Clustering
- PR #2502: cuML Implementation of `sklearn.metrics.pairwise_distances`
- PR #2520: TfidfVectorizer estimator
- PR #2211: MNMG KNN Classifier & Regressor
- PR #2461: Add KNN Sparse Output Functionality
- PR #2615: Incremental PCA
- PR #2594: Confidence intervals for ARIMA forecasts
- PR #2607: Add support for probability estimates in SVC
- PR #2618: SVM class and sample weights
- PR #2635: Decorator to generate docstrings with autodetection of parameters
- PR #2270: Multi class MNMG RF
- PR #2661: CUDA-11 support for single-gpu code
- PR #2322: Sparse FIL forests with 8-byte nodes
- PR #2675: Update conda recipes to support CUDA 11

## Improvements
- PR #2336: Eliminate `rmm.device_array` usage
- PR #2262: Using fully shared PartDescriptor in MNMG decomposiition, linear models, and solvers
- PR #2310: Pinning ucx-py to 0.14 to make 0.15 CI pass
- PR #1945: enable clang tidy
- PR #2339: umap performance improvements
- PR #2308: Using fixture for Dask client to eliminate possiblity of not closing
- PR #2345: make C++ logger level definition to be the same as python layer
- PR #2329: Add short commit hash to conda package name
- PR #2362: Implement binary/multi-classification log loss with cupy
- PR #2363: Update threshold and make other changes for stress tests
- PR #2371: Updating MBSGD tests to use larger batches
- PR #2380: Pinning libcumlprims version to ease future updates
- PR #2405: Remove references to deprecated RMM headers.
- PR #2340: Import ARIMA in the root init file and fix the `test_fit_function` test
- PR #2408: Install meta packages for dependencies
- PR #2417: Move doc customization scripts to Jenkins
- PR #2427: Moving MNMG decomposition to cuml
- PR #2433: Add libcumlprims_mg to CMake
- PR #2420: Add and set convert_dtype default to True in estimator fit methods
- PR #2411: Refactor Mixin classes and use in classifier/regressor estimators
- PR #2442: fix setting RAFT_DIR from the RAFT_PATH env var
- PR #2469: Updating KNN c-api to document all arguments
- PR #2453: Add CumlArray to API doc
- PR #2440: Use Treelite Conda package
- PR #2403: Support for input and output type consistency in logistic regression predict_proba
- PR #2473: Add metrics.roc_auc_score to API docs. Additional readability and minor docs bug fixes
- PR #2468: Add `_n_features_in_` attribute to all single GPU estimators that implement fit
- PR #2489: Removing explicit FAISS build and adding dependency on libfaiss conda package
- PR #2480: Moving MNMG glm and solvers to cuml
- PR #2490: Moving MNMG KMeans to cuml
- PR #2483: Moving MNMG KNN to cuml
- PR #2492: Adding additional assertions to mnmg nearest neighbors pytests
- PR #2439: Update dask RF code to have print_detailed function
- PR #2431: Match output of classifier predict with target dtype
- PR #2237: Refactor RF cython code
- PR #2513: Fixing LGTM Analysis Issues
- PR #2099: Raise an error when float64 data is used with dask RF
- PR #2522: Renaming a few arguments in KNeighbors* to be more readable
- PR #2499: Provide access to `cuml.DBSCAN` core samples
- PR #2526: Removing PCA TSQR as a solver due to scalability issues
- PR #2536: Update conda upload versions for new supported CUDA/Python
- PR #2538: Remove Protobuf dependency
- PR #2553: Test pickle protocol 5 support
- PR #2570: Accepting single df or array input in train_test_split
- PR #2566: Remove deprecated cuDF from_gpu_matrix calls
- PR #2583: findpackage.cmake.in template for cmake dependencies
- PR #2577: Fully removing NVGraph dependency for CUDA 11 compatibility
- PR #2575: Speed up TfidfTransformer
- PR #2584: Removing dependency on sklearn's NotFittedError
- PR #2591: Generate benchmark datsets using `cuml.datasets`
- PR #2548: Fix limitation on number of rows usable with tSNE and refactor memory allocation
- PR #2589: including cuda-11 build fixes into raft
- PR #2599: Add Stratified train_test_split
- PR #2487: Set classes_ attribute during classifier fit
- PR #2605: Reduce memory usage in tSNE
- PR #2611: Adding building doxygen docs to gpu ci
- PR #2631: Enabling use of gtest conda package for build
- PR #2623: Fixing kmeans score() API to be compatible with Scikit-learn
- PR #2629: Add naive_bayes api docs
- PR #2643: 'dense' and 'sparse' values of `storage_type` for FIL
- PR #2691: Generic Base class attribute setter
- PR #2666: Update MBSGD documentation to mention that the model is experimental
- PR #2687: Update xgboost version to 1.2.0dev.rapidsai0.15
- PR #2684: CUDA 11 conda development environment yml and faiss patch
- PR #2648: Replace CNMeM with `rmm::mr::pool_memory_resource`.
- PR #2686: Improve SVM tests
- PR #2692: Changin LBFGS log level
- PR #2705: Add sum operator and base operator overloader functions to cumlarray
- PR #2701: Updating README + Adding ref to UMAP paper
- PR #2721: Update API docs
- PR #2730: Unpin cumlprims in conda recipes for release

## Bug Fixes
- PR #2369: Update RF code to fix set_params memory leak
- PR #2364: Fix for random projection
- PR #2373: Use Treelite Pip package in GPU testing
- PR #2376: Update documentation Links
- PR #2407: fixed batch count in DBScan for integer overflow case
- PR #2413: CumlArray and related methods updates to account for cuDF.Buffer contiguity update
- PR #2424: --singlegpu flag fix on build.sh script
- PR #2432: Using correct algo_name for UMAP in benchmark tests
- PR #2445: Restore access to coef_ property of Lasso
- PR #2441: Change p2p_enabled definition to work without ucx
- PR #2447: Drop `nvstrings`
- PR #2450: Update local build to use new gpuCI image
- PR #2454: Mark RF memleak test as XFAIL, because we can't detect memleak reliably
- PR #2455: Use correct field to store data type in `LabelEncoder.fit_transform`
- PR #2475: Fix typo in build.sh
- PR #2496: Fixing indentation for simulate_data in test_fil.py
- PR #2494: Set QN regularization strength consistent with scikit-learn
- PR #2486: Fix cupy input to kmeans init
- PR #2497: Changes to accomodate cuDF unsigned categorical changes
- PR #2209: Fix FIL benchmark for gpuarray-c input
- PR #2507: Import `treelite.sklearn`
- PR #2521: Fixing invalid smem calculation in KNeighborsCLassifier
- PR #2515: Increase tolerance for LogisticRegression test
- PR #2532: Updating doxygen in new MG headers
- PR #2521: Fixing invalid smem calculation in KNeighborsCLassifier
- PR #2515: Increase tolerance for LogisticRegression test
- PR #2545: Fix documentation of n_iter_without_progress in tSNE Python bindings
- PR #2543: Improve numerical stability of QN solver
- PR #2544: Fix Barnes-Hut tSNE not using specified post_learning_rate
- PR #2558: Disabled a long-running FIL test
- PR #2540: Update default value for n_epochs in UMAP to match documentation & sklearn API
- PR #2535: Fix issue with incorrect docker image being used in local build script
- PR #2542: Fix small memory leak in TSNE
- PR #2552: Fixed the length argument of updateDevice calls in RF test
- PR #2565: Fix cell allocation code to avoid loops in quad-tree. Prevent NaNs causing infinite descent
- PR #2563: Update scipy call for arima gradient test
- PR #2569: Fix for cuDF update
- PR #2508: Use keyword parameters in sklearn.datasets.make_* functions
- PR #2587: Attributes for estimators relying on solvers
- PR #2586: Fix SVC decision function data type
- PR #2573: Considering managed memory as device type on checking for KMeans
- PR #2574: Fixing include path in `tsvd_mg.pyx`
- PR #2506: Fix usage of CumlArray attributes on `cuml.common.base.Base`
- PR #2593: Fix inconsistency in train_test_split
- PR #2609: Fix small doxygen issues
- PR #2610: Remove cuDF tolist call
- PR #2613: Removing thresholds from kmeans score tests (SG+MG)
- PR #2616: Small test code fix for pandas dtype tests
- PR #2617: Fix floating point precision error in tSNE
- PR #2625: Update Estimator notebook to resolve errors
- PR #2634: singlegpu build option fixes
- PR #2641: [Breaking] Make `max_depth` in RF compatible with scikit-learn
- PR #2650: Make max_depth behave consistently for max_depth > 14
- PR #2651: AutoARIMA Python bug fix
- PR #2654: Fix for vectorizer concatenations
- PR #2655: Fix C++ RF predict function access of rows/samples array
- PR #2649: Cleanup sphinx doc warnings for 0.15
- PR #2668: Order conversion improvements to account for cupy behavior changes
- PR #2669: Revert PR 2655 Revert "Fixes C++ RF predict function"
- PR #2683: Fix incorrect "Bad CumlArray Use" error messages on test failures
- PR #2695: Fix debug build issue due to incorrect host/device method setup
- PR #2709: Fixing OneHotEncoder Overflow Error
- PR #2710: Fix SVC doc statement about predic_proba
- PR #2726: Return correct output type in QN
- PR #2711: Fix Dask RF failure intermittently
- PR #2718: Fix temp directory for py.test
- PR #2719: Set KNeighborsRegressor output dtype according to training target dtype
- PR #2720: Updates to outdated links
- PR #2722: Getting cuML covariance test passing w/ Cupy 7.8 & CUDA 11

# cuML 0.14.0 (03 Jun 2020)

## New Features
- PR #1994: Support for distributed OneHotEncoder
- PR #1892: One hot encoder implementation with cupy
- PR #1655: Adds python bindings for homogeneity score
- PR #1704: Adds python bindings for completeness score
- PR #1687: Adds python bindings for mutual info score
- PR #1980: prim: added a new write-only unary op prim
- PR #1867: C++: add logging interface support in cuML based spdlog
- PR #1902: Multi class inference in FIL C++ and importing multi-class forests from treelite
- PR #1906: UMAP MNMG
- PR #2067: python: wrap logging interface in cython
- PR #2083: Added dtype, order, and use_full_low_rank to MNMG `make_regression`
- PR #2074: SG and MNMG `make_classification`
- PR #2127: Added order to SG `make_blobs`, and switch from C++ to cupy based implementation
- PR #2057: Weighted k-means
- PR #2256: Add a `make_arima` generator
- PR #2245: ElasticNet, Lasso and Coordinate Descent MNMG
- PR #2242: Pandas input support with output as NumPy arrays by default
- PR #2551: Add cuML RF multiclass prediction using FIL from python
- PR #1728: Added notebook testing to gpuCI gpu build

## Improvements
- PR #1931: C++: enabled doxygen docs for all of the C++ codebase
- PR #1944: Support for dask_cudf.core.Series in _extract_partitions
- PR #1947: Cleaning up cmake
- PR #1927: Use Cython's `new_build_ext` (if available)
- PR #1946: Removed zlib dependency from cmake
- PR #1988: C++: cpp bench refactor
- PR #1873: Remove usage of nvstring and nvcat from LabelEncoder
- PR #1968: Update SVC SVR with cuML Array
- PR #1972: updates to our flow to use conda-forge's clang and clang-tools packages
- PR #1974: Reduce ARIMA testing time
- PR #1984: Enable Ninja build
- PR #1985: C++ UMAP parametrizable tests
- PR #2005: Adding missing algorithms to cuml benchmarks and notebook
- PR #2016: Add capability to setup.py and build.sh to fully clean all cython build files and artifacts
- PR #2044: A cuda-memcheck helper wrapper for devs
- PR #2018: Using `cuml.dask.part_utils.extract_partitions` and removing similar, duplicated code
- PR #2019: Enable doxygen build in our nightly doc build CI script
- PR #1996: Cythonize in parallel
- PR #2032: Reduce number of tests for MBSGD to improve CI running time
- PR #2031: Encapsulating UCX-py interactions in singleton
- PR #2029: Add C++ ARIMA log-likelihood benchmark
- PR #2085: Convert TSNE to use CumlArray
- PR #2051: Reduce the time required to run dask pca and dask tsvd tests
- PR #1981: Using CumlArray in kNN and DistributedDataHandler in dask kNN
- PR #2053: Introduce verbosity level in C++ layer instead of boolean `verbose` flag
- PR #2047: Make internal streams non-blocking w.r.t. NULL stream
- PR #2048: Random forest testing speedup
- PR #2058: Use CumlArray in Random Projection
- PR #2068: Updating knn class probabilities to use make_monotonic instead of binary search
- PR #2062: Adding random state to UMAP mnmg tests
- PR #2064: Speed-up K-Means test
- PR #2015: Renaming .h to .cuh in solver, dbscan and svm
- PR #2080: Improved import of sparse FIL forests from treelite
- PR #2090: Upgrade C++ build to C++14 standard
- PR #2089: CI: enabled cuda-memcheck on ml-prims unit-tests during nightly build
- PR #2128: Update Dask RF code to reduce the time required for GPU predict to run
- PR #2125: Build infrastructure to use RAFT
- PR #2131: Update Dask RF fit to use DistributedDataHandler
- PR #2055: Update the metrics notebook to use important cuML models
- PR #2095: Improved import of src_prims/utils.h, making it less ambiguous
- PR #2118: Updating SGD & mini-batch estimators to use CumlArray
- PR #2120: Speeding up dask RandomForest tests
- PR #1883: Use CumlArray in ARIMA
- PR #877: Adding definition of done criteria to wiki
- PR #2135: A few optimizations to UMAP fuzzy simplicial set
- PR #1914: Change the meaning of ARIMA's intercept to match the literature
- PR #2098: Renaming .h to .cuh in decision_tree, glm, pca
- PR #2150: Remove deprecated RMM calls in RMM allocator adapter
- PR #2146: Remove deprecated kalman filter
- PR #2151: Add pytest duration and pytest timeout
- PR #2156: Add Docker 19 support to local gpuci build
- PR #2178: Reduce duplicated code in RF
- PR #2124: Expand tutorial docs and sample notebook
- PR #2175: Allow CPU-only and dataset params for benchmark sweeps
- PR #2186: Refactor cython code to build OPG structs in common utils file
- PR #2180: Add fully single GPU singlegpu python build
- PR #2187: CMake improvements to manage conda environment dependencies
- PR #2185: Add has_sklearn function and use it in datasets/classification.
- PR #2193: Order-independent local shuffle in `cuml.dask.make_regression`
- PR #2204: Update python layer to use the logger interface
- PR #2184: Refoctor headers for holtwinters, rproj, tsvd, tsne, umap
- PR #2199: Remove unncessary notebooks
- PR #2195: Separating fit and transform calls in SG, MNMG PCA to save transform array memory consumption
- PR #2201: Re-enabling UMAP repro tests
- PR #2132: Add SVM C++ benchmarks
- PR #2196: Updates to benchmarks. Moving notebook
- PR #2208: Coordinate Descent, Lasso and ElasticNet CumlArray updates
- PR #2210: Updating KNN tests to evaluate multiple index partitions
- PR #2205: Use timeout to add 2 hour hard limit to dask tests
- PR #2212: Improve DBScan batch count / memory estimation
- PR #2213: Standardized include statements across all cpp source files, updated copyright on all modified files
- PR #2214: Remove utils folder and refactor to common folder
- PR #2220: Final refactoring of all src_prims header files following rules as specified in #1675
- PR #2225: input_to_cuml_array keep order option, test updates and cleanup
- PR #2244: Re-enable slow ARIMA tests as stress tests
- PR #2231: Using OPG structs from `cuml.common` in decomposition algorithms
- PR #2257: Update QN and LogisticRegression to use CumlArray
- PR #2259: Add CumlArray support to Naive Bayes
- PR #2252: Add benchmark for the Gram matrix prims
- PR #2263: Faster serialization for Treelite objects with RF
- PR #2264: Reduce build time for cuML by using make_blobs from libcuml++ interface
- PR #2269: Add docs targets to build.sh and fix python cuml.common docs
- PR #2271: Clarify doc for `_unique` default implementation in OneHotEncoder
- PR #2272: Add docs build.sh script to repository
- PR #2276: Ensure `CumlArray` provided `dtype` conforms
- PR #2281: Rely on cuDF's `Serializable` in `CumlArray`
- PR #2284: Reduce dataset size in SG RF notebook to reduce run time of sklearn
- PR #2285: Increase the threshold for elastic_net test in dask/test_coordinate_descent
- PR #2314: Update FIL default values, documentation and test
- PR #2316: 0.14 release docs additions and fixes
- PR #2320: Add prediction notes to RF docs
- PR #2323: Change verbose levels and parameter name to match Scikit-learn API
- PR #2324: Raise an error if n_bins > number of training samples in RF
- PR #2335: Throw a warning if treelite cannot be imported and `load_from_sklearn` is used

## Bug Fixes
- PR #1939: Fix syntax error in cuml.common.array
- PR #1941: Remove c++ cuda flag that was getting duplicated in CMake
- PR #1971: python: Correctly honor --singlegpu option and CUML_BUILD_PATH env variable
- PR #1969: Update libcumlprims to 0.14
- PR #1973: Add missing mg files for setup.py --singlegpu flag
- PR #1993: Set `umap_transform_reproducibility` tests to xfail
- PR #2004: Refactoring the arguments to `plant()` call
- PR #2017: Fixing memory issue in weak cc prim
- PR #2028: Skipping UMAP knn reproducibility tests until we figure out why its failing in CUDA 10.2
- PR #2024: Fixed cuda-memcheck errors with sample-without-replacement prim
- PR #1540: prims: support for custom math-type used for computation inside adjusted rand index prim
- PR #2077: dask-make blobs arguments to match sklearn
- PR #2059: Make all Scipy imports conditional
- PR #2078: Ignore negative cache indices in get_vecs
- PR #2084: Fixed cuda-memcheck errors with COO unit-tests
- PR #2087: Fixed cuda-memcheck errors with dispersion prim
- PR #2096: Fixed syntax error with nightly build command for memcheck unit-tests
- PR #2115: Fixed contingency matrix prim unit-tests for computing correct golden values
- PR #2107: Fix PCA transform
- PR #2109: input_to_cuml_array __cuda_array_interface__ bugfix
- PR #2117: cuDF __array__ exception small fixes
- PR #2139: CumlArray for adjusted_rand_score
- PR #2140: Returning self in fit model functions
- PR #2144: Remove GPU arch < 60 from CMake build
- PR #2153: Added missing namespaces to some Decision Tree files
- PR #2155: C++: fix doxygen build break
- PR #2161: Replacing depreciated bruteForceKnn
- PR #2162: Use stream in transpose prim
- PR #2165: Fit function test correction
- PR #2166: Fix handling of temp file in RF pickling
- PR #2176: C++: fix for adjusted rand index when input array is all zeros
- PR #2179: Fix clang tools version in libcuml recipe
- PR #2183: Fix RAFT in nightly package
- PR #2191: Fix placement of SVM parameter documentation and add examples
- PR #2212: Fix DBScan results (no propagation of labels through border points)
- PR #2215: Fix the printing of forest object
- PR #2217: Fix opg_utils naming to fix singlegpu build
- PR #2223: Fix bug in ARIMA C++ benchmark
- PR #2224: Temporary fix for CI until new Dask version is released
- PR #2228: Update to use __reduce_ex__ in CumlArray to override cudf.Buffer
- PR #2249: Fix bug in UMAP continuous target metrics
- PR #2258: Fix doxygen build break
- PR #2255: Set random_state for train_test_split function in dask RF
- PR #2275: Fix RF fit memory leak
- PR #2274: Fix parameter name verbose to verbosity in mnmg OneHotEncoder
- PR #2277: Updated cub repo path and branch name
- PR #2282: Fix memory leak in Dask RF concatenation
- PR #2301: Scaling KNN dask tests sample size with n GPUs
- PR #2293: Contiguity fixes for input_to_cuml_array and train_test_split
- PR #2295: Fix convert_to_dtype copy even with same dtype
- PR #2305: Fixed race condition in DBScan
- PR #2354: Fix broken links in README
- PR #2619: Explicitly skip raft test folder for pytest 6.0.0

# cuML 0.13.0 (31 Mar 2020)

## New Features
- PR #1777: Python bindings for entropy
- PR #1742: Mean squared error implementation with cupy
- PR #1817: Confusion matrix implementation with cupy (SNSG and MNMG)
- PR #1766: Mean absolute error implementation with cupy
- PR #1766: Mean squared log error implementation with cupy
- PR #1635: cuML Array shim and configurable output added to cluster methods
- PR #1586: Seasonal ARIMA
- PR #1683: cuml.dask make_regression
- PR #1689: Add framework for cuML Dask serializers
- PR #1709: Add `decision_function()` and `predict_proba()` for LogisticRegression
- PR #1714: Add `print_env.sh` file to gather important environment details
- PR #1750: LinearRegression CumlArray for configurable output
- PR #1814: ROC AUC score implementation with cupy
- PR #1767: Single GPU decomposition models configurable output
- PR #1646: Using FIL to predict in MNMG RF
- PR #1778: Make cuML Handle picklable
- PR #1738: cuml.dask refactor beginning and dask array input option for OLS, Ridge and KMeans
- PR #1874: Add predict_proba function to RF classifier
- PR #1815: Adding KNN parameter to UMAP
- PR #1978: Adding `predict_proba` function to dask RF

## Improvements
- PR #1644: Add `predict_proba()` for FIL binary classifier
- PR #1620: Pickling tests now automatically finds all model classes inheriting from cuml.Base
- PR #1637: Update to newer treelite version with XGBoost 1.0 compatibility
- PR #1632: Fix MBSGD models inheritance, they now inherits from cuml.Base
- PR #1628: Remove submodules from cuML
- PR #1755: Expose the build_treelite function for python
- PR #1649: Add the fil_sparse_format variable option to RF API
- PR #1647: storage_type=AUTO uses SPARSE for large models
- PR #1668: Update the warning statement thrown in RF when the seed is set but n_streams is not 1
- PR #1662: use of direct cusparse calls for coo2csr, instead of depending on nvgraph
- PR #1747: C++: dbscan performance improvements and cleanup
- PR #1697: Making trustworthiness batchable and using proper workspace
- PR #1721: Improving UMAP pytests
- PR #1717: Call `rmm_cupy_allocator` for CuPy allocations
- PR #1718: Import `using_allocator` from `cupy.cuda`
- PR #1723: Update RF Classifier to throw an exception for multi-class pickling
- PR #1726: Decorator to allocate CuPy arrays with RMM
- PR #1719: UMAP random seed reproducibility
- PR #1748: Test serializing `CumlArray` objects
- PR #1776: Refactoring pca/tsvd distributed
- PR #1762: Update CuPy requirement to 7
- PR #1768: C++: Different input and output types for add and subtract prims
- PR #1790: Add support for multiple seeding in k-means++
- PR #1805: Adding new Dask cuda serializers to naive bayes + a trivial perf update
- PR #1812: C++: bench: UMAP benchmark cases added
- PR #1795: Add capability to build CumlArray from bytearray/memoryview objects
- PR #1824: C++: improving the performance of UMAP algo
- PR #1816: Add ARIMA notebook
- PR #1856: Update docs for 0.13
- PR #1827: Add HPO demo Notebook
- PR #1825: `--nvtx` option in `build.sh`
- PR #1847: Update XGBoost version for CI
- PR #1837: Simplify cuML Array construction
- PR #1848: Rely on subclassing for cuML Array serialization
- PR #1866: Minimizing client memory pressure on Naive Bayes
- PR #1788: Removing complexity bottleneck in S-ARIMA
- PR #1873: Remove usage of nvstring and nvcat from LabelEncoder
- PR #1891: Additional improvements to naive bayes tree reduction

## Bug Fixes
- PR #1835 : Fix calling default RF Classification always
- PT #1904: replace cub sort
- PR #1833: Fix depth issue in shallow RF regression estimators
- PR #1770: Warn that KalmanFilter is deprecated
- PR #1775: Allow CumlArray to work with inputs that have no 'strides' in array interface
- PR #1594: Train-test split is now reproducible
- PR #1590: Fix destination directory structure for run-clang-format.py
- PR #1611: Fixing pickling errors for KNN classifier and regressor
- PR #1617: Fixing pickling issues for SVC and SVR
- PR #1634: Fix title in KNN docs
- PR #1627: Adding a check for multi-class data in RF classification
- PR #1654: Skip treelite patch if its already been applied
- PR #1661: Fix nvstring variable name
- PR #1673: Using struct for caching dlsym state in communicator
- PR #1659: TSNE - introduce 'convert_dtype' and refactor class attr 'Y' to 'embedding_'
- PR #1672: Solver 'svd' in Linear and Ridge Regressors when n_cols=1
- PR #1670: Lasso & ElasticNet - cuml Handle added
- PR #1671: Update for accessing cuDF Series pointer
- PR #1652: Support XGBoost 1.0+ models in FIL
- PR #1702: Fix LightGBM-FIL validation test
- PR #1701: test_score kmeans test passing with newer cupy version
- PR #1706: Remove multi-class bug from QuasiNewton
- PR #1699: Limit CuPy to <7.2 temporarily
- PR #1708: Correctly deallocate cuML handles in Cython
- PR #1730: Fixes to KF for test stability (mainly in CUDA 10.2)
- PR #1729: Fixing naive bayes UCX serialization problem in fit()
- PR #1749: bug fix rf classifier/regressor on seg fault in bench
- PR #1751: Updated RF documentation
- PR #1765: Update the checks for using RF GPU predict
- PR #1787: C++: unit-tests to check for RF accuracy. As well as a bug fix to improve RF accuracy
- PR #1793: Updated fil pyx to solve memory leakage issue
- PR #1810: Quickfix - chunkage in dask make_regression
- PR #1842: DistributedDataHandler not properly setting 'multiple'
- PR #1849: Critical fix in ARIMA initial estimate
- PR #1851: Fix for cuDF behavior change for multidimensional arrays
- PR #1852: Remove Thrust warnings
- PR #1868: Turning off IPC caching until it is fixed in UCX-py/UCX
- PR #1876: UMAP exponential decay parameters fix
- PR #1887: Fix hasattr for missing attributes on base models
- PR #1877: Remove resetting index in shuffling in train_test_split
- PR #1893: Updating UCX in comms to match current UCX-py
- PR #1888: Small train_test_split test fix
- PR #1899: Fix dask `extract_partitions()`, remove transformation as instance variable in PCA and TSVD and match sklearn APIs
- PR #1920: Temporarily raising threshold for UMAP reproducibility tests
- PR #1918: Create memleak fixture to skip memleak tests in CI for now
- PR #1926: Update batch matrix test margins
- PR #1925: Fix failing dask tests
- PR #1936: Update DaskRF regression test to xfail
- PR #1932: Isolating cause of make_blobs failure
- PR #1951: Dask Random forest regression CPU predict bug fix
- PR #1948: Adjust BatchedMargin margin and disable tests temporarily
- PR #1950: Fix UMAP test failure


# cuML 0.12.0 (04 Feb 2020)

## New Features
- PR #1483: prims: Fused L2 distance and nearest-neighbor prim
- PR #1494: bench: ml-prims benchmark
- PR #1514: bench: Fused L2 NN prim benchmark
- PR #1411: Cython side of MNMG OLS
- PR #1520: Cython side of MNMG Ridge Regression
- PR #1516: Suppor Vector Regression (epsilon-SVR)

## Improvements
- PR #1638: Update cuml/docs/README.md
- PR #1468: C++: updates to clang format flow to make it more usable among devs
- PR #1473: C++: lazy initialization of "costly" resources inside cumlHandle
- PR #1443: Added a new overloaded GEMM primitive
- PR #1489: Enabling deep trees using Gather tree builder
- PR #1463: Update FAISS submodule to 1.6.1
- PR #1488: Add codeowners
- PR #1432: Row-major (C-style) GPU arrays for benchmarks
- PR #1490: Use dask master instead of conda package for testing
- PR #1375: Naive Bayes & Distributed Naive Bayes
- PR #1377: Add GPU array support for FIL benchmarking
- PR #1493: kmeans: add tiling support for 1-NN computation and use fusedL2-1NN prim for L2 distance metric
- PR #1532: Update CuPy to >= 6.6 and allow 7.0
- PR #1528: Re-enabling KNN using dynamic library loading for UCX in communicator
- PR #1545: Add conda environment version updates to ci script
- PR #1541: Updates for libcudf++ Python refactor
- PR #1555: FIL-SKL, an SKLearn-based benchmark for FIL
- PR #1537: Improve pickling and scoring suppport for many models to support hyperopt
- PR #1551: Change custom kernel to cupy for col/row order transform
- PR #1533: C++: interface header file separation for SVM
- PR #1560: Helper function to allocate all new CuPy arrays with RMM memory management
- PR #1570: Relax nccl in conda recipes to >=2.4 (matching CI)
- PR #1578: Add missing function information to the cuML documenataion
- PR #1584: Add has_scipy utility function for runtime check
- PR #1583: API docs updates for 0.12
- PR #1591: Updated FIL documentation

## Bug Fixes
- PR #1470: Documentation: add make_regression, fix ARIMA section
- PR #1482: Updated the code to remove sklearn from the mbsgd stress test
- PR #1491: Update dev environments for 0.12
- PR #1512: Updating setup_cpu() in SpeedupComparisonRunner
- PR #1498: Add build.sh to code owners
- PR #1505: cmake: added correct dependencies for prims-bench build
- PR #1534: Removed TODO comment in create_ucp_listeners()
- PR #1548: Fixing umap extra unary op in knn graph
- PR #1547: Fixing MNMG kmeans score. Fixing UMAP pickling before fit(). Fixing UMAP test failures.
- PR #1557: Increasing threshold for kmeans score
- PR #1562: Increasing threshold even higher
- PR #1564: Fixed a typo in function cumlMPICommunicator_impl::syncStream
- PR #1569: Remove Scikit-learn exception and depedenncy in SVM
- PR #1575: Add missing dtype parameter in call to strides to order for CuPy 6.6 code path
- PR #1574: Updated the init file to include SVM
- PR #1589: Fixing the default value for RF and updating mnmg predict to accept cudf
- PR #1601: Fixed wrong datatype used in knn voting kernel

# cuML 0.11.0 (11 Dec 2019)

## New Features

- PR #1295: Cython side of MNMG PCA
- PR #1218: prims: histogram prim
- PR #1129: C++: Separate include folder for C++ API distribution
- PR #1282: OPG KNN MNMG Code (disabled for 0.11)
- PR #1242: Initial implementation of FIL sparse forests
- PR #1194: Initial ARIMA time-series modeling support.
- PR #1286: Importing treelite models as FIL sparse forests
- PR #1285: Fea minimum impurity decrease RF param
- PR #1301: Add make_regression to generate regression datasets
- PR #1322: RF pickling using treelite, protobuf and FIL
- PR #1332: Add option to cuml.dask make_blobs to produce dask array
- PR #1307: Add RF regression benchmark
- PR #1327: Update the code to build treelite with protobuf
- PR #1289: Add Python benchmarking support for FIL
- PR #1371: Cython side of MNMG tSVD
- PR #1386: Expose SVC decision function value

## Improvements
- PR #1170: Use git to clone subprojects instead of git submodules
- PR #1239: Updated the treelite version
- PR #1225: setup.py clone dependencies like cmake and correct include paths
- PR #1224: Refactored FIL to prepare for sparse trees
- PR #1249: Include libcuml.so C API in installed targets
- PR #1259: Conda dev environment updates and use libcumlprims current version in CI
- PR #1277: Change dependency order in cmake for better printing at compile time
- PR #1264: Add -s flag to GPU CI pytest for better error printing
- PR #1271: Updated the Ridge regression documentation
- PR #1283: Updated the cuMl docs to include MBSGD and adjusted_rand_score
- PR #1300: Lowercase parameter versions for FIL algorithms
- PR #1312: Update CuPy to version 6.5 and use conda-forge channel
- PR #1336: Import SciKit-Learn models into FIL
- PR #1314: Added options needed for ASVDb output (CUDA ver, etc.), added option
  to select algos
- PR #1335: Options to print available algorithms and datasets
  in the Python benchmark
- PR #1338: Remove BUILD_ABI references in CI scripts
- PR #1340: Updated unit tests to uses larger dataset
- PR #1351: Build treelite temporarily for GPU CI testing of FIL Scikit-learn
  model importing
- PR #1367: --test-split benchmark parameter for train-test split
- PR #1360: Improved tests for importing SciKit-Learn models into FIL
- PR #1368: Add --num-rows benchmark command line argument
- PR #1351: Build treelite temporarily for GPU CI testing of FIL Scikit-learn model importing
- PR #1366: Modify train_test_split to use CuPy and accept device arrays
- PR #1258: Documenting new MPI communicator for multi-node multi-GPU testing
- PR #1345: Removing deprecated should_downcast argument
- PR #1362: device_buffer in UMAP + Sparse prims
- PR #1376: AUTO value for FIL algorithm
- PR #1408: Updated pickle tests to delete the pre-pickled model to prevent pointer leakage
- PR #1357: Run benchmarks multiple times for CI
- PR #1382: ARIMA optimization: move functions to C++ side
- PR #1392: Updated RF code to reduce duplication of the code
- PR #1444: UCX listener running in its own isolated thread
- PR #1445: Improved performance of FIL sparse trees
- PR #1431: Updated API docs
- PR #1441: Remove unused CUDA conda labels
- PR #1439: Match sklearn 0.22 default n_estimators for RF and fix test errors
- PR #1461: Add kneighbors to API docs

## Bug Fixes
- PR #1281: Making rng.h threadsafe
- PR #1212: Fix cmake git cloning always running configure in subprojects
- PR #1261: Fix comms build errors due to cuml++ include folder changes
- PR #1267: Update build.sh for recent change of building comms in main CMakeLists
- PR #1278: Removed incorrect overloaded instance of eigJacobi
- PR #1302: Updates for numba 0.46
- PR #1313: Updated the RF tests to set the seed and n_streams
- PR #1319: Using machineName arg passed in instead of default for ASV reporting
- PR #1326: Fix illegal memory access in make_regression (bounds issue)
- PR #1330: Fix C++ unit test utils for better handling of differences near zero
- PR #1342: Fix to prevent memory leakage in Lasso and ElasticNet
- PR #1337: Fix k-means init from preset cluster centers
- PR #1354: Fix SVM gamma=scale implementation
- PR #1344: Change other solver based methods to create solver object in init
- PR #1373: Fixing a few small bugs in make_blobs and adding asserts to pytests
- PR #1361: Improve SMO error handling
- PR #1384: Lower expectations on batched matrix tests to prevent CI failures
- PR #1380: Fix memory leaks in ARIMA
- PR #1391: Lower expectations on batched matrix tests even more
- PR #1394: Warning added in svd for cuda version 10.1
- PR #1407: Resolved RF predict issues and updated RF docstring
- PR #1401: Patch for lbfgs solver for logistic regression with no l1 penalty
- PR #1416: train_test_split numba and rmm device_array output bugfix
- PR #1419: UMAP pickle tests are using wrong n_neighbors value for trustworthiness
- PR #1438: KNN Classifier to properly return Dataframe with Dataframe input
- PR #1425: Deprecate seed and use random_state similar to Scikit-learn in train_test_split
- PR #1458: Add joblib as an explicit requirement
- PR #1474: Defer knn mnmg to 0.12 nightly builds and disable ucx-py dependency

# cuML 0.10.0 (16 Oct 2019)

## New Features
- PR #1148: C++ benchmark tool for c++/CUDA code inside cuML
- PR #1071: Selective eigen solver of cuSolver
- PR #1073: Updating RF wrappers to use FIL for GPU accelerated prediction
- PR #1104: CUDA 10.1 support
- PR #1113: prims: new batched make-symmetric-matrix primitive
- PR #1112: prims: new batched-gemv primitive
- PR #855: Added benchmark tools
- PR #1149 Add YYMMDD to version tag for nightly conda packages
- PR #892: General Gram matrices prim
- PR #912: Support Vector Machine
- PR #1274: Updated the RF score function to use GPU predict

## Improvements
- PR #961: High Peformance RF; HIST algo
- PR #1028: Dockerfile updates after dir restructure. Conda env yaml to add statsmodels as a dependency
- PR #1047: Consistent OPG interface for kmeans, based on internal libcumlprims update
- PR #763: Add examples to train_test_split documentation
- PR #1093: Unified inference kernels for different FIL algorithms
- PR #1076: Paying off some UMAP / Spectral tech debt.
- PR #1086: Ensure RegressorMixin scorer uses device arrays
- PR #1110: Adding tests to use default values of parameters of the models
- PR #1108: input_to_host_array function in input_utils for input processing to host arrays
- PR #1114: K-means: Exposing useful params, removing unused params, proxying params in Dask
- PR #1138: Implementing ANY_RANK semantics on irecv
- PR #1142: prims: expose separate InType and OutType for unaryOp and binaryOp
- PR #1115: Moving dask_make_blobs to cuml.dask.datasets. Adding conversion to dask.DataFrame
- PR #1136: CUDA 10.1 CI updates
- PR #1135: K-means: add boundary cases for kmeans||, support finer control with convergence
- PR #1163: Some more correctness improvements. Better verbose printing
- PR #1165: Adding except + in all remaining cython
- PR #1186: Using LocalCUDACluster Pytest fixture
- PR #1173: Docs: Barnes Hut TSNE documentation
- PR #1176: Use new RMM API based on Cython
- PR #1219: Adding custom bench_func and verbose logging to cuml.benchmark
- PR #1247: Improved MNMG RF error checking

## Bug Fixes

- PR #1231: RF respect number of cuda streams from cuml handle
- PR #1230: Rf bugfix memleak in regression
- PR #1208: compile dbscan bug
- PR #1016: Use correct libcumlprims version in GPU CI
- PR #1040: Update version of numba in development conda yaml files
- PR #1043: Updates to accomodate cuDF python code reorganization
- PR #1044: Remove nvidia driver installation from ci/cpu/build.sh
- PR #991: Barnes Hut TSNE Memory Issue Fixes
- PR #1075: Pinning Dask version for consistent CI results
- PR #990: Barnes Hut TSNE Memory Issue Fixes
- PR #1066: Using proper set of workers to destroy nccl comms
- PR #1072: Remove pip requirements and setup
- PR #1074: Fix flake8 CI style check
- PR #1087: Accuracy improvement for sqrt/log in RF max_feature
- PR #1088: Change straggling numba python allocations to use RMM
- PR #1106: Pinning Distributed version to match Dask for consistent CI results
- PR #1116: TSNE CUDA 10.1 Bug Fixes
- PR #1132: DBSCAN Batching Bug Fix
- PR #1162: DASK RF random seed bug fix
- PR #1164: Fix check_dtype arg handling for input_to_dev_array
- PR #1171: SVM prediction bug fix
- PR #1177: Update dask and distributed to 2.5
- PR #1204: Fix SVM crash on Turing
- PR #1199: Replaced sprintf() with snprintf() in THROW()
- PR #1205: Update dask-cuda in yml envs
- PR #1211: Fixing Dask k-means transform bug and adding test
- PR #1236: Improve fix for SMO solvers potential crash on Turing
- PR #1251: Disable compiler optimization for CUDA 10.1 for distance prims
- PR #1260: Small bugfix for major conversion in input_utils
- PR #1276: Fix float64 prediction crash in test_random_forest

# cuML 0.9.0 (21 Aug 2019)

## New Features

- PR #894: Convert RF to treelite format
- PR #826: Jones transformation of params for ARIMA models timeSeries ml-prim
- PR #697: Silhouette Score metric ml-prim
- PR #674: KL Divergence metric ml-prim
- PR #787: homogeneity, completeness and v-measure metrics ml-prim
- PR #711: Mutual Information metric ml-prim
- PR #724: Entropy metric ml-prim
- PR #766: Expose score method based on inertia for KMeans
- PR #823: prims: cluster dispersion metric
- PR #816: Added inverse_transform() for LabelEncoder
- PR #789: prims: sampling without replacement
- PR #813: prims: Col major istance prim
- PR #635: Random Forest & Decision Tree Regression (Single-GPU)
- PR #819: Forest Inferencing Library (FIL)
- PR #829: C++: enable nvtx ranges
- PR #835: Holt-Winters algorithm
- PR #837: treelite for decision forest exchange format
- PR #871: Wrapper for FIL
- PR #870: make_blobs python function
- PR #881: wrappers for accuracy_score and adjusted_rand_score functions
- PR #840: Dask RF classification and regression
- PR #870: make_blobs python function
- PR #879: import of treelite models to FIL
- PR #892: General Gram matrices prim
- PR #883: Adding MNMG Kmeans
- PR #930: Dask RF
- PR #882: TSNE - T-Distributed Stochastic Neighbourhood Embedding
- PR #624: Internals API & Graph Based Dimensionality Reductions Callback
- PR #926: Wrapper for FIL
- PR #994: Adding MPI comm impl for testing / benchmarking MNMG CUDA
- PR #960: Enable using libcumlprims for MG algorithms/prims

## Improvements
- PR #822: build: build.sh update to club all make targets together
- PR #807: Added development conda yml files
- PR #840: Require cmake >= 3.14
- PR #832: Stateless Decision Tree and Random Forest API
- PR #857: Small modifications to comms for utilizing IB w/ Dask
- PR #851: Random forest Stateless API wrappers
- PR #865: High Performance RF
- PR #895: Pretty prints arguments!
- PR #920: Add an empty marker kernel for tracing purposes
- PR #915: syncStream added to cumlCommunicator
- PR #922: Random Forest support in FIL
- PR #911: Update headers to credit CannyLabs BH TSNE implementation
- PR #918: Streamline CUDA_REL environment variable
- PR #924: kmeans: updated APIs to be stateless, refactored code for mnmg support
- PR #950: global_bias support in FIL
- PR #773: Significant improvements to input checking of all classes and common input API for Python
- PR #957: Adding docs to RF & KMeans MNMG. Small fixes for release
- PR #965: Making dask-ml a hard dependency
- PR #976: Update api.rst for new 0.9 classes
- PR #973: Use cudaDeviceGetAttribute instead of relying on cudaDeviceProp object being passed
- PR #978: Update README for 0.9
- PR #1009: Fix references to notebooks-contrib
- PR #1015: Ability to control the number of internal streams in cumlHandle_impl via cumlHandle
- PR #1175: Add more modules to docs ToC

## Bug Fixes

- PR #923: Fix misshapen level/trend/season HoltWinters output
- PR #831: Update conda package dependencies to cudf 0.9
- PR #772: Add missing cython headers to SGD and CD
- PR #849: PCA no attribute trans_input_ transform bug fix
- PR #869: Removing incorrect information from KNN Docs
- PR #885: libclang installation fix for GPUCI
- PR #896: Fix typo in comms build instructions
- PR #921: Fix build scripts using incorrect cudf version
- PR #928: TSNE Stability Adjustments
- PR #934: Cache cudaDeviceProp in cumlHandle for perf reasons
- PR #932: Change default param value for RF classifier
- PR #949: Fix dtype conversion tests for unsupported cudf dtypes
- PR #908: Fix local build generated file ownerships
- PR #983: Change RF max_depth default to 16
- PR #987: Change default values for knn
- PR #988: Switch to exact tsne
- PR #991: Cleanup python code in cuml.dask.cluster
- PR #996: ucx_initialized being properly set in CommsContext
- PR #1007: Throws a well defined error when mutigpu is not enabled
- PR #1018: Hint location of nccl in build.sh for CI
- PR #1022: Using random_state to make K-Means MNMG tests deterministic
- PR #1034: Fix typos and formatting issues in RF docs
- PR #1052: Fix the rows_sample dtype to float

# cuML 0.8.0 (27 June 2019)

## New Features

- PR #652: Adjusted Rand Index metric ml-prim
- PR #679: Class label manipulation ml-prim
- PR #636: Rand Index metric ml-prim
- PR #515: Added Random Projection feature
- PR #504: Contingency matrix ml-prim
- PR #644: Add train_test_split utility for cuDF dataframes
- PR #612: Allow Cuda Array Interface, Numba inputs and input code refactor
- PR #641: C: Separate C-wrapper library build to generate libcuml.so
- PR #631: Add nvcategory based ordinal label encoder
- PR #681: Add MBSGDClassifier and MBSGDRegressor classes around SGD
- PR #705: Quasi Newton solver and LogisticRegression Python classes
- PR #670: Add test skipping functionality to build.sh
- PR #678: Random Forest Python class
- PR #684: prims: make_blobs primitive
- PR #673: prims: reduce cols by key primitive
- PR #812: Add cuML Communications API & consolidate Dask cuML

## Improvements

- PR #597: C++ cuML and ml-prims folder refactor
- PR #590: QN Recover from numeric errors
- PR #482: Introduce cumlHandle for pca and tsvd
- PR #573: Remove use of unnecessary cuDF column and series copies
- PR #601: Cython PEP8 cleanup and CI integration
- PR #596: Introduce cumlHandle for ols and ridge
- PR #579: Introduce cumlHandle for cd and sgd, and propagate C++ errors in cython level for cd and sgd
- PR #604: Adding cumlHandle to kNN, spectral methods, and UMAP
- PR #616: Enable clang-format for enforcing coding style
- PR #618: CI: Enable copyright header checks
- PR #622: Updated to use 0.8 dependencies
- PR #626: Added build.sh script, updated CI scripts and documentation
- PR #633: build: Auto-detection of GPU_ARCHS during cmake
- PR #650: Moving brute force kNN to prims. Creating stateless kNN API.
- PR #662: C++: Bulk clang-format updates
- PR #671: Added pickle pytests and correct pickling of Base class
- PR #675: atomicMin/Max(float, double) with integer atomics and bit flipping
- PR #677: build: 'deep-clean' to build.sh to clean faiss build as well
- PR #683: Use stateless c++ API in KNN so that it can be pickled properly
- PR #686: Use stateless c++ API in UMAP so that it can be pickled properly
- PR #695: prims: Refactor pairwise distance
- PR #707: Added stress test and updated documentation for RF
- PR #701: Added emacs temporary file patterns to .gitignore
- PR #606: C++: Added tests for host_buffer and improved device_buffer and host_buffer implementation
- PR #726: Updated RF docs and stress test
- PR #730: Update README and RF docs for 0.8
- PR #744: Random projections generating binomial on device. Fixing tests.
- PR #741: Update API docs for 0.8
- PR #754: Pickling of UMAP/KNN
- PR #753: Made PCA and TSVD picklable
- PR #746: LogisticRegression and QN API docstrings
- PR #820: Updating DEVELOPER GUIDE threading guidelines

## Bug Fixes
- PR #584: Added missing virtual destructor to deviceAllocator and hostAllocator
- PR #620: C++: Removed old unit-test files in ml-prims
- PR #627: C++: Fixed dbscan crash issue filed in 613
- PR #640: Remove setuptools from conda run dependency
- PR #646: Update link in contributing.md
- PR #649: Bug fix to LinAlg::reduce_rows_by_key prim filed in issue #648
- PR #666: fixes to gitutils.py to resolve both string decode and handling of uncommitted files
- PR #676: Fix template parameters in `bernoulli()` implementation.
- PR #685: Make CuPy optional to avoid nccl conda package conflicts
- PR #687: prims: updated tolerance for reduce_cols_by_key unit-tests
- PR #689: Removing extra prints from NearestNeighbors cython
- PR #718: Bug fix for DBSCAN and increasing batch size of sgd
- PR #719: Adding additional checks for dtype of the data
- PR #736: Bug fix for RF wrapper and .cu print function
- PR #547: Fixed issue if C++ compiler is specified via CXX during configure.
- PR #759: Configure Sphinx to render params correctly
- PR #762: Apply threshold to remove flakiness of UMAP tests.
- PR #768: Fixing memory bug from stateless refactor
- PR #782: Nearest neighbors checking properly whether memory should be freed
- PR #783: UMAP was using wrong size for knn computation
- PR #776: Hotfix for self.variables in RF
- PR #777: Fix numpy input bug
- PR #784: Fix jit of shuffle_idx python function
- PR #790: Fix rows_sample input type for RF
- PR #793: Fix for dtype conversion utility for numba arrays without cupy installed
- PR #806: Add a seed for sklearn model in RF test file
- PR #843: Rf quantile fix

# cuML 0.7.0 (10 May 2019)

## New Features

- PR #405: Quasi-Newton GLM Solvers
- PR #277: Add row- and column-wise weighted mean primitive
- PR #424: Add a grid-sync struct for inter-block synchronization
- PR #430: Add R-Squared Score to ml primitives
- PR #463: Add matrix gather to ml primitives
- PR #435: Expose cumlhandle in cython + developer guide
- PR #455: Remove default-stream arguement across ml-prims and cuML
- PR #375: cuml cpp shared library renamed to libcuml++.so
- PR #460: Random Forest & Decision Trees (Single-GPU, Classification)
- PR #491: Add doxygen build target for ml-prims
- PR #505: Add R-Squared Score to python interface
- PR #507: Add coordinate descent for lasso and elastic-net
- PR #511: Add a minmax ml-prim
- PR #516: Added Trustworthiness score feature
- PR #520: Add local build script to mimic gpuCI
- PR #503: Add column-wise matrix sort primitive
- PR #525: Add docs build script to cuML
- PR #528: Remove current KMeans and replace it with a new single GPU implementation built using ML primitives

## Improvements

- PR #481: Refactoring Quasi-Newton to use cumlHandle
- PR #467: Added validity check on cumlHandle_t
- PR #461: Rewrote permute and added column major version
- PR #440: README updates
- PR #295: Improve build-time and the interface e.g., enable bool-OutType, for distance()
- PR #390: Update docs version
- PR #272: Add stream parameters to cublas and cusolver wrapper functions
- PR #447: Added building and running mlprims tests to CI
- PR #445: Lower dbscan memory usage by computing adjacency matrix directly
- PR #431: Add support for fancy iterator input types to LinAlg::reduce_rows_by_key
- PR #394: Introducing cumlHandle API to dbscan and add example
- PR #500: Added CI check for black listed CUDA Runtime API calls
- PR #475: exposing cumlHandle for dbscan from python-side
- PR #395: Edited the CONTRIBUTING.md file
- PR #407: Test files to run stress, correctness and unit tests for cuml algos
- PR #512: generic copy method for copying buffers between device/host
- PR #533: Add cudatoolkit conda dependency
- PR #524: Use cmake find blas and find lapack to pass configure options to faiss
- PR #527: Added notes on UMAP differences from reference implementation
- PR #540: Use latest release version in update-version CI script
- PR #552: Re-enable assert in kmeans tests with xfail as needed
- PR #581: Add shared memory fast col major to row major function back with bound checks
- PR #592: More efficient matrix copy/reverse methods
- PR #721: Added pickle tests for DBSCAN and Random Projections

## Bug Fixes

- PR #334: Fixed segfault in `ML::cumlHandle_impl::destroyResources`
- PR #349: Developer guide clarifications for cumlHandle and cumlHandle_impl
- PR #398: Fix CI scripts to allow nightlies to be uploaded
- PR #399: Skip PCA tests to allow CI to run with driver 418
- PR #422: Issue in the PCA tests was solved and CI can run with driver 418
- PR #409: Add entry to gitmodules to ignore build artifacts
- PR #412: Fix for svdQR function in ml-prims
- PR #438: Code that depended on FAISS was building everytime.
- PR #358: Fixed an issue when switching streams on MLCommon::device_buffer and MLCommon::host_buffer
- PR #434: Fixing bug in CSR tests
- PR #443: Remove defaults channel from ci scripts
- PR #384: 64b index arithmetic updates to the kernels inside ml-prims
- PR #459: Fix for runtime library path of pip package
- PR #464: Fix for C++11 destructor warning in qn
- PR #466: Add support for column-major in LinAlg::*Norm methods
- PR #465: Fixing deadlock issue in GridSync due to consecutive sync calls
- PR #468: Fix dbscan example build failure
- PR #470: Fix resource leakage in Kalman filter python wrapper
- PR #473: Fix gather ml-prim test for change in rng uniform API
- PR #477: Fixes default stream initialization in cumlHandle
- PR #480: Replaced qn_fit() declaration with #include of file containing definition to fix linker error
- PR #495: Update cuDF and RMM versions in GPU ci test scripts
- PR #499: DEVELOPER_GUIDE.md: fixed links and clarified ML::detail::streamSyncer example
- PR #506: Re enable ml-prim tests in CI
- PR #508: Fix for an error with default argument in LinAlg::meanSquaredError
- PR #519: README.md Updates and adding BUILD.md back
- PR #526: Fix the issue of wrong results when fit and transform of PCA are called separately
- PR #531: Fixing missing arguments in updateDevice() for RF
- PR #543: Exposing dbscan batch size through cython API and fixing broken batching
- PR #551: Made use of ZLIB_LIBRARIES consistent between ml_test and ml_mg_test
- PR #557: Modified CI script to run cuML tests before building mlprims and removed lapack flag
- PR #578: Updated Readme.md to add lasso and elastic-net
- PR #580: Fixing cython garbage collection bug in KNN
- PR #577: Use find libz in prims cmake
- PR #594: fixed cuda-memcheck mean_center test failures


# cuML 0.6.1 (09 Apr 2019)

## Bug Fixes

- PR #462 Runtime library path fix for cuML pip package


# cuML 0.6.0 (22 Mar 2019)

## New Features

- PR #249: Single GPU Stochastic Gradient Descent for linear regression, logistic regression, and linear svm with L1, L2, and elastic-net penalties.
- PR #247: Added "proper" CUDA API to cuML
- PR #235: NearestNeighbors MG Support
- PR #261: UMAP Algorithm
- PR #290: NearestNeighbors numpy MG Support
- PR #303: Reusable spectral embedding / clustering
- PR #325: Initial support for single process multi-GPU OLS and tSVD
- PR #271: Initial support for hyperparameter optimization with dask for many models

## Improvements

- PR #144: Dockerfile update and docs for LinearRegression and Kalman Filter.
- PR #168: Add /ci/gpu/build.sh file to cuML
- PR #167: Integrating full-n-final ml-prims repo inside cuml
- PR #198: (ml-prims) Removal of *MG calls + fixed a bug in permute method
- PR #194: Added new ml-prims for supporting LASSO regression.
- PR #114: Building faiss C++ api into libcuml
- PR #64: Using FAISS C++ API in cuML and exposing bindings through cython
- PR #208: Issue ml-common-3: Math.h: swap thrust::for_each with binaryOp,unaryOp
- PR #224: Improve doc strings for readable rendering with readthedocs
- PR #209: Simplify README.md, move build instructions to BUILD.md
- PR #218: Fix RNG to use given seed and adjust RNG test tolerances.
- PR #225: Support for generating random integers
- PR #215: Refactored LinAlg::norm to Stats::rowNorm and added Stats::colNorm
- PR #234: Support for custom output type and passing index value to main_op in *Reduction kernels
- PR #230: Refactored the cuda_utils header
- PR #236: Refactored cuml python package structure to be more sklearn like
- PR #232: Added reduce_rows_by_key
- PR #246: Support for 2 vectors in the matrix vector operator
- PR #244: Fix for single GPU OLS and Ridge to support one column training data
- PR #271: Added get_params and set_params functions for linear and ridge regression
- PR #253: Fix for issue #250-reduce_rows_by_key failed memcheck for small nkeys
- PR #269: LinearRegression, Ridge Python docs update and cleaning
- PR #322: set_params updated
- PR #237: Update build instructions
- PR #275: Kmeans use of faster gpu_matrix
- PR #288: Add n_neighbors to NearestNeighbors constructor
- PR #302: Added FutureWarning for deprecation of current kmeans algorithm
- PR #312: Last minute cleanup before release
- PR #315: Documentation updating and enhancements
- PR #330: Added ignored argument to pca.fit_transform to map to sklearn's implemenation
- PR #342: Change default ABI to ON
- PR #572: Pulling DBSCAN components into reusable primitives


## Bug Fixes

- PR #193: Fix AttributeError in PCA and TSVD
- PR #211: Fixing inconsistent use of proper batch size calculation in DBSCAN
- PR #202: Adding back ability for users to define their own BLAS
- PR #201: Pass CMAKE CUDA path to faiss/configure script
- PR #200 Avoid using numpy via cimport in KNN
- PR #228: Bug fix: LinAlg::unaryOp with 0-length input
- PR #279: Removing faiss-gpu references in README
- PR #321: Fix release script typo
- PR #327: Update conda requirements for version 0.6 requirements
- PR #352: Correctly calculating numpy chunk sizing for kNN
- PR #345: Run python import as part of package build to trigger compilation
- PR #347: Lowering memory usage of kNN.
- PR #355: Fixing issues with very large numpy inputs to SPMG OLS and tSVD.
- PR #357: Removing FAISS requirement from README
- PR #362: Fix for matVecOp crashing on large input sizes
- PR #366: Index arithmetic issue fix with TxN_t class
- PR #376: Disabled kmeans tests since they are currently too sensitive (see #71)
- PR #380: Allow arbitrary data size on ingress for numba_utils.row_matrix
- PR #385: Fix for long import cuml time in containers and fix for setup_pip
- PR #630: Fixing a missing kneighbors in nearest neighbors python proxy

# cuML 0.5.1 (05 Feb 2019)

## Bug Fixes

- PR #189 Avoid using numpy via cimport to prevent ABI issues in Cython compilation


# cuML 0.5.0 (28 Jan 2019)

## New Features

- PR #66: OLS Linear Regression
- PR #44: Distance calculation ML primitives
- PR #69: Ridge (L2 Regularized) Linear Regression
- PR #103: Linear Kalman Filter
- PR #117: Pip install support
- PR #64: Device to device support from cuML device pointers into FAISS

## Improvements

- PR #56: Make OpenMP optional for building
- PR #67: Github issue templates
- PR #44: Refactored DBSCAN to use ML primitives
- PR #91: Pytest cleanup and sklearn toyset datasets based pytests for kmeans and dbscan
- PR #75: C++ example to use kmeans
- PR #117: Use cmake extension to find any zlib installed in system
- PR #94: Add cmake flag to set ABI compatibility
- PR #139: Move thirdparty submodules to root and add symlinks to new locations
- PR #151: Replace TravisCI testing and conda pkg builds with gpuCI
- PR #164: Add numba kernel for faster column to row major transform
- PR #114: Adding FAISS to cuml build

## Bug Fixes

- PR #48: CUDA 10 compilation warnings fix
- PR #51: Fixes to Dockerfile and docs for new build system
- PR #72: Fixes for GCC 7
- PR #96: Fix for kmeans stack overflow with high number of clusters
- PR #105: Fix for AttributeError in kmeans fit method
- PR #113: Removed old  glm python/cython files
- PR #118: Fix for AttributeError in kmeans predict method
- PR #125: Remove randomized solver option from PCA python bindings


# cuML 0.4.0 (05 Dec 2018)

## New Features

## Improvements

- PR #42: New build system: separation of libcuml.so and cuml python package
- PR #43: Added changelog.md

## Bug Fixes


# cuML 0.3.0 (30 Nov 2018)

## New Features

- PR #33: Added ability to call cuML algorithms using numpy arrays

## Improvements

- PR #24: Fix references of python package from cuML to cuml and start using versioneer for better versioning
- PR #40: Added support for refactored cuDF 0.3.0, updated Conda files
- PR #33: Major python test cleaning, all tests pass with cuDF 0.2.0 and 0.3.0. Preparation for new build system
- PR #34: Updated batch count calculation logic in DBSCAN
- PR #35: Beginning of DBSCAN refactor to use cuML mlprims and general improvements

## Bug Fixes

- PR #30: Fixed batch size bug in DBSCAN that caused crash. Also fixed various locations for potential integer overflows
- PR #28: Fix readthedocs build documentation
- PR #29: Fix pytests for cuml name change from cuML
- PR #33: Fixed memory bug that would cause segmentation faults due to numba releasing memory before it was used. Also fixed row major/column major bugs for different algorithms
- PR #36: Fix kmeans gtest to use device data
- PR #38: cuda\_free bug removed that caused google tests to sometimes pass and sometimes fail randomly
- PR #39: Updated cmake to correctly link with CUDA libraries, add CUDA runtime linking and include source files in compile target

# cuML 0.2.0 (02 Nov 2018)

## New Features

- PR #11: Kmeans algorithm added
- PR #7: FAISS KNN wrapper added
- PR #21: Added Conda install support

## Improvements

- PR #15: Added compatibility with cuDF (from prior pyGDF)
- PR #13: Added FAISS to Dockerfile
- PR #21: Added TravisCI build system for CI and Conda builds

## Bug Fixes

- PR #4: Fixed explained variance bug in TSVD
- PR #5: Notebook bug fixes and updated results


# cuML 0.1.0

Initial release including PCA, TSVD, DBSCAN, ml-prims and cython wrappers<|MERGE_RESOLUTION|>--- conflicted
+++ resolved
@@ -1,11 +1,8 @@
 # cuML 0.16.0 (Date TBD)
 
 ## New Features
-<<<<<<< HEAD
+- PR #2698: Distributed TF-IDF transformer
 - PR #2638: Improve cython build with custom `build_ext`
-=======
-- PR #2698: Distributed TF-IDF transformer
->>>>>>> 0739e5d0
 
 ## Improvements
 - PR #2741: Use rapids build packages in conda environments
