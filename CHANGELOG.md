--- conflicted
+++ resolved
@@ -1,7 +1,4 @@
-<<<<<<< HEAD
-# cuML 0.12.0 (04 Feb 2020)
-=======
-# cuML 0.13.0 (Date TBD)
+# cuML 0.13.0 (31 Mar 2020)
 
 ## New Features
 - PR #1777: Python bindings for entropy
@@ -114,8 +111,7 @@
 - PR #1948: Adjust BatchedMargin margin and disable tests temporarily
 
 
-# cuML 0.12.0 (Date TBD)
->>>>>>> bdd7bbba
+# cuML 0.12.0 (04 Feb 2020)
 
 ## New Features
 - PR #1483: prims: Fused L2 distance and nearest-neighbor prim
