--- conflicted
+++ resolved
@@ -34,29 +34,18 @@
  * @param stream cuda stream where to launch work
  * @{
  */
-<<<<<<< HEAD
-template <typename math_t>
-void scalarAdd(math_t *out, const math_t *in, math_t scalar, int len,
-               cudaStream_t stream) {
-=======
 template <typename math_t, typename IdxType = int>
 void scalarAdd(math_t *out, const math_t *in, math_t scalar, IdxType len,
-               cudaStream_t stream = 0) {
->>>>>>> 49966031
+               cudaStream_t stream) {
   unaryOp(out, in, len,
           [scalar] __device__(math_t in) { return in + scalar; },
           stream);
 }
 
-<<<<<<< HEAD
-template <typename math_t>
-void scalarMultiply(math_t *out, const math_t *in, math_t scalar, int len,
-                    cudaStream_t stream) {
-=======
+
 template <typename math_t, typename IdxType = int>
 void scalarMultiply(math_t *out, const math_t *in, math_t scalar, IdxType len,
-                    cudaStream_t stream = 0) {
->>>>>>> 49966031
+                    cudaStream_t stream) {
   unaryOp(out, in, len,
           [scalar] __device__(math_t in) { return in * scalar; },
           stream);
@@ -75,54 +64,30 @@
  * @param stream cuda stream where to launch work
  * @{
  */
-<<<<<<< HEAD
-template <typename math_t>
-void eltwiseAdd(math_t *out, const math_t *in1, const math_t *in2, int len,
-                cudaStream_t stream) {
-=======
 template <typename math_t, typename IdxType = int>
 void eltwiseAdd(math_t *out, const math_t *in1, const math_t *in2, IdxType len,
-                cudaStream_t stream = 0) {
->>>>>>> 49966031
+                cudaStream_t stream) {
   binaryOp(out, in1, in2, len,
            [] __device__(math_t a, math_t b) { return a + b; }, stream);
 }
 
-<<<<<<< HEAD
-template <typename math_t>
-void eltwiseSub(math_t *out, const math_t *in1, const math_t *in2, int len,
-                cudaStream_t stream) {
-=======
 template <typename math_t, typename IdxType = int>
 void eltwiseSub(math_t *out, const math_t *in1, const math_t *in2, IdxType len,
-                cudaStream_t stream = 0) {
->>>>>>> 49966031
+                cudaStream_t stream) {
   binaryOp(out, in1, in2, len,
            [] __device__(math_t a, math_t b) { return a - b; }, stream);
 }
 
-<<<<<<< HEAD
-template <typename math_t>
-void eltwiseMultiply(math_t *out, const math_t *in1, const math_t *in2, int len,
-                     cudaStream_t stream) {
-=======
 template <typename math_t, typename IdxType = int>
 void eltwiseMultiply(math_t *out, const math_t *in1, const math_t *in2, IdxType len,
-                     cudaStream_t stream = 0) {
->>>>>>> 49966031
+                     cudaStream_t stream) {
   binaryOp(out, in1, in2, len,
            [] __device__(math_t a, math_t b) { return a * b; }, stream);
 }
 
-<<<<<<< HEAD
-template <typename math_t>
-void eltwiseDivide(math_t *out, const math_t *in1, const math_t *in2, int len,
-                   cudaStream_t stream) {
-=======
 template <typename math_t, typename IdxType = int>
 void eltwiseDivide(math_t *out, const math_t *in1, const math_t *in2, IdxType len,
-                   cudaStream_t stream = 0) {
->>>>>>> 49966031
+                   cudaStream_t stream) {
   binaryOp(out, in1, in2, len,
            [] __device__(math_t a, math_t b) { return a / b; }, stream);
 }
