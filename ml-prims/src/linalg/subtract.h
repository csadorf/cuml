--- conflicted
+++ resolved
@@ -56,24 +56,7 @@
            [] __device__(math_t a, math_t b) { return a - b; }, stream);
 }
 
-<<<<<<< HEAD
-=======
-/**
- * @defgroup BinaryOps Element-wise binary operations on the input buffers
- * @param out the output buffer
- * @param in1 the first input buffer
- * @param in2 the second input buffer
- * @param len number of elements in the input buffers
- * @param n_gpus number of gpus
- * @{
- */
-template <typename math_t>
-void subtractMG(TypeMG<math_t> *out, const TypeMG<math_t> *in1,
-                const TypeMG<math_t> *in2, int len, int n_gpus,
-                bool sync = false) {
-  binaryOpMG(out, in1, in2, len, n_gpus,
-             [] __device__(math_t a, math_t b) { return a - b; }, sync);
-}
+
 
 template<class math_t>
 __global__ void subtract_dev_scalar_kernel(math_t* outDev, const math_t* inDev, const math_t *singleScalarDev, int len)
@@ -106,7 +89,6 @@
     CUDA_CHECK(cudaPeekAtLastError());
 }
 
->>>>>>> 681d842d
 /** @} */
 
 }; // end namespace LinAlg
